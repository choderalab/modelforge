import torch


<<<<<<< HEAD
def test_compare_radial_symmetry_features():
    # compare schnetpack RadialSymmetryFunction with modelforge RadialSymmetryFunction
    from modelforge.potential.utils import RadialSymmetryFunction
    from schnetpack.nn import GaussianRBF as schnetpackGaussianRBF
    from openff.units import unit

    number_of_gaussians = 10
    cutoff = unit.Quantity(5.2, unit.angstrom)
    start = unit.Quantity(0.8, unit.angstrom)
    schnetpack_rbf = schnetpackGaussianRBF(
        n_rbf=number_of_gaussians,
        cutoff=cutoff.to(unit.angstrom).m,
        start=start.to(unit.angstrom).m,
    )
    radial_symmetry_function_module = RadialSymmetryFunction(
        number_of_gaussians=number_of_gaussians,
        radial_cutoff=cutoff,
        radial_start=start,
    )
=======
def test_gaussian_rbf_implementation():
    # compare schnetpack GaussianRBF with modelforge GaussianRBF
    from modelforge.potential.utils import GaussianRBF
    from schnetpack.nn import GaussianRBF as schnetpackGaussianRBF
    from openff.units import unit

    n_rbf = 2
    cutoff = unit.Quantity(5.0, unit.angstrom)
    schnetpack_rbf = schnetpackGaussianRBF(
        n_rbf=n_rbf, cutoff=cutoff.to(unit.angstrom).m
    )
    rbf = GaussianRBF(n_rbf=n_rbf, cutoff=cutoff)
>>>>>>> 228bc41b

    r = torch.rand(5, 3)
    print(schnetpack_rbf(r))
    print(radial_symmetry_function_module(r / 10))
    assert torch.allclose(
        schnetpack_rbf(r), radial_symmetry_function_module(r / 10), atol=1e-8
    )
    assert schnetpack_rbf.n_rbf == radial_symmetry_function_module.number_of_gaussians


def setup_input():
    import torch

    # ------------------------------------ #
    # set up the input for the spk Painn model
    methan_spk = {
        "_idx": torch.tensor([0]),
        "dipole_moment": torch.tensor([0.0], dtype=torch.float64),
        "energy_U0": torch.tensor([-40.4789], dtype=torch.float64),
        "energy_U": torch.tensor([-40.4761], dtype=torch.float64),
        "_n_atoms": torch.tensor([5]),
        "_atomic_numbers": torch.tensor([6, 1, 1, 1, 1]),
        "_positions": torch.tensor(
            [
                [-1.2698e-02, 1.0858e00, 8.0010e-03],
                [2.1504e-03, -6.0313e-03, 1.9761e-03],
                [1.0117e00, 1.4638e00, 2.7657e-04],
                [-5.4082e-01, 1.4475e00, -8.7664e-01],
                [-5.2381e-01, 1.4379e00, 9.0640e-01],
            ],
            dtype=torch.float64,
        ),
        "_cell": torch.tensor(
            [[[0.0, 0.0, 0.0], [0.0, 0.0, 0.0], [0.0, 0.0, 0.0]]], dtype=torch.float64
        ),
        "_pbc": torch.tensor([False, False, False]),
        "_offsets": torch.tensor(
            [
                [0.0, 0.0, 0.0],
                [0.0, 0.0, 0.0],
                [0.0, 0.0, 0.0],
                [0.0, 0.0, 0.0],
                [0.0, 0.0, 0.0],
                [0.0, 0.0, 0.0],
                [0.0, 0.0, 0.0],
                [0.0, 0.0, 0.0],
                [0.0, 0.0, 0.0],
                [0.0, 0.0, 0.0],
                [0.0, 0.0, 0.0],
                [0.0, 0.0, 0.0],
                [0.0, 0.0, 0.0],
                [0.0, 0.0, 0.0],
                [0.0, 0.0, 0.0],
                [0.0, 0.0, 0.0],
                [0.0, 0.0, 0.0],
                [0.0, 0.0, 0.0],
                [0.0, 0.0, 0.0],
                [0.0, 0.0, 0.0],
            ],
            dtype=torch.float64,
        ),
        "_idx_i": torch.tensor(
            [0, 0, 0, 0, 1, 1, 1, 1, 2, 2, 2, 2, 3, 3, 3, 3, 4, 4, 4, 4]
        ),
        "_idx_j": torch.tensor(
            [1, 2, 3, 4, 0, 2, 3, 4, 0, 1, 3, 4, 0, 1, 2, 4, 0, 1, 2, 3]
        ),
        "_Rij": torch.tensor(
            [
                [1.4849e-02, -1.0918e00, -6.0249e-03],
                [1.0244e00, 3.7795e-01, -7.7244e-03],
                [-5.2812e-01, 3.6172e-01, -8.8464e-01],
                [-5.1112e-01, 3.5213e-01, 8.9840e-01],
                [-1.4849e-02, 1.0918e00, 6.0249e-03],
                [1.0096e00, 1.4698e00, -1.6995e-03],
                [-5.4297e-01, 1.4536e00, -8.7862e-01],
                [-5.2596e-01, 1.4440e00, 9.0442e-01],
                [-1.0244e00, -3.7795e-01, 7.7244e-03],
                [-1.0096e00, -1.4698e00, 1.6995e-03],
                [-1.5525e00, -1.6225e-02, -8.7692e-01],
                [-1.5355e00, -2.5819e-02, 9.0612e-01],
                [5.2812e-01, -3.6172e-01, 8.8464e-01],
                [5.4297e-01, -1.4536e00, 8.7862e-01],
                [1.5525e00, 1.6225e-02, 8.7692e-01],
                [1.7001e-02, -9.5940e-03, 1.7830e00],
                [5.1112e-01, -3.5213e-01, -8.9840e-01],
                [5.2596e-01, -1.4440e00, -9.0442e-01],
                [1.5355e00, 2.5819e-02, -9.0612e-01],
                [-1.7001e-02, 9.5940e-03, -1.7830e00],
            ],
            dtype=torch.float64,
        ),
    }
    # ------------------------------------ #

    # ------------------------------------ #
    # set up the input for the modelforge Painn model
    atomic_numbers = torch.tensor([[6], [1], [1], [1], [1]], dtype=torch.int64)

    positions = (
        torch.tensor(
            [
                [-1.2698e-02, 1.0858e00, 8.0010e-03],
                [2.1504e-03, -6.0313e-03, 1.9761e-03],
                [1.0117e00, 1.4638e00, 2.7657e-04],
                [-5.4082e-01, 1.4475e00, -8.7664e-01],
                [-5.2381e-01, 1.4379e00, 9.0640e-01],
            ],
            dtype=torch.float64,
            requires_grad=True,
        )
        / 10
    )
    E_labels = torch.tensor([0.0], requires_grad=True)
    atomic_subsystem_indices = torch.tensor([0, 0, 0, 0, 0], dtype=torch.int32)
    modelforge_methane = {
        "atomic_numbers": atomic_numbers,
        "positions": positions,
        "E_labels": E_labels,
        "atomic_subsystem_indices": atomic_subsystem_indices,
    }
    # ------------------------------------ #

    return {
        "spk_methane_input": methan_spk,
        "modelforge_methane_input": modelforge_methane,
    }


<<<<<<< HEAD
def setup_spk_painn_representation(cutoff, nr_atom_basis, number_of_gaussians):
=======
def setup_spk_painn_representation(
    cutoff: float, nr_atom_basis: int, n_rbf: int, nr_of_interactions: int
):
>>>>>>> 228bc41b
    # ------------------------------------ #
    # set up the schnetpack Painn representation model
    from schnetpack.nn import GaussianRBF, CosineCutoff
    from schnetpack.representation import PaiNN as schnetpack_PaiNN
    from openff.units import unit

    radial_basis = GaussianRBF(
        n_rbf=number_of_gaussians, cutoff=cutoff.to(unit.angstrom).m
    )
    return schnetpack_PaiNN(
        n_atom_basis=nr_atom_basis,
        n_interactions=nr_of_interactions,
        radial_basis=radial_basis,
        cutoff_fn=CosineCutoff(cutoff.to(unit.angstrom).m),
    )


<<<<<<< HEAD
def setup_modelforge_painn_representation(cutoff, nr_atom_basis, number_of_gaussians):
=======
def setup_modelforge_painn_representation(
    cutoff: float, nr_atom_basis: int, n_rbf: int, nr_of_interactions: int
):
>>>>>>> 228bc41b
    # ------------------------------------ #
    # set up the modelforge Painn representation model
    # which means that we only want to call the
    # _transform_input() method
<<<<<<< HEAD
    from modelforge.potential import CosineCutoff, RadialSymmetryFunction
=======
    from modelforge.potential import CosineCutoff, GaussianRBF
>>>>>>> 228bc41b
    from modelforge.potential.utils import SlicedEmbedding
    from modelforge.potential.painn import PaiNN as mf_PaiNN
    from openff.units import unit

    embedding = SlicedEmbedding(max_Z=100, embedding_dim=nr_atom_basis, sliced_dim=0)
<<<<<<< HEAD
    radial_symmetry_function_module = RadialSymmetryFunction(
        number_of_gaussians=number_of_gaussians, radial_cutoff=cutoff
    )
=======
    radial_basis = GaussianRBF(n_rbf=n_rbf, cutoff=cutoff)
>>>>>>> 228bc41b
    cutoff = CosineCutoff(cutoff)

    return mf_PaiNN(
        embedding_module=embedding,
<<<<<<< HEAD
        nr_interaction_blocks=3,
        radial_symmetry_function_module=radial_symmetry_function_module,
=======
        nr_interaction_blocks=nr_of_interactions,
        radial_basis_module=radial_basis,
>>>>>>> 228bc41b
        cutoff_module=cutoff,
    )


def test_painn_representation_implementation():
    # ---------------------------------------- #
    # test the implementation of the representation part of the PaiNN model
    # ---------------------------------------- #
    from openff.units import unit

    cutoff = unit.Quantity(5.0, unit.angstrom)
    nr_atom_basis = 8
<<<<<<< HEAD
    number_of_gaussians = 5
    torch.manual_seed(1234)
    schnetpack_painn = setup_spk_painn_representation(
        cutoff, nr_atom_basis, number_of_gaussians
    ).double()
    torch.manual_seed(1234)
    modelforge_painn = setup_modelforge_painn_representation(
        cutoff, nr_atom_basis, number_of_gaussians
=======
    n_rbf = 5
    nr_of_interactions = 3
    torch.manual_seed(1234)
    schnetpack_painn = setup_spk_painn_representation(
        cutoff, nr_atom_basis, n_rbf, nr_of_interactions
    ).double()
    torch.manual_seed(1234)
    modelforge_painn = setup_modelforge_painn_representation(
        cutoff, nr_atom_basis, n_rbf, nr_of_interactions
>>>>>>> 228bc41b
    ).double()
    # ------------------------------------ #
    # set up the input for the spk Painn model
    input = setup_input()
    spk_input = input["spk_methane_input"]
    modelforge_input = input["modelforge_methane_input"]

    schnetpack_results = schnetpack_painn(spk_input)
    modelforge_painn._set_dtype()
    modelforge_input_1 = modelforge_painn._input_checks(modelforge_input)
    modelforge_input_2 = modelforge_painn.prepare_inputs(modelforge_input_1)

    # ---------------------------------------- #
    # test neighborlist and distance
    # ---------------------------------------- #
    assert torch.allclose(spk_input["_Rij"] / 10, modelforge_input_2["r_ij"], atol=1e-4)
    assert torch.allclose(spk_input["_idx_i"], modelforge_input_2["pair_indices"][0])
    assert torch.allclose(spk_input["_idx_j"], modelforge_input_2["pair_indices"][1])
    idx_i = spk_input["_idx_i"]
    idx_j = spk_input["_idx_j"]

    # ---------------------------------------- #
    # test radial symmetry function
    # ---------------------------------------- #
    r_ij = spk_input["_Rij"]
    d_ij = torch.norm(r_ij, dim=1, keepdim=True)
    dir_ij = r_ij / d_ij
    schnetpack_phi_ij = schnetpack_painn.radial_basis(d_ij)
    modelforge_phi_ij = modelforge_painn.radial_symmetry_function_module(
        d_ij / 10
    )  # NOTE: converting to nm

    assert torch.allclose(schnetpack_phi_ij, modelforge_phi_ij)
    phi_ij = schnetpack_phi_ij
    # ---------------------------------------- #
    # test cutoff
    # ---------------------------------------- #
    fcut_spk = schnetpack_painn.cutoff_fn(d_ij)
    fcut_mf = modelforge_painn.cutoff_module(d_ij / 10)  # NOTE: converting to nm
    assert torch.allclose(fcut_spk, fcut_mf)

    # ---------------------------------------- #
    # test filter
    # ---------------------------------------- #
    filters_spk = schnetpack_painn.filter_net(phi_ij) * fcut_spk[..., None]
    filters_mf = schnetpack_painn.filter_net(phi_ij) * fcut_mf[..., None]
    assert torch.allclose(filters_spk, filters_mf)

    # ---------------------------------------- #
    # test embedding
    # ---------------------------------------- #
    import schnetpack.properties as properties

    assert torch.allclose(
        spk_input[properties.Z], modelforge_input["atomic_numbers"].squeeze()
    )
    embedding_spk = schnetpack_painn.embedding(spk_input[properties.Z])
    embedding_mf = modelforge_painn.embedding_module(modelforge_input["atomic_numbers"])

    assert torch.allclose(embedding_spk, embedding_mf)
    # ---------------------------------------- #
    # test interaction
    # ---------------------------------------- #
    # compare dimensions of q and mu in spk and modelforge
    q_spk_initial = embedding_spk[:, None]
    spk_qs = q_spk_initial.shape
    q_mf_initial = embedding_mf[:, None]
    mf_qs = q_mf_initial.shape
    assert spk_qs == mf_qs
    assert torch.allclose(q_spk_initial, q_mf_initial)

    mu_spk_initial = torch.zeros((spk_qs[0], 3, spk_qs[2]))
    mu_mf_initial = torch.zeros((mf_qs[0], 3, mf_qs[2]))
    assert mu_spk_initial.shape == mu_mf_initial.shape

    # set up the filter and interaction, pass the input and compare the results
    # ---------------------------------------- #
    assert torch.allclose(q_mf_initial, q_spk_initial)
    # reset parameters
    torch.manual_seed(1234)
    [
        dense.reset_parameters()
        for i in range(nr_of_interactions)
        for dense in modelforge_painn.interaction_modules[i].interatomic_net
    ]
    torch.manual_seed(1234)
    [
        dense.reset_parameters()
        for i in range(nr_of_interactions)
        for dense in schnetpack_painn.interactions[i].interatomic_context_net
    ]
    print(modelforge_painn.interaction_modules[0].interatomic_net[0].weight)
    print(schnetpack_painn.interactions[0].interatomic_context_net[0].weight)

    assert torch.allclose(
        modelforge_painn.interaction_modules[0].interatomic_net[0].weight,
        schnetpack_painn.interactions[0].interatomic_context_net[0].weight,
        atol=1e-4,
    )

    # first layer
    mf_intra_net = modelforge_painn.interaction_modules[0].interatomic_net
    spk_intra_net = schnetpack_painn.interactions[0].interatomic_context_net
    intra_mf_q = mf_intra_net(q_mf_initial)
    intra_spk_q = spk_intra_net(q_spk_initial)

    assert torch.allclose(intra_mf_q, intra_spk_q)
    # ---------------------------------------- #

    filter_list = torch.split(filters_spk, 3 * schnetpack_painn.n_atom_basis, dim=-1)
    n_atoms = spk_input[properties.Z].shape[0]
    q_spk, mu_spk = schnetpack_painn.interactions[0](
        q_spk_initial, mu_spk_initial, filter_list[0], dir_ij, idx_i, idx_j, n_atoms
    )
    torch.manual_seed(1234)
    pair_indices = modelforge_input_2["pair_indices"]
    filter_list = torch.split(filters_mf, 3 * modelforge_painn.nr_atom_basis, dim=-1)

    # test intra-atomic NNP
    q_mf, mu_mf = modelforge_painn.interaction_modules[0](
        q_mf_initial,
        mu_mf_initial,
        filter_list[0],
        dir_ij,
        pair_indices,
    )

    assert q_spk.shape == q_mf.shape
    assert mu_spk.shape == mu_mf.shape
    assert torch.allclose(q_spk, q_mf)
    assert torch.allclose(mu_spk, mu_mf)

    # ---------------------------------------- #
    # test mixing
    # ---------------------------------------- #
    # reset parameters
    torch.manual_seed(1234)
    [
        (
            modelforge_painn.mixing_modules[i].mu_channel_mix.reset_parameters(),
            modelforge_painn.mixing_modules[i].intra_atomic_net[0].reset_parameters(),
            modelforge_painn.mixing_modules[i].intra_atomic_net[1].reset_parameters(),
        )
        for i in range(nr_of_interactions)
    ]

    torch.manual_seed(1234)

    [
        (
            schnetpack_painn.mixing[i].mu_channel_mix.reset_parameters(),
            schnetpack_painn.mixing[i].intraatomic_context_net[0].reset_parameters(),
            schnetpack_painn.mixing[i].intraatomic_context_net[1].reset_parameters(),
        )
        for i in range(nr_of_interactions)
    ]

    # test painn mixing
    for i in range(nr_of_interactions):
        print(i, flush=True)
        assert torch.allclose(
            modelforge_painn.mixing_modules[i].mu_channel_mix.weight,
            schnetpack_painn.mixing[i].mu_channel_mix.weight,
        )
        assert torch.allclose(
            modelforge_painn.mixing_modules[i].intra_atomic_net[0].weight,
            schnetpack_painn.mixing[i].intraatomic_context_net[0].weight,
        )
        assert torch.allclose(
            modelforge_painn.mixing_modules[i].intra_atomic_net[1].weight,
            schnetpack_painn.mixing[i].intraatomic_context_net[1].weight,
        )

    mixed_spk_q, mixed_spk_mu = schnetpack_painn.mixing[0](q_spk, mu_spk)
    mixed_mf_q, mixed_mf_mu = modelforge_painn.mixing_modules[0](q_mf, mu_mf)
    assert torch.allclose(mixed_mf_q, mixed_spk_q)
    assert torch.allclose(mixed_mf_mu, mixed_spk_mu)

    # -----------------------------
    # test one interaction and mixing pass
    # -----------------------------
    spk_filter_list = torch.split(
        filters_spk, 3 * schnetpack_painn.n_atom_basis, dim=-1
    )
    # q_spk = q_spk_initial
    # mu_spk = mu_spk_initial
    for i, (interaction, mixing) in enumerate(
        zip(schnetpack_painn.interactions[0:1], schnetpack_painn.mixing[0:1])
    ):
        q_spk, mu_spk = interaction(
            q_spk,
            mu_spk,
            spk_filter_list[i],
            dir_ij,
            idx_i,
            idx_j,
            n_atoms,
        )
        q_spk, mu_spk = mixing(q_spk, mu_spk)

    mf_filter_list = torch.split(filters_mf, 3 * modelforge_painn.nr_atom_basis, dim=-1)
    # q_mf = q_mf_initial
    # mu_mf = mu_mf_initial

    for i, (interaction, mixing) in enumerate(
        zip(
            modelforge_painn.interaction_modules[0:1],
            modelforge_painn.mixing_modules[0:1],
        )
    ):
        q_mf, mu_mf = interaction(q_mf, mu_mf, mf_filter_list[i], dir_ij, pair_indices)
        q_mf, mu_mf = mixing(q_mf, mu_mf)

    assert torch.allclose(q_mf, q_spk)
    assert torch.allclose(mu_mf, mu_spk)

    # -----------------------------
    # test two interaction and mixing pass
    # -----------------------------
    spk_filter_list = torch.split(
        filters_spk, 3 * schnetpack_painn.n_atom_basis, dim=-1
    )
    mf_filter_list = torch.split(filters_mf, 3 * modelforge_painn.nr_atom_basis, dim=-1)

    # q_spk = q_spk_initial
    # mu_spk = mu_spk_initial

    for i, (spk_interaction, spk_mixing, mf_interaction, mf_mixing) in enumerate(
        zip(
            schnetpack_painn.interactions,
            schnetpack_painn.mixing,
            modelforge_painn.interaction_modules,
            modelforge_painn.mixing_modules,
        )
    ):
        q_spk, mu_spk = spk_interaction(
            q_spk,
            mu_spk,
            spk_filter_list[i],
            dir_ij,
            idx_i,
            idx_j,
            n_atoms,
        )
        q_spk, mu_spk = spk_mixing(q_spk, mu_spk)
        q_mf, mu_mf = mf_interaction(
            q_mf, mu_mf, mf_filter_list[i], dir_ij, pair_indices
        )
        q_mf, mu_mf = mf_mixing(q_mf, mu_mf)
        assert torch.allclose(q_mf, q_spk)
        assert torch.allclose(mu_mf, mu_spk)

    # ---------------------------------------- #
    # test forward pass
    # ---------------------------------------- #

    # reset filter parameters
    torch.manual_seed(1234)
    modelforge_painn.filter_net.reset_parameters()
    torch.manual_seed(1234)
    schnetpack_painn.filter_net.reset_parameters()
    assert torch.allclose(
        modelforge_painn.filter_net.weight,
        schnetpack_painn.filter_net.weight,
        atol=1e-4,
    )
    modelforge_results = modelforge_painn._forward(modelforge_input_2)
    schnetpack_results = schnetpack_painn(spk_input)

    assert (
        schnetpack_results["scalar_representation"].shape
        == modelforge_results["scalar_representation"].shape
    )

    scalar_spk = schnetpack_results["scalar_representation"]
    scalar_mf = modelforge_results["scalar_representation"]
    assert torch.allclose(scalar_spk, scalar_mf, atol=1e-4)

    assert torch.allclose(
        schnetpack_results["vector_representation"],
        modelforge_results["vector_representation"],
        atol=1e-4,
    )


def setup_spk_schnet_representation(
    cutoff: float, nr_atom_basis: int, n_rbf: int, nr_of_interactions: int
):
    # ------------------------------------ #
    # set up the schnetpack Painn representation model
    from schnetpack.nn import GaussianRBF, CosineCutoff
    from schnetpack.representation import SchNet as schnetpack_SchNET
    from openff.units import unit

    radial_basis = GaussianRBF(n_rbf=n_rbf, cutoff=cutoff.to(unit.angstrom).m)
    return schnetpack_SchNET(
        n_atom_basis=nr_atom_basis,
        n_interactions=nr_of_interactions,
        radial_basis=radial_basis,
        cutoff_fn=CosineCutoff(cutoff.to(unit.angstrom).m),
    )


def setup_mf_schnet_representation(
    cutoff: float, nr_atom_basis: int, n_rbf: int, nr_of_interactions: int
):
    # ------------------------------------ #
    # set up the modelforge Painn representation model
    # which means that we only want to call the
    # _transform_input() method
    from modelforge.potential import CosineCutoff, GaussianRBF
    from modelforge.potential.utils import SlicedEmbedding
    from modelforge.potential.schnet import SchNET as mf_SchNET

    embedding = SlicedEmbedding(max_Z=100, embedding_dim=nr_atom_basis, sliced_dim=0)
    radial_basis = GaussianRBF(n_rbf=n_rbf, cutoff=cutoff)
    cutoff = CosineCutoff(cutoff)

    return mf_SchNET(
        embedding_module=embedding,
        nr_interaction_blocks=nr_of_interactions,
        radial_basis_module=radial_basis,
        cutoff_module=cutoff,
    )


def test_schnet_representation_implementation():
    # ---------------------------------------- #
    # test the implementation of the representation part of the PaiNN model
    # ---------------------------------------- #
    from openff.units import unit

    cutoff = unit.Quantity(5.0, unit.angstrom)
    nr_atom_basis = 12
    n_rbf = 5
    nr_of_interactions = 3
    torch.manual_seed(1234)
    schnetpack_schnet = setup_spk_schnet_representation(
        cutoff, nr_atom_basis, n_rbf, nr_of_interactions
    ).double()
    torch.manual_seed(1234)
    modelforge_schnet = setup_mf_schnet_representation(
        cutoff, nr_atom_basis, n_rbf, nr_of_interactions
    ).double()
    # ------------------------------------ #
    # set up the input for the spk Schnet model
    input = setup_input()
    spk_input = input["spk_methane_input"]
    modelforge_input = input["modelforge_methane_input"]

    schnetpack_results = schnetpack_schnet(spk_input)
    modelforge_schnet._set_dtype()
    modelforge_input_1 = modelforge_schnet._input_checks(modelforge_input)
    modelforge_input_2 = modelforge_schnet.prepare_inputs(modelforge_input_1)

    # ---------------------------------------- #
    # test neighborlist and distance
    # ---------------------------------------- #
    assert torch.allclose(spk_input["_Rij"] / 10, modelforge_input_2["r_ij"], atol=1e-4)
    assert torch.allclose(spk_input["_idx_i"], modelforge_input_2["pair_indices"][0])
    assert torch.allclose(spk_input["_idx_j"], modelforge_input_2["pair_indices"][1])
    idx_i = spk_input["_idx_i"]
    idx_j = spk_input["_idx_j"]

    # ---------------------------------------- #
    # test rbf
    # ---------------------------------------- #
    r_ij = spk_input["_Rij"]
    d_ij = torch.norm(r_ij, dim=1, keepdim=True)
    dir_ij = r_ij / d_ij
    schnetpack_phi_ij = schnetpack_schnet.radial_basis(d_ij)
    modelforge_phi_ij = modelforge_schnet.radial_basis_module(
        d_ij / 10
    )  # NOTE: converting to nm

    assert torch.allclose(schnetpack_phi_ij, modelforge_phi_ij)
    phi_ij = schnetpack_phi_ij
    # ---------------------------------------- #
    # test cutoff
    # ---------------------------------------- #
    fcut_spk = schnetpack_schnet.cutoff_fn(d_ij)
    fcut_mf = modelforge_schnet.cutoff_module(d_ij / 10)  # NOTE: converting to nm
    assert torch.allclose(fcut_spk, fcut_mf)

    # ---------------------------------------- #
    # test embedding
    # ---------------------------------------- #
    import schnetpack.properties as properties

    assert torch.allclose(
        spk_input[properties.Z], modelforge_input["atomic_numbers"].squeeze()
    )
    embedding_spk = schnetpack_schnet.embedding(spk_input[properties.Z])
    embedding_mf = modelforge_schnet.embedding_module(
        modelforge_input["atomic_numbers"]
    )

    assert torch.allclose(embedding_spk, embedding_mf)

    # --------------------------------------- #
    # test representation
    # --------------------------------------- #
    rep_mf = modelforge_schnet.schnet_representation_module(d_ij / 10)

    r_ij = spk_input["_Rij"]
    d_ij = torch.norm(r_ij, dim=1)
    f_ij_spk = schnetpack_schnet.radial_basis(d_ij)
    rcut_ij_spk = schnetpack_schnet.cutoff_fn(d_ij)

    assert torch.allclose(rep_mf["f_ij"], f_ij_spk)
    assert torch.allclose(rep_mf["rcut_ij"], rcut_ij_spk)

    # ---------------------------------------- #
    # test interactions
    # ---------------------------------------- #

    # reset all parameters
    torch.manual_seed(1234)
    for i in range(nr_of_interactions):
        schnetpack_schnet.interactions[i].in2f.reset_parameters()
        for j in range(2):
            schnetpack_schnet.interactions[i].f2out[j].reset_parameters()
            schnetpack_schnet.interactions[i].filter_network[j].reset_parameters()

    torch.manual_seed(1234)
    for i in range(nr_of_interactions):
        modelforge_schnet.interaction_modules[i].intput_to_feature.reset_parameters()
        for j in range(2):
            modelforge_schnet.interaction_modules[i].feature_to_output[
                j
            ].reset_parameters()
            modelforge_schnet.interaction_modules[i].filter_network[
                j
            ].reset_parameters()

    assert torch.allclose(
        schnetpack_schnet.interactions[0].filter_network[0].weight,
        modelforge_schnet.interaction_modules[0].filter_network[0].weight,
    )
    assert torch.allclose(
        schnetpack_schnet.interactions[0].filter_network[0].bias,
        modelforge_schnet.interaction_modules[0].filter_network[0].bias,
    )

    assert torch.allclose(
        schnetpack_schnet.interactions[0].filter_network[1].weight,
        modelforge_schnet.interaction_modules[0].filter_network[1].weight,
    )
    assert torch.allclose(
        schnetpack_schnet.interactions[0].filter_network[1].bias,
        modelforge_schnet.interaction_modules[0].filter_network[1].bias,
    )

    assert torch.allclose(embedding_spk, embedding_mf)

    for mf_interaction, spk_interaction in zip(
        modelforge_schnet.interaction_modules, schnetpack_schnet.interactions
    ):
        v_spk = spk_interaction(
            embedding_spk,
            f_ij_spk,
            spk_input["_idx_i"],
            spk_input["_idx_j"],
            rcut_ij_spk,
        )
        v_mf = mf_interaction(
            embedding_mf,
            modelforge_input_2["pair_indices"],
            rep_mf["f_ij"],
            rep_mf["rcut_ij"],
        )

        assert torch.allclose(v_spk, v_mf)

    # Check full pass

    modelforge_results = modelforge_schnet._forward(modelforge_input_2)
    schnetpack_results = schnetpack_schnet(spk_input)

    assert (
        schnetpack_results["scalar_representation"].shape
        == modelforge_results["scalar_representation"].shape
    )

    scalar_spk = schnetpack_results["scalar_representation"]
    scalar_mf = modelforge_results["scalar_representation"]
    assert torch.allclose(scalar_spk, scalar_mf, atol=1e-4)<|MERGE_RESOLUTION|>--- conflicted
+++ resolved
@@ -1,7 +1,6 @@
 import torch
 
 
-<<<<<<< HEAD
 def test_compare_radial_symmetry_features():
     # compare schnetpack RadialSymmetryFunction with modelforge RadialSymmetryFunction
     from modelforge.potential.utils import RadialSymmetryFunction
@@ -21,20 +20,6 @@
         radial_cutoff=cutoff,
         radial_start=start,
     )
-=======
-def test_gaussian_rbf_implementation():
-    # compare schnetpack GaussianRBF with modelforge GaussianRBF
-    from modelforge.potential.utils import GaussianRBF
-    from schnetpack.nn import GaussianRBF as schnetpackGaussianRBF
-    from openff.units import unit
-
-    n_rbf = 2
-    cutoff = unit.Quantity(5.0, unit.angstrom)
-    schnetpack_rbf = schnetpackGaussianRBF(
-        n_rbf=n_rbf, cutoff=cutoff.to(unit.angstrom).m
-    )
-    rbf = GaussianRBF(n_rbf=n_rbf, cutoff=cutoff)
->>>>>>> 228bc41b
 
     r = torch.rand(5, 3)
     print(schnetpack_rbf(r))
@@ -164,13 +149,7 @@
     }
 
 
-<<<<<<< HEAD
-def setup_spk_painn_representation(cutoff, nr_atom_basis, number_of_gaussians):
-=======
-def setup_spk_painn_representation(
-    cutoff: float, nr_atom_basis: int, n_rbf: int, nr_of_interactions: int
-):
->>>>>>> 228bc41b
+def setup_spk_painn_representation(cutoff, nr_atom_basis, number_of_gaussians, nr_of_interactions):
     # ------------------------------------ #
     # set up the schnetpack Painn representation model
     from schnetpack.nn import GaussianRBF, CosineCutoff
@@ -188,45 +167,26 @@
     )
 
 
-<<<<<<< HEAD
-def setup_modelforge_painn_representation(cutoff, nr_atom_basis, number_of_gaussians):
-=======
-def setup_modelforge_painn_representation(
-    cutoff: float, nr_atom_basis: int, n_rbf: int, nr_of_interactions: int
-):
->>>>>>> 228bc41b
+def setup_modelforge_painn_representation(cutoff, nr_atom_basis, number_of_gaussians, nr_of_interactions):
     # ------------------------------------ #
     # set up the modelforge Painn representation model
     # which means that we only want to call the
     # _transform_input() method
-<<<<<<< HEAD
     from modelforge.potential import CosineCutoff, RadialSymmetryFunction
-=======
-    from modelforge.potential import CosineCutoff, GaussianRBF
->>>>>>> 228bc41b
     from modelforge.potential.utils import SlicedEmbedding
     from modelforge.potential.painn import PaiNN as mf_PaiNN
     from openff.units import unit
 
     embedding = SlicedEmbedding(max_Z=100, embedding_dim=nr_atom_basis, sliced_dim=0)
-<<<<<<< HEAD
     radial_symmetry_function_module = RadialSymmetryFunction(
         number_of_gaussians=number_of_gaussians, radial_cutoff=cutoff
     )
-=======
-    radial_basis = GaussianRBF(n_rbf=n_rbf, cutoff=cutoff)
->>>>>>> 228bc41b
     cutoff = CosineCutoff(cutoff)
 
     return mf_PaiNN(
         embedding_module=embedding,
-<<<<<<< HEAD
-        nr_interaction_blocks=3,
+        nr_interaction_blocks=nr_of_interactions,
         radial_symmetry_function_module=radial_symmetry_function_module,
-=======
-        nr_interaction_blocks=nr_of_interactions,
-        radial_basis_module=radial_basis,
->>>>>>> 228bc41b
         cutoff_module=cutoff,
     )
 
@@ -238,27 +198,16 @@
     from openff.units import unit
 
     cutoff = unit.Quantity(5.0, unit.angstrom)
-    nr_atom_basis = 8
-<<<<<<< HEAD
+    nr_atom_basis =
     number_of_gaussians = 5
+    nr_of_interactions = 3
     torch.manual_seed(1234)
     schnetpack_painn = setup_spk_painn_representation(
-        cutoff, nr_atom_basis, number_of_gaussians
+        cutoff, nr_atom_basis, number_of_gaussians, nr_of_interactions
     ).double()
     torch.manual_seed(1234)
     modelforge_painn = setup_modelforge_painn_representation(
-        cutoff, nr_atom_basis, number_of_gaussians
-=======
-    n_rbf = 5
-    nr_of_interactions = 3
-    torch.manual_seed(1234)
-    schnetpack_painn = setup_spk_painn_representation(
-        cutoff, nr_atom_basis, n_rbf, nr_of_interactions
-    ).double()
-    torch.manual_seed(1234)
-    modelforge_painn = setup_modelforge_painn_representation(
-        cutoff, nr_atom_basis, n_rbf, nr_of_interactions
->>>>>>> 228bc41b
+        cutoff, nr_atom_basis, number_of_gaussians, nr_of_interactions
     ).double()
     # ------------------------------------ #
     # set up the input for the spk Painn model
