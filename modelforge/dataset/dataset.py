"""
This module contains classes and functions for managing datasets.
"""

import os
from dataclasses import dataclass
from typing import TYPE_CHECKING, Dict, List, Literal, NamedTuple, Optional, Union

import numpy as np
import pytorch_lightning as pl
import torch
from loguru import logger as log
from openff.units import Quantity
from torch.utils.data import DataLoader

from modelforge.dataset.utils import RandomRecordSplittingStrategy, SplittingStrategy
from modelforge.utils.prop import PropertyNames
from modelforge.utils.misc import lock_with_attribute

if TYPE_CHECKING:
    from modelforge.potential.processing import AtomicSelfEnergies

from enum import Enum

from pydantic import BaseModel, ConfigDict, Field


class CaseInsensitiveEnum(str, Enum):
    @classmethod
    def _missing_(cls, value):
        for member in cls:
            if member.value.lower() == value.lower():
                return member
        return super()._missing_(value)


class DataSetName(CaseInsensitiveEnum):
    QM9 = "QM9"
    ANI1X = "ANI1X"
    ANI2X = "ANI2X"
    SPICE1 = "SPICE1"
    SPICE2 = "SPICE2"
    SPICE1_OPENFF = "SPICE1_OPENFF"
    PHALKETHOH = "PhAlkEthOH"


class DatasetParameters(BaseModel):
    """
    Class to hold the dataset parameters.

    Args:
        dataset_name (str): The name of the dataset.
        version_select (str): The version of the dataset to use
        num_workers (int): The number of workers to use for the DataLoader
        pin_memory (bool): Whether to pin memory for the DataLoader

    """

    model_config = ConfigDict(
        use_enum_values=True, arbitrary_types_allowed=True, validate_assignment=True
    )

    dataset_name: DataSetName
    version_select: str
    num_workers: int = Field(gt=0)
    pin_memory: bool
    regenerate_processed_cache: bool = False


@dataclass(frozen=False)
class Metadata:
    """
    A NamedTuple to structure the inputs for neural network potentials.

    Parameters
    ----------
    """

    E: torch.Tensor
    atomic_subsystem_counts: torch.Tensor
    atomic_subsystem_indices_referencing_dataset: torch.Tensor
    number_of_atoms: int
    F: torch.Tensor = torch.tensor([], dtype=torch.float32)

    def to(
        self, device: Optional[torch.device] = None, dtype: Optional[torch.dtype] = None
    ):
        """Move all tensors in this instance to the specified device."""
        if device:
            self.E = self.E.to(device)
            self.F = self.F.to(device)
            self.atomic_subsystem_counts = self.atomic_subsystem_counts.to(device)
            self.atomic_subsystem_indices_referencing_dataset = (
                self.atomic_subsystem_indices_referencing_dataset.to(device)
            )
        if dtype:
            self.E = self.E.to(dtype)
            self.F = self.F.to(dtype)
        return self


@dataclass
class NNPInput:
    """
    A dataclass to structure the inputs for neural network potentials.

    Attributes
    ----------
    atomic_numbers : torch.Tensor
        A 1D tensor containing atomic numbers for each atom in the system(s).
        Shape: [num_atoms], where `num_atoms` is the total number of atoms across all systems.
    positions : torch.Tensor
        A 2D tensor of shape [num_atoms, 3], representing the XYZ coordinates of each atom.
    atomic_subsystem_indices : torch.Tensor
        A 1D tensor mapping each atom to its respective subsystem or molecule.
        This allows for calculations involving multiple molecules or subsystems within the same batch.
        Shape: [num_atoms].
    total_charge : torch.Tensor
        A tensor with the total charge of molecule.
        Shape: [num_systems], where `num_systems` is the number of molecules.
    """

    atomic_numbers: torch.Tensor
    positions: Union[torch.Tensor, Quantity]
    atomic_subsystem_indices: torch.Tensor
    total_charge: torch.Tensor
    pair_list: Optional[torch.Tensor] = None
    partial_charge: Optional[torch.Tensor] = None

    def to(
        self,
        *,
        device: Optional[torch.device] = None,
        dtype: Optional[torch.dtype] = None,
    ):
        """Move all tensors in this instance to the specified device/dtype."""

        if device:
            self.atomic_numbers = self.atomic_numbers.to(device)
            self.positions = self.positions.to(device)
            self.atomic_subsystem_indices = self.atomic_subsystem_indices.to(device)
            self.total_charge = self.total_charge.to(device)
            self.pair_list = (
                self.pair_list.to(device)
                if self.pair_list is not None
                else self.pair_list
            )
            self.partial_charge = (
                self.partial_charge.to(device)
                if self.partial_charge is not None
                else self.partial_charge
            )
        if dtype:
            self.positions = self.positions.to(dtype)
        return self

    def __post_init__(self):
        # Set dtype and convert units if necessary
        self.atomic_numbers = self.atomic_numbers.to(torch.int32)

        self.partial_charge = (
            self.atomic_numbers.to(torch.int32) if self.partial_charge else None
        )
        self.atomic_subsystem_indices = self.atomic_subsystem_indices.to(torch.int32)
        self.total_charge = self.total_charge.to(torch.int32)

        # Unit conversion for positions
        if isinstance(self.positions, Quantity):
            positions = self.positions.to(unit.nanometer).m
            self.positions = torch.tensor(
                positions, dtype=torch.float32, requires_grad=True
            )

        # Validate inputs
        self._validate_inputs()

    def _validate_inputs(self):
        if self.atomic_numbers.dim() != 1:
            raise ValueError("atomic_numbers must be a 1D tensor")
        if self.positions.dim() != 2 or self.positions.size(1) != 3:
            raise ValueError("positions must be a 2D tensor with shape [num_atoms, 3]")
        if self.atomic_subsystem_indices.dim() != 1:
            raise ValueError("atomic_subsystem_indices must be a 1D tensor")
        if self.total_charge.dim() != 1:
            raise ValueError("total_charge must be a 1D tensor")

        # Optionally, check that the lengths match if required
        if len(self.positions) != len(self.atomic_numbers):
            raise ValueError(
                "The size of atomic_numbers and the first dimension of positions must match"
            )
        if len(self.positions) != len(self.atomic_subsystem_indices):
            raise ValueError(
                "The size of atomic_subsystem_indices and the first dimension of positions must match"
            )

    def as_namedtuple(self) -> NamedTuple:
        """Export the dataclass fields and values as a named tuple."""

        import collections
        from dataclasses import dataclass, fields

        NNPInputTuple = collections.namedtuple(
            "NNPInputTuple", [field.name for field in fields(self)]
        )
        return NNPInputTuple(*[getattr(self, field.name) for field in fields(self)])

    def as_jax_namedtuple(self) -> NamedTuple:
        """Export the dataclass fields and values as a named tuple.
        Convert pytorch tensors to jax arrays."""

<<<<<<< HEAD
        from dataclasses import fields
=======
>>>>>>> f842c836
        import collections
        from dataclasses import dataclass, fields

        from modelforge.utils.io import import_

        convert_to_jax = import_("pytorch2jax").pytorch2jax.convert_to_jax

        NNPInputTuple = collections.namedtuple(
            "NNPInputTuple", [field.name for field in fields(self)]
        )
        return NNPInputTuple(
            *[convert_to_jax(getattr(self, field.name)) for field in fields(self)]
        )


@dataclass
class BatchData:
    nnp_input: NNPInput
    metadata: Metadata

    def to(
        self,
        device: Optional[torch.device] = None,
        dtype: Optional[torch.dtype] = None,
    ):
        self.nnp_input = self.nnp_input.to(device=device, dtype=dtype)
        self.metadata = self.metadata.to(device=device, dtype=dtype)
        return self

    def batch_size(self):
        return self.metadata.E.size(dim=0)


class TorchDataset(torch.utils.data.Dataset[BatchData]):
    """
    Wraps a numpy dataset to make it compatible with PyTorch DataLoader.

    Parameters
    ----------
    dataset : np.lib.npyio.NpzFile
        The underlying numpy dataset.
    property_name : PropertyNames
        Names of the properties to extract from the dataset.
    preloaded : bool, optional
        If True, converts properties to PyTorch tensors ahead of time. Default is False.

    """

    def __init__(
        self,
        dataset: np.lib.npyio.NpzFile,
        property_name: PropertyNames,
        preloaded: bool = False,
    ):
        """
        Initializes the TorchDataset with a numpy dataset and property names.

        Parameters
        ----------
        dataset : np.lib.npyio.NpzFile
            The numpy dataset to wrap.
        property_name : PropertyNames
            The property names to extract from the dataset for use in PyTorch.
        preloaded : bool, optional
            If set to True, properties are preloaded as PyTorch tensors. Default is False.
        """

        self.properties_of_interest = {}

        self.properties_of_interest["atomic_numbers"] = torch.from_numpy(
            dataset[property_name.atomic_numbers].flatten()
        ).to(torch.int32)
        self.properties_of_interest["positions"] = torch.from_numpy(
            dataset[property_name.positions]
        ).to(torch.float32)
        self.properties_of_interest["E"] = torch.from_numpy(
            dataset[property_name.E]
        ).to(torch.float64)

        if property_name.total_charge is not None:
            self.properties_of_interest["total_charge"] = torch.from_numpy(
                dataset[property_name.total_charge]
            ).to(torch.int32)
        else:
            # this is a per atom property, so it will match the first dimension of the geometry
            self.properties_of_interest["total_charge"] = torch.zeros(
                (dataset[property_name.positions].shape[0], 1)
            ).to(torch.int32)

        if property_name.F is not None:
            self.properties_of_interest["F"] = torch.from_numpy(
                dataset[property_name.F]
            )
        else:
            # a per atom property in each direction, so it will match geometry
            self.properties_of_interest["F"] = torch.zeros(
                dataset[property_name.positions].shape
            )

        self.number_of_records = len(dataset["atomic_subsystem_counts"])
        self.properties_of_interest["pair_list"] = None
        self.number_of_atoms = len(dataset["atomic_numbers"])

        single_atom_start_idxs_by_rec = np.concatenate(
            [np.array([0]), np.cumsum(dataset["atomic_subsystem_counts"])]
        )
        # length: n_records + 1

        self.series_mol_start_idxs_by_rec = np.concatenate(
            [np.array([0]), np.cumsum(dataset["n_confs"])]
        )
        # length: n_records + 1

        if len(single_atom_start_idxs_by_rec) != len(self.series_mol_start_idxs_by_rec):
            raise ValueError(
                "Number of records in `atomic_subsystem_counts` and `n_confs` do not match."
            )

        self.single_atom_start_idxs_by_conf = np.repeat(
            single_atom_start_idxs_by_rec[: self.number_of_records], dataset["n_confs"]
        )
        self.single_atom_end_idxs_by_conf = np.repeat(
            single_atom_start_idxs_by_rec[1 : self.number_of_records + 1],
            dataset["n_confs"],
        )
        # length: n_conformers

        self.series_atom_start_idxs_by_conf = np.concatenate(
            [
                np.array([0]),
                np.cumsum(
                    np.repeat(dataset["atomic_subsystem_counts"], dataset["n_confs"])
                ),
            ]
        )
        # length: n_conformers + 1

        self.length = len(self.properties_of_interest["E"])
        self.preloaded = preloaded

    def __len__(self) -> int:
        """
        Return the number of data points in the dataset.

        Returns:
        --------
        int
            Total number of data points available in the dataset.
        """
        return self.length

    def record_len(self) -> int:
        """
        Return the number of records in the TorchDataset.
        """
        return self.number_of_records

    def get_series_mol_idxs(self, record_idx: int) -> List[int]:
        """
        Return the indices of the conformers for a given record.
        """
        return list(
            range(
                self.series_mol_start_idxs_by_rec[record_idx],
                self.series_mol_start_idxs_by_rec[record_idx + 1],
            )
        )

    def __setitem__(self, idx: int, value: Dict[str, torch.Tensor]) -> None:
        """
        Set the value of a property for a given conformer index.

        Parameters
        ----------
        idx : int
            Index of the conformer to set the value for.
        value : Dict[str, torch.Tensor]
            Dictionary containing the property name and value to set.

        """
        for key, val in value.items():
            self.properties_of_interest[key][idx] = val

    def __getitem__(self, idx: int) -> BatchData:
        """
        Fetch a dictionary of the values for the properties of interest for a given conformer index.

        Parameters
        ----------
        idx : int
            Index of the molecule to fetch data for.

        Returns
        -------
        BatchData instance representing the data for one conformer.
        """
        series_atom_start_idx = self.series_atom_start_idxs_by_conf[idx]
        series_atom_end_idx = self.series_atom_start_idxs_by_conf[idx + 1]
        single_atom_start_idx = self.single_atom_start_idxs_by_conf[idx]
        single_atom_end_idx = self.single_atom_end_idxs_by_conf[idx]
        atomic_numbers = self.properties_of_interest["atomic_numbers"][
            single_atom_start_idx:single_atom_end_idx
        ]
        positions = self.properties_of_interest["positions"][
            series_atom_start_idx:series_atom_end_idx
        ]
        E = self.properties_of_interest["E"][idx]
        F = self.properties_of_interest["F"][series_atom_start_idx:series_atom_end_idx]
        total_charge = self.properties_of_interest["total_charge"][idx]
        number_of_atoms = len(atomic_numbers)
        if self.properties_of_interest["pair_list"] is None:
            pair_list = None
        else:
            pair_list_indices_start = self.properties_of_interest["number_of_pairs"][
                idx
            ]
            pair_list_indices_end = self.properties_of_interest["number_of_pairs"][
                idx + 1
            ]
            pair_list = self.properties_of_interest["pair_list"][
                :, pair_list_indices_start:pair_list_indices_end
            ]

        nnp_input = NNPInput(
            atomic_numbers=atomic_numbers,
            positions=positions,
            pair_list=pair_list,
            total_charge=total_charge,
            atomic_subsystem_indices=torch.zeros(number_of_atoms, dtype=torch.int32),
        )

        metadata = Metadata(
            E=E,
            F=F,
            atomic_subsystem_counts=torch.tensor([number_of_atoms], dtype=torch.int32),
            atomic_subsystem_indices_referencing_dataset=torch.repeat_interleave(
                torch.tensor([idx], dtype=torch.int32), number_of_atoms
            ),
            number_of_atoms=number_of_atoms,
        )

        return BatchData(nnp_input, metadata)


class HDF5Dataset:
    """
    Manages data stored in HDF5 format, supporting processing and interaction.

    Attributes
    ----------
    raw_data_file : str
        Path to the raw HDF5 data file.
    processed_data_file : str
        Path to the processed data file, typically a .npz file for efficiency.
    """

    def __init__(
        self,
        url: str,
        gz_data_file: Dict[str, str],
        hdf5_data_file: Dict[str, str],
        processed_data_file: Dict[str, str],
        local_cache_dir: str,
        force_download: bool = False,
        regenerate_cache: bool = False,
    ):
        """
        Initializes the HDF5Dataset with paths to raw and processed data files.

        Parameters
        ----------
        url : str
            URL of the hdf5.gz data file.
        gz_data_file : Dict[str, str]
            Name of the gzipped data file (name) and checksum (md5).
        hdf5_data_file : Dict[str, str]
            Name of the hdf5 data file (name) and checksum (md5).
        processed_data_file : Dict[str, str]
            Name of the processed npz data file (name) and checksum (md5).
        local_cache_dir : str
            Directory to store the files.
        force_download : bool, optional
            If set to True, the data will be downloaded even if it already exists. Default is False.
        regenerate_cache : bool, optional
            If set to True, the cache file will be regenerated even if it already exists. Default is False.
        """
        self.url = url
        self.gz_data_file = gz_data_file
        self.hdf5_data_file = hdf5_data_file
        self.processed_data_file = processed_data_file
        import os

        # make sure we can handle a path with a ~ in it
        self.local_cache_dir = os.path.expanduser(local_cache_dir)
        self.force_download = force_download
        self.regenerate_cache = regenerate_cache

        self.hdf5data: Optional[Dict[str, List[np.ndarray]]] = None
        self.numpy_data: Optional[np.ndarray] = None

    def _ungzip_hdf5(self) -> None:
        """
        Unzips an HDF5.gz file.

        Examples
        -------
        """
        import gzip
        import shutil

        with gzip.open(
            f"{self.local_cache_dir}/{self.gz_data_file['name']}", "rb"
        ) as gz_file:
            from modelforge.utils.misc import OpenWithLock

            # rather than locking the file we are writing, we will create a lockfile.  the _from_hdf5 function will
            # try to open the same lockfile before reading, so this should prevent issues
            # The use of a lockfile is necessary because h5py will exit immediately if it tries to open a file that is
            # locked by another process.
            with OpenWithLock(
                f"{self.local_cache_dir}/{self.hdf5_data_file['name']}.lockfile", "w"
            ) as lock_file:
                with open(
                    f"{self.local_cache_dir}/{self.hdf5_data_file['name']}", "wb"
                ) as out_file:
                    shutil.copyfileobj(gz_file, out_file)

            # now that the file is written we can safely remove the lockfile
            import os

            os.remove(f"{self.local_cache_dir}/{self.hdf5_data_file['name']}.lockfile")

    def _check_lists(self, list_1: List, list_2: List) -> bool:
        """
        Check to see if all elements in the lists match and the length is the same.

        Note the order of the lists do not matter.

        Parameters
        ----------
        list_1 : List
            First list to compare
        list_2 : List
            Second list to compare

        Returns
        -------
        bool
            True if all elements of sub_list are in containing_list, False otherwise
        """
        if len(list_1) != len(list_2):
            return False
        for a in list_1:
            if a not in list_2:
                return False
        return True

    def _metadata_validation(self, file_name: str, file_path: str) -> bool:
        """
        Validates the metadata file for the npz file.

        Parameters
        ----------
        file_name : str
            Name of the metadata file.
        file_path : str
            Path to the metadata file.

        Returns
        -------
        bool
            True if the metadata file exists, False otherwise.
        """
        if not os.path.exists(f"{file_path}/{file_name}"):
            log.debug(f"Metadata file {file_path}/{file_name} does not exist.")
            return False
        else:
            import json

            from modelforge.utils.misc import OpenWithLock

            with OpenWithLock(f"{file_path}/{file_name}.lockfile", "w") as fl:
                with open(f"{file_path}/{file_name}", "r") as f:
                    self._npz_metadata = json.load(f)

                    if not self._check_lists(
                        self._npz_metadata["data_keys"], self.properties_of_interest
                    ):
                        log.warning(
                            f"Data keys used to generate {file_path}/{file_name} ({self._npz_metadata['data_keys']}) do not match data loader ({self.properties_of_interest}) ."
                        )
                        return False

                    if (
                        self._npz_metadata["hdf5_checksum"]
                        != self.hdf5_data_file["md5"]
                    ):
                        log.warning(
                            f"Checksum for hdf5 file used to generate npz file does not match current file in dataloader."
                        )
                        return False
            os.remove(f"{file_path}/{file_name}.lockfile")
        return True

    def _file_validation(
        self, file_name: str, file_path: str, checksum: str = None
    ) -> bool:
        """
        Validates if the file exists, and if the calculated checksum matches the expected checksum.

        Parameters
        ----------
        file_name : str
            Name of the file to validate.
        file_path : str
            Path to the file.
        checksum : str
            Expected checksum of the file. Default=None
            If None, checksum will not be validated.

        Returns
        -------
        bool
            True if the file exists and the checksum matches, False otherwise.
        """
        full_file_path = f"{file_path}/{file_name}"
        if not os.path.exists(full_file_path):
            log.debug(f"File {full_file_path} does not exist.")
            return False
        elif checksum is not None:
            from modelforge.utils.remote import calculate_md5_checksum

            calculated_checksum = calculate_md5_checksum(file_name, file_path)
            if calculated_checksum != checksum:
                log.warning(
                    f"Checksum mismatch for file {file_path}/{file_name}. Expected {calculated_checksum}, found {checksum}."
                )
                return False
            return True
        else:
            return True

    def _from_hdf5(self) -> None:
        """
        Processes and extracts data from an hdf5 file.

        Examples
        --------
        >>> hdf5_data = HDF5Dataset("raw_data.hdf5", "processed_data.npz")
        >>> processed_data = hdf5_data._from_hdf5()

        """
        from collections import OrderedDict

        import h5py
        import tqdm

        # this will create an unzipped file which we can then load in
        # this is substantially faster than passing gz_file directly to h5py.File()
        # by avoiding data chunking issues.

        temp_hdf5_file = f"{self.local_cache_dir}/{self.hdf5_data_file['name']}"

        if self._file_validation(
            self.hdf5_data_file["name"],
            self.local_cache_dir,
            self.hdf5_data_file["md5"],
        ):
            log.debug(f"Loading unzipped hdf5 file from {temp_hdf5_file}")
        else:
            from modelforge.utils.remote import calculate_md5_checksum

            checksum = calculate_md5_checksum(
                self.hdf5_data_file["name"], self.local_cache_dir
            )
            raise ValueError(
                f"Checksum mismatch for unzipped data file {temp_hdf5_file}. Found {checksum}, Expected {self.hdf5_data_file['md5']}"
            )
        from modelforge.utils.misc import OpenWithLock

        # h5py does file locking internally, but will exit immediately if the file is locked by another program
        # let us create a simple lockfile to prevent this, as OpenWithLock will just wait until the lockfile is unlocked
        # before proceeding
        with OpenWithLock(
            f"{self.local_cache_dir}/{self.hdf5_data_file['name']}.lockfile", "w"
        ) as lock_file:
            with h5py.File(temp_hdf5_file, "r") as hf:
                # create dicts to store data for each format type
                single_rec_data: Dict[str, List[np.ndarray]] = OrderedDict()
                # value shapes: (*)
                single_atom_data: Dict[str, List[np.ndarray]] = OrderedDict()
                # value shapes: (n_atoms, *)
                series_mol_data: Dict[str, List[np.ndarray]] = OrderedDict()
                # value shapes: (n_confs, *)
                series_atom_data: Dict[str, List[np.ndarray]] = OrderedDict()
                # value shapes: (n_confs, n_atoms, *)

                # initialize each relevant value in data dicts to empty list
                for value in self.properties_of_interest:
                    value_format = hf[next(iter(hf.keys()))][value].attrs["format"]
                    if value_format == "single_rec":
                        single_rec_data[value] = []
                    elif value_format == "single_atom":
                        single_atom_data[value] = []
                    elif value_format == "series_mol":
                        series_mol_data[value] = []
                    elif value_format == "series_atom":
                        series_atom_data[value] = []
                    else:
                        raise ValueError(
                            f"Unknown format type {value_format} for property {value}"
                        )

                self.atomic_subsystem_counts = []  # number of atoms in each record
                self.n_confs = []  # number of conformers in each record

                # loop over all records in the hdf5 file and add property arrays to the appropriate dict

                log.debug(f"n_entries: {len(hf.keys())}")

                for record in tqdm.tqdm(list(hf.keys())):
                    # if we have a record with no conformers, we'll skip it to avoid failures
                    if hf[record]["n_configs"][()] != 0:
                        # There may be cases where a specific property of interest
                        # has not been computed for a given record
                        # in that case, we'll want to just skip over that entry
                        property_found = [
                            value in hf[record].keys()
                            for value in self.properties_of_interest
                        ]

                        if all(property_found):
                            # we want to exclude conformers with NaN values for any property of interest
                            configs_nan_by_prop: Dict[str, np.ndarray] = (
                                OrderedDict()
                            )  # ndarray.size (n_configs, )
                            for value in list(series_mol_data.keys()) + list(
                                series_atom_data.keys()
                            ):
                                record_array = hf[record][value][()]
                                configs_nan_by_prop[value] = np.isnan(record_array).any(
                                    axis=tuple(range(1, record_array.ndim))
                                )
                            # check that all values have the same number of conformers

                            if (
                                len(
                                    set(
                                        [
                                            value.shape
                                            for value in configs_nan_by_prop.values()
                                        ]
                                    )
                                )
                                != 1
                            ):
                                raise ValueError(
                                    f"Number of conformers is inconsistent across properties for record {record}"
                                )

                            configs_nan = np.logical_or.reduce(
                                list(configs_nan_by_prop.values())
                            )  # boolean array of size (n_configs, )
                            n_confs_rec = sum(~configs_nan)

                            atomic_subsystem_counts_rec = hf[record][
                                next(iter(single_atom_data.keys()))
                            ].shape[0]
                            # all single and series atom properties should have the same number of atoms as the first property

                            self.n_confs.append(n_confs_rec)
                            self.atomic_subsystem_counts.append(
                                atomic_subsystem_counts_rec
                            )

                            for value in single_atom_data.keys():
                                record_array = hf[record][value][()]
                                if record_array.shape[0] != atomic_subsystem_counts_rec:
                                    raise ValueError(
                                        f"Number of atoms for property {value} is inconsistent with other properties for record {record}"
                                    )
                                else:
                                    single_atom_data[value].append(record_array)

                            for value in series_atom_data.keys():
                                record_array = hf[record][value][()][~configs_nan]
                                try:
                                    if (
                                        record_array.shape[1]
                                        != atomic_subsystem_counts_rec
                                    ):
                                        raise ValueError(
                                            f"Number of atoms for property {value} is inconsistent with other properties for record {record}"
                                        )
                                    else:
                                        series_atom_data[value].append(
                                            record_array.reshape(
                                                n_confs_rec
                                                * atomic_subsystem_counts_rec,
                                                -1,
                                            )
                                        )
                                except IndexError:
                                    log.warning(
                                        f"Property {value} has an index error for record {record}."
                                    )
                                    log.warning(
                                        record_array.shape, atomic_subsystem_counts_rec
                                    )

                            for value in series_mol_data.keys():
                                record_array = hf[record][value][()][~configs_nan]
                                series_mol_data[value].append(record_array)

                            for value in single_rec_data.keys():
                                record_array = hf[record][value][()]
                                single_rec_data[value].append(record_array)

                # convert lists of arrays to single arrays

                data = OrderedDict()
                for value in single_atom_data.keys():
                    data[value] = np.concatenate(single_atom_data[value], axis=0)
                for value in series_mol_data.keys():
                    data[value] = np.concatenate(series_mol_data[value], axis=0)
                for value in series_atom_data.keys():
                    data[value] = np.concatenate(series_atom_data[value], axis=0)
                for value in single_rec_data.keys():
                    data[value] = np.stack(single_rec_data[value], axis=0)

            self.hdf5data = data
        # we can safely remove the lockfile now that we have read the file
        import os

        os.remove(f"{self.local_cache_dir}/{self.hdf5_data_file['name']}.lockfile")

    def _from_file_cache(self) -> None:
        """
        Loads the processed data from cache.

        Examples
        --------
        """
        # skip validating the checksum, as the npz file checksum of otherwise identical data differs between python 3.11 and 3.9/10
        # we have a metadatafile we validate separately instead
        if self._file_validation(
            self.processed_data_file["name"], self.local_cache_dir, checksum=None
        ):
            if self._metadata_validation(
                self.processed_data_file["name"].replace(".npz", ".json"),
                self.local_cache_dir,
            ):
                log.debug(
                    f"Loading processed data from {self.local_cache_dir}/{self.processed_data_file['name']} generated on {self._npz_metadata['date_generated']}"
                )
                log.debug(
                    f"Properties of Interest in .npz file: {self._npz_metadata['data_keys']}"
                )

                from modelforge.utils.misc import OpenWithLock

                # this will check check for the existence of the lock file and wait until it is unlocked
                # we will just open it as write, since we do not need to read it in; this ensure that we don't have an issue
                # where we have deleted the lock file from a separate, prior process
                with OpenWithLock(
                    f"{self.local_cache_dir}/{self.processed_data_file['name']}.lockfile",
                    "w",
                ) as f:
                    self.numpy_data = np.load(
                        f"{self.local_cache_dir}/{self.processed_data_file['name']}"
                    )
                # we can safely remove the lockfile
                import os

                os.remove(
                    f"{self.local_cache_dir}/{self.processed_data_file['name']}.lockfile"
                )
        else:
            raise ValueError(
                f"Processed data file {self.local_cache_dir}/{self.processed_data_file['name']} not found."
            )

    def _to_file_cache(
        self,
    ) -> None:
        """
                Save processed data to a numpy (.npz) file.
                Parameters
                ----------
        )
                Examples
                --------
                >>> hdf5_data = HDF5Dataset("raw_data.hdf5", "processed_data.npz")
                >>> hdf5_data._to_file_cache()
        """
        log.debug(
            f"Writing npz file to {self.local_cache_dir}/{self.processed_data_file['name']}"
        )
        from modelforge.utils.misc import OpenWithLock

        # we will create a separate lock file that we will check for in the load function to ensure we aren't
        # reading the npz file from a separate process while still writing

        with OpenWithLock(
            f"{self.local_cache_dir}/{self.processed_data_file['name']}.lockfile", "w"
        ) as f:
            np.savez(
                f"{self.local_cache_dir}/{self.processed_data_file['name']}",
                atomic_subsystem_counts=self.atomic_subsystem_counts,
                n_confs=self.n_confs,
                **self.hdf5data,
            )
        # we can safely remove the lockfile
        import os

        os.remove(f"{self.local_cache_dir}/{self.processed_data_file['name']}.lockfile")
        import datetime

        # we will generate a simple metadata file to list which data keys were used to generate the npz file
        # and the checksum of the hdf5 file used to create the npz
        # we can also add in the date of generation so we can report on when the datafile was generated when we load the npz
        metadata = {
            "data_keys": list(self.hdf5data.keys()),
            "hdf5_checksum": self.hdf5_data_file["md5"],
            "hdf5_gz_checkusm": self.gz_data_file["md5"],
            "date_generated": str(datetime.datetime.now()),
        }
        import json

        json_file_path = f"{self.local_cache_dir}/{self.processed_data_file['name'].replace('.npz', '.json')}"
        with OpenWithLock(f"{json_file_path}.lockfile", "w") as fl:
            with open(
                json_file_path,
                "w",
            ) as f:
                json.dump(metadata, f)

        del self.hdf5data


class DatasetFactory:
    """
    Factory for creating TorchDataset instances from HDF5 data.

    Methods are provided to load or process data as needed, handling caching to improve efficiency.

    Examples
    --------
    >>> factory = DatasetFactory()
    >>> qm9_data = QM9Data()
    >>> torch_dataset = factory.create_dataset(qm9_data)
    """

    def __init__(
        self,
    ) -> None:
        pass

    @staticmethod
    def _load_or_process_data(
        data: HDF5Dataset,
    ) -> None:
        """
        Loads the dataset from cache if available, otherwise processes and caches the data.

        Parameters
        ----------
        data : HDF5Dataset
            The HDF5 dataset instance to use.
        """

        # For efficiency purposes, we first want to see if there is an npz file available before reprocessing the hdf5
        # file, expanding the gzziped archive or download the file.
        # Saving to cache will create an npz file and metadata file.
        # The metadata file will contain the keys used to generate the npz file, the checksum of the hdf5 and gz
        # file used to generate the npz file.  We will look at the metadata file and compare this to the
        # variables saved in the HDF5Dataset class to determine if the npz file is valid.
        # It is important to check the keys used to generate the npz file, as these are allowed to be changed by the user.

        if data._file_validation(
            data.processed_data_file["name"],
            data.local_cache_dir,
        ) and (
            data._metadata_validation(
                data.processed_data_file["name"].replace(".npz", ".json"),
                data.local_cache_dir,
            )
            and not data.force_download
            and not data.regenerate_cache
        ):
            data._from_file_cache()
        # check to see if the hdf5 file exists and the checksum matches
        elif (
            data._file_validation(
                data.hdf5_data_file["name"],
                data.local_cache_dir,
                data.hdf5_data_file["md5"],
            )
            and not data.force_download
        ):
            data._from_hdf5()
            data._to_file_cache()
            data._from_file_cache()
        # if the npz or hdf5 files don't exist/match checksums, call download
        # download will check if the gz file exists and matches the checksum
        # or will use force_download.
        else:
            data._download()
            data._ungzip_hdf5()
            data._from_hdf5()
            data._to_file_cache()
            data._from_file_cache()

    @staticmethod
    def create_dataset(
        data: HDF5Dataset,
    ) -> TorchDataset:
        """
        Creates a TorchDataset from an HDF5Dataset, applying optional transformations.

        Parameters
        ----------
        data : HDF5Dataset
            The HDF5 dataset to convert.

        Returns
        -------
        TorchDataset
            The resulting PyTorch-compatible dataset.
        """

        log.info(f"Creating {data.dataset_name} dataset")
        DatasetFactory._load_or_process_data(data)
        return TorchDataset(data.numpy_data, data._property_names)


from openff.units import unit


class DataModule(pl.LightningDataModule):
    def __init__(
        self,
        name: Literal[
            "QM9",
            "ANI1X",
            "ANI2X",
            "SPICE1",
            "SPICE2",
            "SPICE1_OPENFF",
            "PhAlkEthOH",
        ],
        splitting_strategy: SplittingStrategy = RandomRecordSplittingStrategy(),
        batch_size: int = 64,
        remove_self_energies: bool = True,
        atomic_self_energies: Optional[Dict[str, float]] = None,
        regression_ase: bool = False,
        force_download: bool = False,
        version_select: str = "latest",
        local_cache_dir: str = "./",
        regenerate_cache: bool = False,
        regenerate_dataset_statistic: bool = False,
        regenerate_processed_cache: bool = True,
    ):
        """
        Initializes adData module for PyTorch Lightning handling data preparation and loading object with the specified configuration.
        If `remove_self_energies` is `True` and:
        - `self_energies` are passed as a dictionary, these will be used
        - `self_energies` are `None`, `self._ase` will be used
        - `regression_ase` is `True`, self_energies will be calculated

        Parameters
        ---------
            name: Literal["QM9", "ANI1X", "ANI2X", "SPICE1", "SPICE2", "SPICE1_OPENFF"]
                The name of the dataset to use.
            splitting_strategy : SplittingStrategy, defaults to RandomRecordSplittingStrategy
                The strategy to use for splitting the dataset into train, test, and validation sets. .
            batch_size : int, defaults to 64.
                The batch size to use for the dataset.
            remove_self_energies : bool, defaults to True
                Whether to remove the self energies from the dataset.
            atomic_self_energies : Optional[Dict[str, float]]
                A dictionary mapping element names to their self energies. If not provided, the self energies will be calculated.
            regression_ase: bool, defaults to False
                Whether to use the calculated self energies for regression.
            force_download : bool,  defaults to False
                Whether to force the dataset to be downloaded, even if it is already cached.
            version_select : str, defaults to "latest"
                Select the version of the dataset to use. If "latest", the latest version will be used.
                "latest_test" will use the latest test version. Specific versions can be selected by passing the version name
                as defined in the yaml files associated with each dataset.
            local_cache_dir : str, defaults to "./"
                Directory to store the files.
            regenerate_cache : bool, defaults to False
                Whether to regenerate the cache.
        """
        from modelforge.potential.models import Pairlist
        import os

        super().__init__()

        self.name = name
        self.batch_size = batch_size
        self.splitting_strategy = splitting_strategy
        self.remove_self_energies = remove_self_energies
        self.dict_atomic_self_energies = (
            atomic_self_energies  # element name (e.g., 'H') maps to self energies
        )
        self.regression_ase = regression_ase
        self.force_download = force_download
        self.version_select = version_select
        self.regenerate_dataset_statistic = regenerate_dataset_statistic
        self.train_dataset = None
        self.test_dataset = None
        self.val_dataset = None

        # make sure we can handle a path with a ~ in it
        self.local_cache_dir = os.path.expanduser(local_cache_dir)
        # create the local cache directory if it does not exist
        os.makedirs(self.local_cache_dir, exist_ok=True)
        self.regenerate_cache = regenerate_cache
        # Use a logical OR to ensure regenerate_processed_cache is True when
        # regenerate_cache is True
        self.regenerate_processed_cache = (
            regenerate_processed_cache or self.regenerate_cache
        )

        self.pairlist = Pairlist()
        self.dataset_statistic_filename = (
            f"{self.local_cache_dir}/{self.name}_dataset_statistic.toml"
        )
        self.cache_processed_dataset_filename = (
            f"{self.local_cache_dir}/{self.name}_{self.version_select}_processed.pt"
        )
        self.lock_file = f"{self.cache_processed_dataset_filename}.lockfile"

    @lock_with_attribute("lock_file")
    def prepare_data(
        self,
    ) -> None:
        """
        Prepares the dataset for use. This method is responsible for the initial
        processing of the data such as calculating self energies, atomic energy
        statistics, and splitting. It is executed only once per node.
        """
        # check if there is a filelock present, if so, wait until it is removed

        # if the dataset has already been processed, skip this step
        if (
            os.path.exists(self.cache_processed_dataset_filename)
            and not self.regenerate_processed_cache
        ):
            if not os.path.exists(self.dataset_statistic_filename):
                raise FileNotFoundError(
                    f"Dataset statistics file {self.dataset_statistic_filename} not found. Please regenerate the cache."
                )
            log.info('Processed dataset already exists. Skipping "prepare_data" step.')
            return None

        # if the dataset is not already processed, process it

        from modelforge.dataset import _ImplementedDatasets

        dataset_class = _ImplementedDatasets.get_dataset_class(str(self.name))
        dataset = dataset_class(
            force_download=self.force_download,
            version_select=self.version_select,
            local_cache_dir=self.local_cache_dir,
            regenerate_cache=self.regenerate_cache,
        )
        torch_dataset = self._create_torch_dataset(dataset)
        # if dataset statistics is present load it from disk
        if (
            os.path.exists(self.dataset_statistic_filename)
            and self.regenerate_dataset_statistic is False
        ):
            log.info(
                f"Loading dataset statistics from disk: {self.dataset_statistic_filename}"
            )
            atomic_self_energies = self._read_atomic_self_energies()
            training_dataset_statistics = self._read_atomic_energies_stats()
        else:
            atomic_self_energies = None
            training_dataset_statistics = None
            # obtain the atomic self energies from the dataset
            dataset_ase = dataset.atomic_self_energies.energies

            # depending on the control flow that is set in the __init__,
            # either use the atomic self energies of the dataset, recalculate
            # it on the fly  or use the provided dictionary
            atomic_self_energies = self._calculate_atomic_self_energies(
                torch_dataset, dataset_ase
            )

        # wrap them in the AtomicSelfEnergy class for processing the dataset
        from modelforge.potential.processing import AtomicSelfEnergies

        log.debug("Process dataset ...")
        self._process_dataset(torch_dataset, AtomicSelfEnergies(atomic_self_energies))

        # calculate the dataset statistic of the dataset
        # This is done __after__ self energies are removed (if requested)
        if training_dataset_statistics is None:
            from modelforge.dataset.utils import calculate_mean_and_variance

            training_dataset_statistics = calculate_mean_and_variance(torch_dataset)
            # wrap everything in a dictionary and save it to disk
            dataset_statistic = {
                "atomic_self_energies": atomic_self_energies,
                "training_dataset_statistics": training_dataset_statistics,
            }

            if atomic_self_energies and training_dataset_statistics:
                log.info(dataset_statistic)
                # save dataset_statistic dictionary to disk as yaml files
                self._log_dataset_statistic(dataset_statistic)
            else:
                raise RuntimeError(
                    "Atomic self energies or atomic energies statistics are missing."
                )

        # Save processed dataset and statistics for later use in setup
        self._cache_dataset(torch_dataset)

    def _log_dataset_statistic(self, dataset_statistic):
        """Save the dataset statistics to a file with units"""
        import toml

        # cast units to string
        atomic_self_energies = {
            key: str(value) if isinstance(value, unit.Quantity) else value
            for key, value in dataset_statistic["atomic_self_energies"].items()
        }
        # cast float and kJ/mol on pytorch tensors and then convert to string
        training_dataset_statistics = {
            key: (
                str(unit.Quantity(value.item(), unit.kilojoule_per_mole))
                if isinstance(value, torch.Tensor)
                else value
            )
            for key, value in dataset_statistic["training_dataset_statistics"].items()
        }

        dataset_statistic = {
            "atomic_self_energies": atomic_self_energies,
            "training_dataset_statistics": training_dataset_statistics,
        }
        toml.dump(
            dataset_statistic,
            open(
                self.dataset_statistic_filename,
                "w",
            ),
        )
        log.info(
            f"Saving dataset statistics to disk: {self.dataset_statistic_filename}"
        )

    def _read_atomic_self_energies(self) -> Dict[str, Quantity]:
        """Read the atomic self energies from a file."""
        from modelforge.potential.processing import load_atomic_self_energies

        return load_atomic_self_energies(self.dataset_statistic_filename)

    def _read_atomic_energies_stats(self) -> Dict[str, torch.Tensor]:
        """Read the atomic energies statistics from a file."""
        from modelforge.potential.processing import load_dataset_energy_statistics

        return load_dataset_energy_statistics(self.dataset_statistic_filename)

    def _create_torch_dataset(self, dataset):
        """Create a PyTorch dataset from the provided dataset instance."""
        return DatasetFactory().create_dataset(dataset)

    def _process_dataset(
        self, torch_dataset: TorchDataset, atomic_self_energies: "AtomicSelfEnergies"
    ) -> None:
        """Calculate and subtract self energies from the dataset."""
        from modelforge.potential.processing import AtomicSelfEnergies

        if self.regression_ase and not self.dict_atomic_self_energies:
            atomic_self_energies = AtomicSelfEnergies(
                self.calculate_self_energies(torch_dataset)
            )
        self._per_datapoint_operations(torch_dataset, atomic_self_energies)

    def _calculate_atomic_self_energies(
        self, torch_dataset, dataset_ase
    ) -> Dict[str, float]:
        # Use provided ase dictionary
        if self.dict_atomic_self_energies:
            log.info("Using atomic self energies from the provided dictionary.")
            return self.dict_atomic_self_energies

        # Use regression to calculate ase
        elif self.dict_atomic_self_energies is None and self.regression_ase is True:
            log.info("Calculating atomic self energies using regression.")
            return self.calculate_self_energies(torch_dataset)

        # use self energies provided by the dataset (this should be the DEFAULT option)
        elif self.dict_atomic_self_energies is None and self.regression_ase is False:
            log.info("Using atomic self energies provided by the dataset.")
            return dataset_ase
        else:
            raise RuntimeError()

    def _cache_dataset(self, torch_dataset):
        """Cache the dataset and its statistics using PyTorch's serialization."""
        torch.save(torch_dataset, self.cache_processed_dataset_filename)
        # sleep for 5 second to make sure that the dataset was written to disk
        import time

        time.sleep(5)

    def setup(self, stage: Optional[str] = None) -> None:
        """Sets up datasets for the train, validation, and test stages based on the stage argument."""

        self.torch_dataset = torch.load(self.cache_processed_dataset_filename)
        (
            self.train_dataset,
            self.val_dataset,
            self.test_dataset,
        ) = self.splitting_strategy.split(self.torch_dataset)

    def calculate_self_energies(
        self, torch_dataset: TorchDataset, collate: bool = True
    ) -> Dict[str, float]:
        """
        Calculates the self energies for each atomic number in the dataset by performing a least squares regression.

        Parameters
        ----------
        dataset : TorchDataset
            The dataset from which to calculate self energies.
        collate : bool, optional
            If True, uses a custom collate function to gather batch data. Defaults to True.

        Returns
        -------
        Dict[int, float]
            A dictionary mapping atomic numbers to their calculated self energies.
        """
        log.info("Computing self energies for elements in the dataset.")
        from modelforge.dataset.utils import _calculate_self_energies

        # Define the collate function based on the `collate` parameter
        collate_fn = collate_conformers if collate else None
        return _calculate_self_energies(
            torch_dataset=torch_dataset, collate_fn=collate_fn
        )

    def _per_datapoint_operations(
        self, dataset, self_energies: "AtomicSelfEnergies"
    ) -> None:
        """
        Removes the self energies from the total energies for each molecule in the dataset .

        Parameters
        ----------
        dataset: torch.Dataset
            The dataset from which to remove the self energies.
        self_energies : AtomicSelfEnergies
        """

        from tqdm import tqdm

        # remove the self energies if requested
        log.info("Performing per datapoint operations in the dataset dataset")
        if self.remove_self_energies:
            log.info("Removing self energies from the dataset")

            for i in tqdm(range(len(dataset)), desc="Process dataset"):
                start_idx = dataset.single_atom_start_idxs_by_conf[i]
                end_idx = dataset.single_atom_end_idxs_by_conf[i]
                energy = torch.sum(
                    self_energies.ase_tensor_for_indexing[
                        dataset.properties_of_interest["atomic_numbers"][
                            start_idx:end_idx
                        ]
                    ]
                )

                dataset[i] = {"E": dataset.properties_of_interest["E"][i] - energy}

        from torch.utils.data import DataLoader

        all_pairs = []
        n_pairs_per_molecule_list = [torch.tensor([0], dtype=torch.int16)]

        for batch in tqdm(
            DataLoader(
                dataset,
                batch_size=500,
                collate_fn=collate_conformers,
                num_workers=4,
                shuffle=False,
                pin_memory=False,
                persistent_workers=False,
            ),
            desc="Calculating pairlist for dataset",
        ):
            (
                pairs_batch,
                n_pairs_batch,
            ) = self.pairlist.construct_initial_pairlist_using_numpy(
                batch.nnp_input.atomic_subsystem_indices.to("cpu")
            )
            all_pairs.append(torch.from_numpy(pairs_batch))
            n_pairs_per_molecule_list.append(torch.from_numpy(n_pairs_batch))

        nr_of_pairs = torch.cat(n_pairs_per_molecule_list, dim=0)
        nr_of_pairs_in_dataset = torch.cumsum(nr_of_pairs, dim=0, dtype=torch.int64)

        # Determine N (number of tensors) and K (maximum M)
        dataset.properties_of_interest["pair_list"] = torch.cat(all_pairs, dim=1)
        dataset.properties_of_interest["number_of_pairs"] = nr_of_pairs_in_dataset

    def train_dataloader(
        self, num_workers: int = 4, shuffle: bool = True, pin_memory: bool = False
    ) -> DataLoader:
        """
        Create a DataLoader for the training dataset.

        Returns
        -------
        DataLoader
            DataLoader containing the training dataset.
        """
        return DataLoader(
            self.train_dataset,
            batch_size=self.batch_size,
            collate_fn=collate_conformers,
            num_workers=num_workers,
            shuffle=shuffle,
            pin_memory=pin_memory,
        )

    def val_dataloader(self, num_workers: int = 4) -> DataLoader:
        """
        Create a DataLoader for the validation dataset.

        Returns
        -------
        DataLoader
            DataLoader containing the validation dataset.
        """
        return DataLoader(
            self.val_dataset,
            batch_size=self.batch_size,
            collate_fn=collate_conformers,
            num_workers=num_workers,
        )

    def test_dataloader(self, num_workers: int = 4) -> DataLoader:
        """
        Create a DataLoader for the test dataset.

        Returns
        -------
        DataLoader
            DataLoader containing the test dataset.
        """
        return DataLoader(
            self.test_dataset,
            batch_size=self.batch_size,
            collate_fn=collate_conformers,
            num_workers=num_workers,
        )


from typing import Tuple


def collate_conformers(conf_list: List[BatchData]) -> BatchData:
    """Collate a list of BatchData instances with one conformer each into a single BatchData instance."""
    atomic_numbers_list = []
    positions_list = []
    total_charge_list = []
    E_list = []  # total energy
    F_list = []  # forces
    ij_list = []
    atomic_subsystem_counts_list = []
    atomic_subsystem_indices_referencing_dataset_list = []

    offset = torch.tensor([0], dtype=torch.int32)
    pair_list_present = (
        True
        if hasattr(conf_list[0].nnp_input, "pair_list")
        and isinstance(conf_list[0].nnp_input.pair_list, torch.Tensor)
        else False
    )

    for idx, conf in enumerate(conf_list):
        if pair_list_present:
            ## pairlist
            # generate pairlist without padded values
            pair_list = conf.nnp_input.pair_list.to(dtype=torch.int32) + offset
            # update offset (for making sure the pair_list indices are pointing to the correct molecule)
            offset += conf.nnp_input.atomic_numbers.shape[0]
            ij_list.append(pair_list)

        atomic_numbers_list.append(conf.nnp_input.atomic_numbers)
        positions_list.append(conf.nnp_input.positions)
        total_charge_list.append(conf.nnp_input.total_charge)
        E_list.append(conf.metadata.E)
        F_list.append(conf.metadata.F)
        atomic_subsystem_counts_list.append(conf.metadata.atomic_subsystem_counts)
        atomic_subsystem_indices_referencing_dataset_list.append(
            conf.metadata.atomic_subsystem_indices_referencing_dataset
        )

    atomic_subsystem_counts = torch.cat(atomic_subsystem_counts_list)
    atomic_subsystem_indices = torch.repeat_interleave(
        torch.arange(len(conf_list), dtype=torch.int32), atomic_subsystem_counts
    )
    atomic_subsystem_indices_referencing_dataset = torch.cat(
        atomic_subsystem_indices_referencing_dataset_list
    )
    atomic_numbers = torch.cat(atomic_numbers_list)
    total_charge = torch.cat(total_charge_list)
    positions = torch.cat(positions_list).requires_grad_(True)
    F = torch.cat(F_list).to(torch.float64)
    E = torch.stack(E_list)
    if pair_list_present:
        IJ_cat = torch.cat(ij_list, dim=1).to(torch.int64)
    else:
        IJ_cat = None

    nnp_input = NNPInput(
        atomic_numbers=atomic_numbers,
        positions=positions,
        total_charge=total_charge,
        atomic_subsystem_indices=atomic_subsystem_indices,
        pair_list=IJ_cat,
    )
    metadata = Metadata(
        E=E,
        F=F,
        atomic_subsystem_counts=atomic_subsystem_counts,
        atomic_subsystem_indices_referencing_dataset=atomic_subsystem_indices_referencing_dataset,
        number_of_atoms=atomic_numbers.numel(),
    )
    return BatchData(nnp_input, metadata)


from modelforge.dataset.dataset import DatasetFactory
from modelforge.dataset.utils import (
    FirstComeFirstServeSplittingStrategy,
    SplittingStrategy,
)


def initialize_datamodule(
    dataset_name: str,
    version_select: str = "nc_1000_v0",
    batch_size: int = 64,
    splitting_strategy: SplittingStrategy = FirstComeFirstServeSplittingStrategy(),
    remove_self_energies: bool = True,
    regression_ase: bool = False,
    regenerate_dataset_statistic: bool = False,
) -> DataModule:
    """
    Initialize a dataset for a given mode.
    """

    data_module = DataModule(
        dataset_name,
        splitting_strategy=splitting_strategy,
        batch_size=batch_size,
        version_select=version_select,
        remove_self_energies=remove_self_energies,
        regression_ase=regression_ase,
        regenerate_dataset_statistic=regenerate_dataset_statistic,
    )
    data_module.prepare_data()
    data_module.setup()
    return data_module


def single_batch(batch_size: int = 64, dataset_name="QM9"):
    """
    Utility function to create a single batch of data for testing.
    """
    data_module = initialize_datamodule(
        dataset_name=dataset_name,
        batch_size=batch_size,
        version_select="nc_1000_v0",
    )
    return next(iter(data_module.train_dataloader(shuffle=False)))


def initialize_dataset(
    dataset_name: str,
    local_cache_dir: str,
    versions_select: str = "nc_1000_v0",
    force_download: bool = False,
) -> DataModule:
    """
    Initialize a dataset for a given mode.
    """
    from modelforge.dataset import _ImplementedDatasets

    factory = DatasetFactory()
    data = _ImplementedDatasets.get_dataset_class(dataset_name)(
        local_cache_dir=local_cache_dir,
        version_select=versions_select,
        force_download=force_download,
    )
    dataset = factory.create_dataset(data)

    return dataset<|MERGE_RESOLUTION|>--- conflicted
+++ resolved
@@ -209,10 +209,6 @@
         """Export the dataclass fields and values as a named tuple.
         Convert pytorch tensors to jax arrays."""
 
-<<<<<<< HEAD
-        from dataclasses import fields
-=======
->>>>>>> f842c836
         import collections
         from dataclasses import dataclass, fields
 
