--- conflicted
+++ resolved
@@ -8,18 +8,7 @@
 from loguru import logger as log
 from torch import nn
 
-<<<<<<< HEAD
 from .models import NNPInputTuple, PairlistData
-=======
-from modelforge.potential.utils import NeuralNetworkData, shared_config_prior
-from modelforge.utils.units import _convert_str_to_unit
-
-from .models import BaseNetwork, CoreNetwork, NNPInput, PairListOutputs
-from modelforge.utils.io import import_
-from modelforge.utils.units import _convert_str_to_unit
-
-from .models import BaseNetwork, CoreNetwork, NNPInput, PairListOutputs
->>>>>>> 56672f30
 from .utils import Dense
 
 
@@ -359,13 +348,9 @@
         number_of_per_atom_features: int,
         number_of_radial_basis_functions: int,
         number_of_interaction_residual: int,
-<<<<<<< HEAD
         activation_function: torch.nn.Module,
-=======
         number_of_residuals_in_output: int,
         number_of_atomic_properties: int,
-        activation_function: Type[torch.nn.Module],
->>>>>>> 56672f30
     ):
 
         super().__init__()
@@ -420,13 +405,9 @@
         number_of_radial_basis_functions: int,
         number_of_interaction_residual: int,
         number_of_modules: int,
-<<<<<<< HEAD
         activation_function_parameter: Dict[str, str],
         potential_seed: int = -1,
-=======
-        activation_function: Type[torch.nn.Module],
         predicted_properties: List[Dict[str, str]],
->>>>>>> 56672f30
     ) -> None:
 
         super().__init__()
@@ -480,73 +461,7 @@
 
         self.predicted_properties = predicted_properties
 
-<<<<<<< HEAD
-=======
-    def _model_specific_input_preparation(
-        self, data: NNPInput, pairlist_output: Dict[str, PairListOutputs]
-    ) -> PhysNetNeuralNetworkData:
-        """
-        Prepare model-specific input data.
-
-        Parameters
-        ----------
-        data : NNPInput
-            Input data containing atomic information.
-        pairlist_output : Dict[str, PairListOutputs]
-            Output from the pairlist calculation.
-
-        Returns
-        -------
-        PhysNetNeuralNetworkData
-            Prepared input data for the PhysNet model.
-        """
-        number_of_atoms = data.atomic_numbers.shape[0]
-
-        # Note, pairlist_output is a Dict where the key corresponds to the name of the cutoff parameter
-        # e.g. "maximum_interaction_radius"
-
-        pairlist_output = pairlist_output["maximum_interaction_radius"]
-
-        nnp_input = PhysNetNeuralNetworkData(
-            pair_indices=pairlist_output.pair_indices,
-            d_ij=pairlist_output.d_ij,
-            r_ij=pairlist_output.r_ij,
-            f_ij=None,
-            number_of_atoms=number_of_atoms,
-            positions=data.positions,
-            atomic_numbers=data.atomic_numbers,
-            atomic_subsystem_indices=data.atomic_subsystem_indices,
-            total_charge=data.total_charge,
-        )
-
-        return nnp_input
-
-    def aggregate_results(
-        self,
-        per_atom_property_prediction: torch.Tensor,
-        data: Type[PhysNetNeuralNetworkData],
-    ) -> Dict[str, torch.Tensor]:
-
-        # all predictions are shifted and scaled by atomic number
-        prediction_i_shifted_scaled = (
-            self.atomic_shift[data.atomic_numbers]
-            + per_atom_property_prediction * self.atomic_scale[data.atomic_numbers]
-        )  # NOTE: is this appropriate for patrial charges?
-
-        # initialize the results dictionary
-        results = {
-            "per_atom_scalar_representation": per_atom_property_prediction,
-            "atomic_subsystem_indices": data.atomic_subsystem_indices,
-        }
-
-        # add user requested properties
-        for index, property in enumerate(self.predicted_properties):
-            results[property["name"]] = prediction_i_shifted_scaled[
-                :, index
-            ].contiguous()
-        return results
-
->>>>>>> 56672f30
+
     def compute_properties(
         self, data: NNPInputTuple, pairlist_output: PairlistData
     ) -> Dict[str, torch.Tensor]:
@@ -597,74 +512,9 @@
 
         return self.aggregate_results(per_atom_property_prediction, data)
 
-<<<<<<< HEAD
     def forward(
         self, data: NNPInputTuple, pairlist_output: PairlistData
     ) -> Dict[str, torch.Tensor]:
-=======
-
-class PhysNet(BaseNetwork):
-    """
-    Implementation of the PhysNet neural network potential.
-
-    Parameters
-    ----------
-    featurization : Dict[str, Union[List[str], int]]
-        Configuration for atomic feature generation.
-    maximum_interaction_radius : Union[unit.Quantity, str]
-        The cutoff distance for interactions.
-    number_of_radial_basis_functions : int
-        Number of radial basis functions.
-    number_of_interaction_residual : int
-        Number of interaction residual blocks.
-    number_of_modules : int
-        Number of PhysNet modules.
-    activation_function_parameter : Dict
-        Dict that contains keys: activation_function_name [str], activation_function_arguments [Dict],
-        and activation_function [Type[torch.nn.Module]].
-    postprocessing_parameter : Dict[str, Dict[str, bool]]
-        Configuration for postprocessing parameters.
-    dataset_statistic : Optional[Dict[str, float]], optional
-        Statistics of the dataset, by default None.
-    potential_seed : Optional[int], optional
-        Seed for the random number generator, default None.
-    """
-
-    def __init__(
-        self,
-        featurization: Dict[str, Union[List[str], int]],
-        maximum_interaction_radius: Union[unit.Quantity, str],
-        number_of_radial_basis_functions: int,
-        number_of_interaction_residual: int,
-        number_of_modules: int,
-        activation_function_parameter: Dict,
-        postprocessing_parameter: Dict[str, Dict[str, bool]],
-        predicted_properties: List[Dict[str, str]],
-        dataset_statistic: Optional[Dict[str, float]] = None,
-        potential_seed: Optional[int] = None,
-    ) -> None:
-
-        self.only_unique_pairs = False  # NOTE: for pairlist
-        super().__init__(
-            dataset_statistic=dataset_statistic,
-            postprocessing_parameter=postprocessing_parameter,
-            maximum_interaction_radius=_convert_str_to_unit(maximum_interaction_radius),
-            potential_seed=potential_seed,
-        )
-        activation_function = activation_function_parameter["activation_function"]
-
-        self.core_module = PhysNetCore(
-            featurization_config=featurization,
-            maximum_interaction_radius=_convert_str_to_unit(maximum_interaction_radius),
-            number_of_radial_basis_functions=number_of_radial_basis_functions,
-            number_of_interaction_residual=number_of_interaction_residual,
-            number_of_modules=number_of_modules,
-            activation_function=activation_function,
-            predicted_properties=predicted_properties,
-        )
-
-    def _config_prior(self):
->>>>>>> 56672f30
         """
         Implements the forward pass through the network.
 
