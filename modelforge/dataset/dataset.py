--- conflicted
+++ resolved
@@ -1144,7 +1144,6 @@
             for key, value in dataset_statistic["atomic_self_energies"].items()
         }
         # cast float and kJ/mol on pytorch tensors and then convert to string
-<<<<<<< HEAD
         training_dataset_statistics = {
             key: (
                 str(unit.Quantity(value.item(), unit.kilojoule_per_mole))
@@ -1152,13 +1151,6 @@
                 else value
             )
             for key, value in dataset_statistic["training_dataset_statistics"].items()
-=======
-        atomic_energies_stats = {
-            key: str(unit.Quantity(value.item(), unit.kilojoule_per_mole))
-            if isinstance(value, torch.Tensor)
-            else value
-            for key, value in dataset_statistic["atomic_energies_stats"].items()
->>>>>>> 01ac5443
         }
 
         dataset_statistic = {
@@ -1186,11 +1178,7 @@
         """Read the atomic energies statistics from a file."""
         from modelforge.potential.processing import load_dataset_energy_statistics
 
-<<<<<<< HEAD
         return load_dataset_energy_statistics(self.dataset_statistic_filename)
-=======
-        return load_atomic_energies_stats(self.dataset_statistic_filename)
->>>>>>> 01ac5443
 
     def _create_torch_dataset(self, dataset):
         """Create a PyTorch dataset from the provided dataset instance."""
