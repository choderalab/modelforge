from abc import ABC, abstractmethod
from typing import (
    TYPE_CHECKING,
    Any,
    Dict,
    Mapping,
    NamedTuple,
    Tuple,
    Type,
    Optional,
    List,
)

import lightning as pl
import torch
from loguru import logger as log
from openff.units import unit
from torch.nn import Module

from modelforge.dataset.dataset import NNPInput

if TYPE_CHECKING:
    from modelforge.potential.ani import ANI2x, AniNeuralNetworkData
    from modelforge.potential.painn import PaiNN, PaiNNNeuralNetworkData
    from modelforge.potential.physnet import PhysNet, PhysNetNeuralNetworkData
    from modelforge.potential.sake import SAKE, SAKENeuralNetworkInput
    from modelforge.potential.schnet import SchNet, SchnetNeuralNetworkData


# Define NamedTuple for the outputs of Pairlist and Neighborlist forward method
class PairListOutputs(NamedTuple):
    """
    A namedtuple to store the outputs of the Pairlist and Neighborlist forward methods.

    Attributes:
        pair_indices (torch.Tensor): A tensor of shape (2, n_pairs) containing the indices of the interacting atom pairs.
        d_ij (torch.Tensor): A tensor of shape (n_pairs, 1) containing the Euclidean distances between the atoms in each pair.
        r_ij (torch.Tensor): A tensor of shape (n_pairs, 3) containing the displacement vectors between the atoms in each pair.
    """

    pair_indices: torch.Tensor
    d_ij: torch.Tensor
    r_ij: torch.Tensor


class Pairlist(Module):
    """
    Handle pair list calculations for atoms, returning atom indices pairs and displacement vectors.

    Attributes:
        only_unique_pairs (bool): If True, only unique pairs are returned (default is False).
            Otherwise, all pairs are returned.
    """

    def __init__(self, only_unique_pairs: bool = False):
        """
        Initialize the Pairlist object.

        Parameters:
            only_unique_pairs (bool, optional): If True, only unique pairs are returned (default is False).
                Otherwise, all pairs are returned.
        """
        super().__init__()
        self.only_unique_pairs = only_unique_pairs

    def enumerate_all_pairs(self, atomic_subsystem_indices: torch.Tensor):
        """Compute all pairs of atoms and their distances.

        Parameters
        ----------
        atomic_subsystem_indices : torch.Tensor, shape (nr_atoms_per_systems)
            Atom indices to indicate which atoms belong to which molecule
            Note in all cases, the values in this tensor must be numbered from 0 to n_molecules - 1
            sequentially, with no gaps in the numbering. E.g., [0,0,0,1,1,2,2,2 ...].
            This is the case for all internal data structures, and those no validation is performed in
            this routine. If the data is not structured in this way, the results will be incorrect.

        """

        # get device that passed tensors lives on, initialize on the same device
        device = atomic_subsystem_indices.device

        # if there is only one molecule, we do not need to use additional looping and offsets
        if torch.sum(atomic_subsystem_indices) == 0:
            n = len(atomic_subsystem_indices)
            if self.only_unique_pairs:
                i_final_pairs, j_final_pairs = torch.triu_indices(
                    n, n, 1, device=device
                )
            else:
                # Repeat each number n-1 times for i_indices
                i_final_pairs = torch.repeat_interleave(
                    torch.arange(n, device=device),
                    repeats=n - 1,
                )

                # Correctly construct j_indices
                j_final_pairs = torch.cat(
                    [
                        torch.cat(
                            (
                                torch.arange(i, device=device),
                                torch.arange(i + 1, n, device=device),
                            )
                        )
                        for i in range(n)
                    ]
                )

        else:
            # if we have more than one molecule, we will take into account molecule size and offsets when
            # calculating pairs, as using the approach above is not memory efficient for datasets with large molecules
            # and/or larger batch sizes; while not likely a problem on higher end GPUs with large amounts of memory
            # cheaper commodity and mobile GPUs may have issues

            # atomic_subsystem_indices are always numbered from 0 to n_molecules - 1
            # e.g., a single molecule will be [0, 0, 0, 0 ... ]
            # and a batch of molecules will always start at 0 and increment [ 0, 0, 0, 1, 1, 1, ...]
            # As such, we can use bincount, as there are no gaps in the numbering
            # Note if the indices are not numbered from 0 to n_molecules - 1, this will not work
            # E.g., bincount on [3,3,3, 4,4,4, 5,5,5] will return [0,0,0,3,3,3,3,3,3]
            # as we have no values for 0, 1, 2
            # using a combination of unique and argsort would make this work for any numbering ordering
            # but that is not how the data ends up being structured internally, and thus is not needed
            repeats = torch.bincount(atomic_subsystem_indices)
            offsets = torch.cat(
                (torch.tensor([0], device=device), torch.cumsum(repeats, dim=0)[:-1])
            )

            i_indices = torch.cat(
                [
                    torch.repeat_interleave(
                        torch.arange(o, o + r, device=device), repeats=r
                    )
                    for r, o in zip(repeats, offsets)
                ]
            )
            j_indices = torch.cat(
                [
                    torch.cat([torch.arange(o, o + r, device=device) for _ in range(r)])
                    for r, o in zip(repeats, offsets)
                ]
            )

            if self.only_unique_pairs:
                # filter out pairs that are not unique
                unique_pairs_mask = i_indices < j_indices
                i_final_pairs = i_indices[unique_pairs_mask]
                j_final_pairs = j_indices[unique_pairs_mask]
            else:
                # filter out identical values
                unique_pairs_mask = i_indices != j_indices
                i_final_pairs = i_indices[unique_pairs_mask]
                j_final_pairs = j_indices[unique_pairs_mask]

        # concatenate to form final (2, n_pairs) tensor
        pair_indices = torch.stack((i_final_pairs, j_final_pairs))

        return pair_indices.to(device)

    def construct_initial_pairlist_using_numpy(
        self, atomic_subsystem_indices: torch.Tensor
    ):
        """Compute all pairs of atoms and also return counts of the number of pairs for each molecule in batch.

        Parameters
        ----------
        atomic_subsystem_indices : torch.Tensor, shape (nr_atoms_per_systems)
            Atom indices to indicate which atoms belong to which molecule
            Note in all cases, the values in this tensor must be numbered from 0 to n_molecules - 1
            sequentially, with no gaps in the numbering. E.g., [0,0,0,1,1,2,2,2 ...].
            This is the case for all internal data structures, and those no validation is performed in
            this routine. If the data is not structured in this way, the results will be incorrect.
        Returns
        -------
        pair_indices : np.ndarray, shape (2, n_pairs)
            Pairs of atom indices, 0-indexed for each molecule
        number_of_pairs : np.ndarray, shape (n_molecules)
            The number to index into pair_indices for each molecule

        """

        # atomic_subsystem_indices are always numbered from 0 to n_molecules - 1
        # e.g., a single molecule will be [0, 0, 0, 0 ... ]
        # and a batch of molecules will always start at 0 and increment [ 0, 0, 0, 1, 1, 1, ...]
        # As such, we can use bincount, as there are no gaps in the numbering
        # Note if the indices are not numbered from 0 to n_molecules - 1, this will not work
        # E.g., bincount on [3,3,3, 4,4,4, 5,5,5] will return [0,0,0,3,3,3,3,3,3]
        # as we have no values for 0, 1, 2
        # using a combination of unique and argsort would make this work for any numbering ordering
        # but that is not how the data ends up being structured internally, and thus is not needed

        import numpy as np

        # get the number of atoms in each molecule
        repeats = np.bincount(atomic_subsystem_indices)

        # calculate the number of pairs for each molecule, using simple permutation
        npairs_by_molecule = np.array([r * (r - 1) for r in repeats], dtype=np.int16)

        i_indices = np.concatenate(
            [
                np.repeat(
                    np.arange(
                        0,
                        r,
                        dtype=np.int16,
                    ),
                    repeats=r,
                )
                for r in repeats
            ]
        )
        j_indices = np.concatenate(
            [
                np.concatenate([np.arange(0, 0 + r, dtype=np.int16) for _ in range(r)])
                for r in repeats
            ]
        )

        # filter out identical pairs where i==j
        unique_pairs_mask = i_indices != j_indices
        i_final_pairs = i_indices[unique_pairs_mask]
        j_final_pairs = j_indices[unique_pairs_mask]

        # concatenate to form final (2, n_pairs) vector
        pair_indices = np.stack((i_final_pairs, j_final_pairs))

        return pair_indices, npairs_by_molecule

    def calculate_r_ij(
        self, pair_indices: torch.Tensor, positions: torch.Tensor
    ) -> torch.Tensor:
        """Compute displacement vectors between atom pairs.

        Parameters
        ----------
        pair_indices : torch.Tensor
            Atom indices for pairs of atoms. Shape: [2, n_pairs].
        positions : torch.Tensor
            Atom positions. Shape: [atoms, 3].

        Returns
        -------
        torch.Tensor
            Displacement vectors between atom pairs. Shape: [n_pairs, 3].
        """
        # Select the pairs of atom coordinates from the positions
        selected_positions = positions.index_select(0, pair_indices.view(-1)).view(
            2, -1, 3
        )
        return selected_positions[1] - selected_positions[0]

    def calculate_d_ij(self, r_ij: torch.Tensor) -> torch.Tensor:
        """Compute Euclidean distances between atoms in each pair.

        Parameters
        ----------
        r_ij : torch.Tensor
            Displacement vectors between atoms in a pair. Shape: [n_pairs, 3].

        Returns
        -------
        torch.Tensor
            Euclidean distances. Shape: [n_pairs, 1].
        """
        return r_ij.norm(dim=1).unsqueeze(1)

    def forward(
        self,
        positions: torch.Tensor,
        atomic_subsystem_indices: torch.Tensor,
    ) -> PairListOutputs:
        """
        Performs the forward pass of the Pairlist module.

        Parameters
        ----------
        positions : torch.Tensor
            Atom positions. Shape: [nr_atoms, 3].
        atomic_subsystem_indices (torch.Tensor, shape (nr_atoms_per_systems)):
            Atom indices to indicate which atoms belong to which molecule.

        Returns
        -------
        PairListOutputs: A namedtuple containing the following attributes:
            pair_indices (torch.Tensor): A tensor of shape (2, n_pairs) containing the indices of the interacting atom pairs.
            d_ij (torch.Tensor): A tensor of shape (n_pairs, 1) containing the Euclidean distances between the atoms in each pair.
            r_ij (torch.Tensor): A tensor of shape (n_pairs, 3) containing the displacement vectors between the atoms in each pair.
        """
        pair_indices = self.enumerate_all_pairs(
            atomic_subsystem_indices,
        )
        r_ij = self.calculate_r_ij(pair_indices, positions)

        return PairListOutputs(
            pair_indices=pair_indices,
            d_ij=self.calculate_d_ij(r_ij),
            r_ij=r_ij,
        )


class Neighborlist(Pairlist):
    """Manage neighbor list calculations with a specified cutoff distance.

    This class extends Pairlist to consider a cutoff distance for neighbor calculations.
    """

    def __init__(self, cutoff: unit.Quantity, only_unique_pairs: bool = False):
        """
        Initialize the Neighborlist with a specific cutoff distance.

        Parameters
        ----------
        cutoff : unit.Quantity
            Cutoff distance for neighbor calculations.
        """
        super().__init__(only_unique_pairs=only_unique_pairs)
        self.register_buffer("cutoff", torch.tensor(cutoff.to(unit.nanometer).m))

    def forward(
        self,
        positions: torch.Tensor,
        atomic_subsystem_indices: torch.Tensor,
        pair_indices: Optional[torch.Tensor] = None,
    ) -> PairListOutputs:
        """
        Forward pass to compute neighbor list considering a cutoff distance.

        Overrides the `forward` method from Pairlist to include cutoff distance in calculations.

        Parameters
        ----------
        positions : torch.Tensor
            Atom positions. Shape: [nr_systems, nr_atoms, 3].
        atomic_subsystem_indices : torch.Tensor
            Indices identifying atoms in subsystems. Shape: [nr_atoms].

        Returns
        -------
        PairListOutputs
            A NamedTuple containing 'pair_indices', 'd_ij' (distances), and 'r_ij' (displacement vectors).
        """

        if pair_indices is None:
            pair_indices = self.enumerate_all_pairs(
                atomic_subsystem_indices,
            )

        r_ij = self.calculate_r_ij(pair_indices, positions)
        d_ij = self.calculate_d_ij(r_ij)

        # Find pairs within the cutoff
        in_cutoff = (d_ij <= self.cutoff).squeeze()
        # Get the atom indices within the cutoff
        pair_indices_within_cutoff = pair_indices[:, in_cutoff]

        return PairListOutputs(
            pair_indices=pair_indices_within_cutoff,
            d_ij=d_ij[in_cutoff],
            r_ij=r_ij[in_cutoff],
        )


from typing import Callable, Literal, Optional, Union

import numpy as np


class JAXModel:
    """A model wrapper that facilitates calling a JAX function with predefined parameters and buffers.

    Attributes
    ----------
    jax_fn : Callable
        The JAX function to be called.
    parameter : jax.
        Parameters required by the JAX function.
    buffer : Any
        Buffers required by the JAX function.
    name : str
        Name of the model.
    """

    def __init__(
        self, jax_fn: Callable, parameter: np.ndarray, buffer: np.ndarray, name: str
    ):
        self.jax_fn = jax_fn
        self.parameter = parameter
        self.buffer = buffer
        self.name = name

    def __call__(self, data: NamedTuple):
        """Calls the JAX function using the stored parameters and buffers along with additional data.

        Parameters
        ----------
        data : NamedTuple
            Data to be passed to the JAX function.

        Returns
        -------
        Any
            The result of the JAX function.
        """

        return self.jax_fn(self.parameter, self.buffer, data)

    def __repr__(self):
        return f"{self.__class__.__name__} wrapping {self.name}"


class PyTorch2JAXConverter:
    """
    Wraps a PyTorch neural network potential instance in a Flax module using the
    `pytorch2jax` library (https://github.com/subho406/Pytorch2Jax).
    The converted model uses dlpack to convert between Pytorch and Jax tensors
    in-memory and executes Pytorch backend inside Jax wrapped functions.
    The wrapped modules are compatible with Jax backward-mode autodiff.

    Parameters
    ----------
    nnp_instance : Any
        The neural network potential instance to convert.

    Returns
    -------
    JAXModel
        The converted JAX model.
    """

    def convert_to_jax_model(
        self, nnp_instance: Union["ANI2x", "SchNet", "PaiNN", "PhysNet"]
    ) -> JAXModel:
        """
        Convert a PyTorch neural network instance to a JAX model.

        Parameters
        ----------
        nnp_instance : Union["ANI2x", "SchNet", "PaiNN", "PhysNet"]
            The PyTorch neural network instance to be converted.

        Returns
        -------
        JAXModel
            A JAX model containing the converted neural network function, parameters, and buffers.
        """

        jax_fn, params, buffers = self._convert_pytnn_to_jax(nnp_instance)
        return JAXModel(jax_fn, params, buffers, nnp_instance.__class__.__name__)

    @staticmethod
    def _convert_pytnn_to_jax(
        nnp_instance: Union["ANI2x", "SchNet", "PaiNN", "PhysNet"]
    ) -> Tuple[Callable, np.ndarray, np.ndarray]:
        """Internal method to convert PyTorch neural network parameters and buffers to JAX format.

        Parameters
        ----------
        nnp_instance : Any
            The PyTorch neural network instance.

        Returns
        -------
        Tuple[Callable, Any, Any]
            A tuple containing the JAX function, parameters, and buffers.
        """

        # make sure
        from modelforge.utils.io import import_

        jax = import_("jax")
        # use the wrapper to check if pytorch2jax is in the environment

        custom_vjp = import_("jax").custom_vjp

        # from jax import custom_vjp
        convert_to_jax = import_("pytorch2jax").pytorch2jax.convert_to_jax
        convert_to_pyt = import_("pytorch2jax").pytorch2jax.convert_to_pyt
        # from pytorch2jax.pytorch2jax import convert_to_jax, convert_to_pyt

        import functorch
        from functorch import make_functional_with_buffers

        # Convert the PyTorch model to a functional representation and extract the model function and parameters
        model_fn, model_params, model_buffer = make_functional_with_buffers(
            nnp_instance
        )

        # Convert the model parameters from PyTorch to JAX representations
        model_params = jax.tree_map(convert_to_jax, model_params)
        # Convert the model buffer from PyTorch to JAX representations
        model_buffer = jax.tree_map(convert_to_jax, model_buffer)

        # Define the apply function using a custom VJP
        @custom_vjp
        def apply(params, *args, **kwargs):
            # Convert the input data from JAX to PyTorch
            params, args, kwargs = map(
                lambda x: jax.tree_map(convert_to_pyt, x), (params, args, kwargs)
            )
            # Apply the model function to the input data
            out = model_fn(params, *args, **kwargs)
            # Convert the output data from PyTorch to JAX
            out = jax.tree_map(convert_to_jax, out)
            return out

        # Define the forward and backward passes for the VJP
        def apply_fwd(params, *args, **kwargs):
            return apply(params, *args, **kwargs), (params, args, kwargs)

        def apply_bwd(res, grads):
            params, args, kwargs = res
            params, args, kwargs = map(
                lambda x: jax.tree_map(convert_to_pyt, x), (params, args, kwargs)
            )
            grads = jax.tree_map(convert_to_pyt, grads)
            # Compute the gradients using the model function and convert them from JAX to PyTorch representations
            grads = functorch.vjp(model_fn, params, *args, **kwargs)[1](grads)
            return jax.tree_map(convert_to_jax, grads)

        apply.defvjp(apply_fwd, apply_bwd)

        # Return the apply function and the converted model parameters
        return apply, model_params, model_buffer


class NeuralNetworkPotentialFactory:
    """
    Factory class for creating instances of neural network potentials for training/inference.
    """

    @staticmethod
    def generate_model(
        *,
        use: Literal["training", "inference"],
        model_parameter: Dict[str, Union[str, Any]],
        simulation_environment: Literal["PyTorch", "JAX"] = "PyTorch",
        training_parameter: Optional[Dict[str, Any]] = None,
        dataset_statistic: Optional[Dict[str, float]] = None,
    ) -> Union[Type[torch.nn.Module], Type[JAXModel], Type[pl.LightningModule]]:
        """
        Creates an NNP instance of the specified type, configured either for training or inference.

        Parameters
        ----------
        use : str
<<<<<<< HEAD
            The use case for the NNP instance.
=======
            The use case for the model instance, either 'training' or 'inference'.
>>>>>>> 0aebaf36
        simulation_environment : str
            The ML framework to use, either 'PyTorch' or 'JAX'.
        model_parameter : dict, optional
            Parameters specific to the model, by default {}.
        training_parameter : dict, optional
            Parameters for configuring the training, by default {}.

        Returns
        -------
        Union[Union[torch.nn.Module], pl.LightningModule, JAXModel]
            An instantiated model.

        Raises
        ------
        ValueError
            If an unknown use case is requested.
        NotImplementedError
            If the requested model type is not implemented.
        """

        from modelforge.potential import _Implemented_NNPs
        from modelforge.train.training import TrainingAdapter

<<<<<<< HEAD
        log.debug(f"{training_parameter=}")
        log.debug(f"{model_parameter=}")

=======
>>>>>>> 0aebaf36
        # obtain model for training
        if use == "training":
            if simulation_environment == "JAX":
                log.warning(
                    "Training in JAX is not availalbe. Falling back to PyTorch."
                )
            model = TrainingAdapter(
                model_parameter=model_parameter,
                **training_parameter,
                dataset_statistic=dataset_statistic,
            )
            return model
        # obtain model for inference
        elif use == "inference":
            model_type = model_parameter["model_name"]
            nnp_class: Type = _Implemented_NNPs.get_neural_network_class(model_type)
            model = nnp_class(
                **model_parameter["core_parameter"],
                postprocessing_parameter=model_parameter["postprocessing_parameter"],
                dataset_statistic=dataset_statistic,
            )
            if simulation_environment == "JAX":
                return PyTorch2JAXConverter().convert_to_jax_model(model)
            else:
                return model
        else:
            raise NotImplementedError(f"Unsupported 'use' value: {use}")


class InputPreparation(torch.nn.Module):
    def __init__(self, cutoff: unit.Quantity, only_unique_pairs: bool = True):
        """
        A module for preparing input data, including the calculation of pair lists, distances (d_ij), and displacement vectors (r_ij) for molecular simulations.
        Parameters
        ----------
        cutoff : unit.Quantity
            The cutoff distance for neighbor list calculations.
        only_unique_pairs : bool, optional
            Whether to only use unique pairs in the pair list calculation, by default True. This should be set to True for all message passing networks.

        """

        super().__init__()
        from .models import Neighborlist

        self.only_unique_pairs = only_unique_pairs
        self.calculate_distances_and_pairlist = Neighborlist(cutoff, only_unique_pairs)

    def prepare_inputs(self, data: Union[NNPInput, NamedTuple]):
        """
        Prepares the input tensors for passing to the model.

        This method handles general input manipulation, such as calculating distances
        and generating the pair list. It also calls the model-specific input preparation.

        Parameters
        ----------
        data : Union[NNPInput, NamedTuple]
            The input data provided by the dataset, containing atomic numbers, positions, and other necessary information.

        Returns
        -------
        PairListOutputs
            A namedtuple containing the pair indices, Euclidean distances (d_ij), and displacement vectors (r_ij).
        """
        # ---------------------------
        # general input manipulation
        positions = data.positions
        atomic_subsystem_indices = data.atomic_subsystem_indices
        # calculate pairlist if none is provided
        if data.pair_list is None:
            pairlist_output = self.calculate_distances_and_pairlist(
                positions=positions,
                atomic_subsystem_indices=atomic_subsystem_indices,
                pair_indices=None,
            )
            pair_list = data.pair_list
        else:
            # pairlist is provided, remove redundant pairs if requested
            if self.only_unique_pairs:
                i_indices = data.pair_list[0]
                j_indices = data.pair_list[1]
                unique_pairs_mask = i_indices < j_indices
                i_final_pairs = i_indices[unique_pairs_mask]
                j_final_pairs = j_indices[unique_pairs_mask]
                pair_list = torch.stack((i_final_pairs, j_final_pairs))
            else:
                pair_list = data.pair_list
            # only calculate d_ij and r_ij
            pairlist_output = self.calculate_distances_and_pairlist(
                positions=positions,
                atomic_subsystem_indices=atomic_subsystem_indices,
                pair_indices=pair_list.to(torch.int64),
            )

        return pairlist_output

    def _input_checks(self, data: Union[NNPInput, NamedTuple]):
        """
        Performs input validation checks.

        Ensures the input data conforms to expected shapes and types.

        Parameters
        ----------
        data : NNPInput
            The input data to be validated.

        Raises
        ------
        ValueError
            If the input data does not meet the expected criteria.
        """
        # check that the input is instance of NNPInput
        assert isinstance(data, NNPInput) or isinstance(data, Tuple)

        nr_of_atoms = data.atomic_numbers.shape[0]
        assert data.atomic_numbers.shape == torch.Size([nr_of_atoms])
        assert data.atomic_subsystem_indices.shape == torch.Size([nr_of_atoms])
        nr_of_molecules = torch.unique(data.atomic_subsystem_indices).numel()
        assert data.total_charge.shape == torch.Size([nr_of_molecules])
        assert data.positions.shape == torch.Size([nr_of_atoms, 3])


from torch.nn import ModuleDict


class PostProcessing(torch.nn.Module):
<<<<<<< HEAD
=======
    """
    A module for handling post-processing operations on model outputs, including normalization, calculation of atomic self-energies, and reduction operations to compute per-molecule properties from per-atom properties.
    """
>>>>>>> 0aebaf36

    _SUPPORTED_PROPERTIES = ["per_atom_energy", "general_postprocessing_operation"]
    _SUPPORTED_OPERATIONS = ["normalize", "from_atom_to_molecule_reduction"]

    def __init__(
        self,
        postprocessing_parameter: Dict[str, Dict[str, bool]],
        dataset_statistic: Dict[str, Dict[str, float]],
    ):
        """
        Parameters
        ----------
        postprocessing_parameter: Dict[str, Dict[str, bool]] # TODO: update
        dataset_statistic : Dict[str, float]
            A dictionary containing the dataset statistics for normalization and other calculations.
        """
        super().__init__()

        self._registered_properties: List[str] = []

        # operations that use nn.Sequence to pass the output of the model to the next
        self.registered_chained_operations = ModuleDict()

        self.dataset_statistic = dataset_statistic

        self._initialize_postprocessing(
            postprocessing_parameter,
        )

<<<<<<< HEAD
    def _get_mean_and_stddev_of_dataset(self) -> Tuple[float, float]:

=======
    def _get_per_atom_energy_mean_and_stddev_of_dataset(self) -> Tuple[float, float]:
        """
        Calculate the mean and standard deviation of the per-atom energy in the dataset.

        Returns
        -------
        Tuple[float, float]
            The mean and standard deviation of the per-atom energy.
        """
>>>>>>> 0aebaf36
        if self.dataset_statistic is None:
            mean = 0.0
            stddev = 1.0
            log.warning(
                f"No mean and stddev provided for dataset. Setting to default value {mean=} and {stddev=}!"
            )
        else:
            training_dataset_statistics = self.dataset_statistic[
                "training_dataset_statistics"
            ]
            mean = unit.Quantity(
                training_dataset_statistics["per_atom_energy_mean"]
            ).m_as(unit.kilojoule_per_mole)
            stddev = unit.Quantity(
                training_dataset_statistics["per_atom_energy_stddev"]
            ).m_as(unit.kilojoule_per_mole)
        return mean, stddev

    def _initialize_postprocessing(
        self,
        postprocessing_parameter: Dict[str, Dict[str, bool]],
    ):
        """
        Initialize the postprocessing operations based on the given postprocessing parameters.

        Parameters:
            postprocessing_parameter (Dict[str, Dict[str, bool]]): A dictionary containing the postprocessing parameters for each property.

        Raises:
            ValueError: If a property is not supported.

        Returns:
            None
        """

        from .processing import (
            FromAtomToMoleculeReduction,
            ScaleValues,
            CalculateAtomicSelfEnergy,
        )

<<<<<<< HEAD
        # register properties
        for property in postprocessing_parameter:
=======
        for property, operations in postprocessing_parameter.items():
            # register properties for which postprocessing should be performed
>>>>>>> 0aebaf36
            if property.lower() in self._SUPPORTED_PROPERTIES:
                self._registered_properties.append(property.lower())
            else:
                raise ValueError(
                    f"Property {property} is not supported. Supported properties are {self._SUPPORTED_PROPERTIES}"
                )

<<<<<<< HEAD
        # register operations
        for property, operations in postprocessing_parameter.items():
=======
            # register operations that are performed for the property
>>>>>>> 0aebaf36
            postprocessing_sequence = torch.nn.Sequential()
            prostprocessing_sequence_names = []

            # for each property parse the requested operations
            if property == "per_atom_energy":
                if operations.get("normalize", False):
<<<<<<< HEAD
                    mean, stddev = self._get_mean_and_stddev_of_dataset()
=======
                    mean, stddev = (
                        self._get_per_atom_energy_mean_and_stddev_of_dataset()
                    )
>>>>>>> 0aebaf36
                    postprocessing_sequence.append(
                        ScaleValues(
                            mean=mean,
                            stddev=stddev,
                            property="per_atom_energy",
                            output_name="per_atom_energy",
                        )
                    )
                    prostprocessing_sequence_names.append("normalize")
                # check if also reduction is requested
                if operations.get("from_atom_to_molecule_reduction", False):
                    postprocessing_sequence.append(
                        FromAtomToMoleculeReduction(
                            per_atom_property_name="per_atom_energy",
                            index_name="atomic_subsystem_indices",
                            output_name="per_molecule_energy",
                            keep_per_atom_property=operations.get(
                                "keep_per_atom_property", False
                            ),
                        )
                    )
                    prostprocessing_sequence_names.append(
                        "from_atom_to_molecule_reduction"
                    )
            elif property == "general_postprocessing_operation":
                # check if also self-energies are requested
                if operations.get("calculate_molecular_self_energy", False):
<<<<<<< HEAD

=======

                    if self.dataset_statistic is None:
                        log.warning(
                            "Dataset statistics are required to calculate the molecular self-energies but haven't been provided."
                        )
                    else:
                        atomic_self_energies = self.dataset_statistic[
                            "atomic_self_energies"
                        ]

                        postprocessing_sequence.append(
                            CalculateAtomicSelfEnergy(atomic_self_energies)
                        )
                        prostprocessing_sequence_names.append(
                            "calculate_molecular_self_energy"
                        )

                        postprocessing_sequence.append(
                            FromAtomToMoleculeReduction(
                                per_atom_property_name="ase_tensor",
                                index_name="atomic_subsystem_indices",
                                output_name="per_molecule_self_energy",
                            )
                        )

                # check if also self-energies are requested
                elif operations.get("calculate_atomic_self_energy", False):
>>>>>>> 0aebaf36
                    if self.dataset_statistic is None:
                        log.warning(
                            "Dataset statistics are required to calculate the molecular self-energies but haven't been provided."
                        )
                    else:
                        atomic_self_energies = self.dataset_statistic[
                            "atomic_self_energies"
                        ]

                        postprocessing_sequence.append(
<<<<<<< HEAD
                            CalculateAtomicSelfEnergy(atomic_self_energies)
                        )
                        prostprocessing_sequence_names.append(
                            "calculate_molecular_self_energy"
                        )

                        postprocessing_sequence.append(
                            FromAtomToMoleculeReduction(
                                per_atom_property_name="ase_tensor",
                                index_name="atomic_subsystem_indices",
                                output_name="per_molecule_self_energy",
                            )
                        )

                # check if also self-energies are requested
                elif operations.get("calculate_atomic_self_energy", False):
                    if self.dataset_statistic is None:
                        log.warning(
                            "Dataset statistics are required to calculate the molecular self-energies but haven't been provided."
                        )
                    else:
                        atomic_self_energies = self.dataset_statistic[
                            "atomic_self_energies"
                        ]

                        postprocessing_sequence.append(
                            CalculateAtomicSelfEnergy(atomic_self_energies)()
                        )
                        prostprocessing_sequence_names.append(
                            "calculate_atomic_self_energy"
                        )

            log.debug(prostprocessing_sequence_names)

=======
                            CalculateAtomicSelfEnergy(atomic_self_energies)()
                        )
                        prostprocessing_sequence_names.append(
                            "calculate_atomic_self_energy"
                        )

            log.debug(prostprocessing_sequence_names)

>>>>>>> 0aebaf36
            self.registered_chained_operations[property] = postprocessing_sequence

    def forward(self, data: Dict[str, torch.Tensor]):
        """
        Perform post-processing operations for all registered properties.
        """
<<<<<<< HEAD

        # NOTE: this is not very elegant, but I am unsure how to do this better
        # I am currently directly writing new keys and values in the data dictionary
        property_keys = list(self.registered_chained_operations.keys())
        for property in property_keys:
            if property in self._registered_properties:
                self.registered_chained_operations[property](data)

=======

        # NOTE: this is not very elegant, but I am unsure how to do this better
        # I am currently directly writing new keys and values in the data dictionary
        for property in PostProcessing._SUPPORTED_PROPERTIES:
            if property in self._registered_properties:
                self.registered_chained_operations[property](data)

>>>>>>> 0aebaf36
        return data


class BaseNetwork(Module):
    def __init__(
<<<<<<< HEAD
        self, *, postprocessing_parameter: Dict[str, Dict[str, bool]], dataset_statistic
=======
        self,
        *,
        postprocessing_parameter: Dict[str, Dict[str, bool]],
        dataset_statistic,
        cutoff: unit.Quantity,
>>>>>>> 0aebaf36
    ):
        """
        The BaseNetwork wraps the input preparation (including pairlist calculation, d_ij and r_ij calculation), the actual model as well as the output preparation in a wrapper class.

        Learned parameters are present only in the core model, the input preparation and output preparation are not learned.

        Parameters
        ----------
        postprocessing_parameter : Dict[str, Dict[str, bool]] # TODO: update
        """

        super().__init__()
        from modelforge.utils.units import _convert

        self.postprocessing = PostProcessing(
            postprocessing_parameter, dataset_statistic
<<<<<<< HEAD
=======
        )

        # check if self.only_unique_pairs is set in child class
        if not hasattr(self, "only_unique_pairs"):
            raise RuntimeError(
                "The only_unique_pairs attribute is not set in the child class. Please set it to True or False before calling super().__init__."
            )
        self.input_preparation = InputPreparation(
            cutoff=_convert(cutoff), only_unique_pairs=self.only_unique_pairs
>>>>>>> 0aebaf36
        )

    def load_state_dict(
        self, state_dict: Mapping[str, Any], strict: bool = True, assign: bool = False
    ):
        """
        Load the state dictionary into the model, with optional prefix removal and key exclusions.

        Parameters
        ----------
        state_dict : Mapping[str, Any]
            The state dictionary to load.
        strict : bool, optional
            Whether to strictly enforce that the keys in `state_dict` match the keys returned by this module's `state_dict()` function (default is True).
        assign : bool, optional
            Whether to assign the state dictionary to the model directly (default is False).

        Notes
        -----
        - This function can remove a specific prefix from the keys in the state dictionary.
        - It can also exclude certain keys from being loaded into the model.
        """

        # Prefix to remove
        prefix = "model."
        excluded_keys = ["loss.per_molecule_energy", "loss.per_atom_force"]

        # Create a new dictionary without the prefix in the keys if prefix exists
        if any(key.startswith(prefix) for key in state_dict.keys()):
            filtered_state_dict = {
                key[len(prefix) :] if key.startswith(prefix) else key: value
                for key, value in state_dict.items()
                if key not in excluded_keys
            }
            log.debug(f"Removed prefix: {prefix}")
        else:
            # Create a filtered dictionary without excluded keys if no prefix exists
            filtered_state_dict = {
                k: v for k, v in state_dict.items() if k not in excluded_keys
            }
            log.debug("No prefix found. No modifications to keys in state loading.")

        super().load_state_dict(filtered_state_dict, strict=strict, assign=assign)

    def prepare_input(self, data):

        self.input_preparation._input_checks(data)
        return self.input_preparation.prepare_inputs(data)

    def compute(self, data, core_input):
        return self.core_module(data, core_input)

    def forward(self, data: NNPInput):
        """
        Executes the forward pass of the model.
        This method performs input checks, prepares the inputs,
        and computes the outputs using the core network.

        Parameters
        ----------
        data : NNPInput
            The input data provided by the dataset, containing atomic numbers, positions, and other necessary information.

        Returns
        -------
        Any
            The outputs computed by the core network.
        """

        # perform input checks
        core_input = self.prepare_input(data)
        # prepare the input for the forward pass
        output = self.compute(data, core_input)
        # perform postprocessing operations
        processed_output = self.postprocessing(output)
        return processed_output


class CoreNetwork(Module, ABC):
    def __init__(
        self,
    ):
        """
        The CoreNetwork implements methods that are used by all neural network potentials. Every network inherits from CoreNetwork.
        Networks are taking in a NNPInput and pairlist and returning a dictionary of **atomic** properties.

        Operations that are performed outside the network (e.g. pairlist calculation and operations that reduce atomic properties to molecule properties) are not part of the network and implemented in the BaseNetwork, which is a wrapper around the CoreNetwork.
        """

        super().__init__()
        self._dtype: Optional[bool] = None  # set at runtime

    @abstractmethod
    def _model_specific_input_preparation(
        self, data: NNPInput, pairlist: PairListOutputs
    ) -> Union[
        "PhysNetNeuralNetworkData",
        "PaiNNNeuralNetworkData",
        "SchnetNeuralNetworkData",
        "AniNeuralNetworkData",
        "SAKENeuralNetworkInput",
    ]:
        """
        Prepares model-specific inputs before the forward pass.

        This abstract method should be implemented by subclasses to accommodate any
        model-specific preprocessing of inputs.

        Parameters
        ----------
        data : NNPInput
            The initial inputs to the neural network model, including atomic numbers, positions, and other relevant data.
        pairlist : PairListOutputs
            The outputs of a pairlist calculation, including pair indices, distances, and displacement vectors.

        Returns
        -------
        NeuralNetworkData
            The processed inputs, ready for the model's forward pass.
        """
        pass

    @abstractmethod
    def compute_properties(
        self,
        data: Union[
            "PhysNetNeuralNetworkData",
            "PaiNNNeuralNetworkData",
            "SchnetNeuralNetworkData",
            "AniNeuralNetworkData",
            "SAKENeuralNetworkInput",
        ],
    ):
        """
        Defines the forward pass of the model.

        This abstract method should be implemented by subclasses to specify the model's computation from inputs (processed input data) to outputs (per atom properties).

        Parameters
        ----------
        data : The processed input data, specific to the model's requirements.

        Returns
        -------
        Any
            The model's output as computed from the inputs.
        """
        pass

    def load_pretrained_weights(self, path: str):
        """
        Loads pretrained weights into the model from the specified path.

        Parameters
        ----------
        path : str
            The path to the file containing the pretrained weights.

        Returns
        -------
        None
        """
        self.load_state_dict(torch.load(path, map_location=self.device))
        self.eval()  # Set the model to evaluation mode

    def forward(
        self, data: NNPInput, pairlist_output: PairListOutputs
    ) -> Dict[str, torch.Tensor]:
        """
        Implements the forward pass through the network.

        Parameters
        ----------
        data : NNPInput
            Contains input data for the batch obtained directly from the dataset, including atomic numbers, positions,
            and other relevant fields.
        pairlist_output : PairListOutputs
            Contains the indices for the selected pairs and their associated distances and displacement vectors.

        Returns
        -------
        Dict[str, torch.Tensor]
            The calculated per-atom properties and other properties from the forward pass.
        """
        # perform model specific modifications
        nnp_input = self._model_specific_input_preparation(data, pairlist_output)
        # perform the forward pass implemented in the subclass
        outputs = self.compute_properties(nnp_input)
        # add atomic numbers to the output
        outputs["atomic_numbers"] = data.atomic_numbers

        return outputs<|MERGE_RESOLUTION|>--- conflicted
+++ resolved
@@ -545,11 +545,7 @@
         Parameters
         ----------
         use : str
-<<<<<<< HEAD
-            The use case for the NNP instance.
-=======
             The use case for the model instance, either 'training' or 'inference'.
->>>>>>> 0aebaf36
         simulation_environment : str
             The ML framework to use, either 'PyTorch' or 'JAX'.
         model_parameter : dict, optional
@@ -573,12 +569,6 @@
         from modelforge.potential import _Implemented_NNPs
         from modelforge.train.training import TrainingAdapter
 
-<<<<<<< HEAD
-        log.debug(f"{training_parameter=}")
-        log.debug(f"{model_parameter=}")
-
-=======
->>>>>>> 0aebaf36
         # obtain model for training
         if use == "training":
             if simulation_environment == "JAX":
@@ -707,12 +697,9 @@
 
 
 class PostProcessing(torch.nn.Module):
-<<<<<<< HEAD
-=======
     """
     A module for handling post-processing operations on model outputs, including normalization, calculation of atomic self-energies, and reduction operations to compute per-molecule properties from per-atom properties.
     """
->>>>>>> 0aebaf36
 
     _SUPPORTED_PROPERTIES = ["per_atom_energy", "general_postprocessing_operation"]
     _SUPPORTED_OPERATIONS = ["normalize", "from_atom_to_molecule_reduction"]
@@ -742,10 +729,6 @@
             postprocessing_parameter,
         )
 
-<<<<<<< HEAD
-    def _get_mean_and_stddev_of_dataset(self) -> Tuple[float, float]:
-
-=======
     def _get_per_atom_energy_mean_and_stddev_of_dataset(self) -> Tuple[float, float]:
         """
         Calculate the mean and standard deviation of the per-atom energy in the dataset.
@@ -755,7 +738,6 @@
         Tuple[float, float]
             The mean and standard deviation of the per-atom energy.
         """
->>>>>>> 0aebaf36
         if self.dataset_statistic is None:
             mean = 0.0
             stddev = 1.0
@@ -797,13 +779,8 @@
             CalculateAtomicSelfEnergy,
         )
 
-<<<<<<< HEAD
-        # register properties
-        for property in postprocessing_parameter:
-=======
         for property, operations in postprocessing_parameter.items():
             # register properties for which postprocessing should be performed
->>>>>>> 0aebaf36
             if property.lower() in self._SUPPORTED_PROPERTIES:
                 self._registered_properties.append(property.lower())
             else:
@@ -811,25 +788,16 @@
                     f"Property {property} is not supported. Supported properties are {self._SUPPORTED_PROPERTIES}"
                 )
 
-<<<<<<< HEAD
-        # register operations
-        for property, operations in postprocessing_parameter.items():
-=======
             # register operations that are performed for the property
->>>>>>> 0aebaf36
             postprocessing_sequence = torch.nn.Sequential()
             prostprocessing_sequence_names = []
 
             # for each property parse the requested operations
             if property == "per_atom_energy":
                 if operations.get("normalize", False):
-<<<<<<< HEAD
-                    mean, stddev = self._get_mean_and_stddev_of_dataset()
-=======
                     mean, stddev = (
                         self._get_per_atom_energy_mean_and_stddev_of_dataset()
                     )
->>>>>>> 0aebaf36
                     postprocessing_sequence.append(
                         ScaleValues(
                             mean=mean,
@@ -857,9 +825,6 @@
             elif property == "general_postprocessing_operation":
                 # check if also self-energies are requested
                 if operations.get("calculate_molecular_self_energy", False):
-<<<<<<< HEAD
-
-=======
 
                     if self.dataset_statistic is None:
                         log.warning(
@@ -871,34 +836,6 @@
                         ]
 
                         postprocessing_sequence.append(
-                            CalculateAtomicSelfEnergy(atomic_self_energies)
-                        )
-                        prostprocessing_sequence_names.append(
-                            "calculate_molecular_self_energy"
-                        )
-
-                        postprocessing_sequence.append(
-                            FromAtomToMoleculeReduction(
-                                per_atom_property_name="ase_tensor",
-                                index_name="atomic_subsystem_indices",
-                                output_name="per_molecule_self_energy",
-                            )
-                        )
-
-                # check if also self-energies are requested
-                elif operations.get("calculate_atomic_self_energy", False):
->>>>>>> 0aebaf36
-                    if self.dataset_statistic is None:
-                        log.warning(
-                            "Dataset statistics are required to calculate the molecular self-energies but haven't been provided."
-                        )
-                    else:
-                        atomic_self_energies = self.dataset_statistic[
-                            "atomic_self_energies"
-                        ]
-
-                        postprocessing_sequence.append(
-<<<<<<< HEAD
                             CalculateAtomicSelfEnergy(atomic_self_energies)
                         )
                         prostprocessing_sequence_names.append(
@@ -933,32 +870,12 @@
 
             log.debug(prostprocessing_sequence_names)
 
-=======
-                            CalculateAtomicSelfEnergy(atomic_self_energies)()
-                        )
-                        prostprocessing_sequence_names.append(
-                            "calculate_atomic_self_energy"
-                        )
-
-            log.debug(prostprocessing_sequence_names)
-
->>>>>>> 0aebaf36
             self.registered_chained_operations[property] = postprocessing_sequence
 
     def forward(self, data: Dict[str, torch.Tensor]):
         """
         Perform post-processing operations for all registered properties.
         """
-<<<<<<< HEAD
-
-        # NOTE: this is not very elegant, but I am unsure how to do this better
-        # I am currently directly writing new keys and values in the data dictionary
-        property_keys = list(self.registered_chained_operations.keys())
-        for property in property_keys:
-            if property in self._registered_properties:
-                self.registered_chained_operations[property](data)
-
-=======
 
         # NOTE: this is not very elegant, but I am unsure how to do this better
         # I am currently directly writing new keys and values in the data dictionary
@@ -966,21 +883,16 @@
             if property in self._registered_properties:
                 self.registered_chained_operations[property](data)
 
->>>>>>> 0aebaf36
         return data
 
 
 class BaseNetwork(Module):
     def __init__(
-<<<<<<< HEAD
-        self, *, postprocessing_parameter: Dict[str, Dict[str, bool]], dataset_statistic
-=======
         self,
         *,
         postprocessing_parameter: Dict[str, Dict[str, bool]],
         dataset_statistic,
         cutoff: unit.Quantity,
->>>>>>> 0aebaf36
     ):
         """
         The BaseNetwork wraps the input preparation (including pairlist calculation, d_ij and r_ij calculation), the actual model as well as the output preparation in a wrapper class.
@@ -997,8 +909,6 @@
 
         self.postprocessing = PostProcessing(
             postprocessing_parameter, dataset_statistic
-<<<<<<< HEAD
-=======
         )
 
         # check if self.only_unique_pairs is set in child class
@@ -1008,7 +918,6 @@
             )
         self.input_preparation = InputPreparation(
             cutoff=_convert(cutoff), only_unique_pairs=self.only_unique_pairs
->>>>>>> 0aebaf36
         )
 
     def load_state_dict(
