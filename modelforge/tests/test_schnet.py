--- conflicted
+++ resolved
@@ -63,11 +63,7 @@
     cutoff = unit.Quantity(5.2, unit.angstrom)
     start = unit.Quantity(0.8, unit.angstrom)
 
-<<<<<<< HEAD
-    radial_symmetry_function_module = SchnetRadialBasisFunction(
-=======
-    rbf_module = SchnetRadialSymmetryFunction(
->>>>>>> b9fbc209
+    rbf_module = SchnetRadialBasisFunction(
         number_of_radial_basis_functions=number_of_gaussians,
         max_distance=cutoff,
         min_distance=start,
@@ -229,19 +225,11 @@
         ],
         dtype=torch.float64,
     )
-<<<<<<< HEAD
-    modelforge_phi_ij = modelforge_schnet.core_module.schnet_representation_module.radial_symmetry_function_module(
+    calculated_phi_ij = modelforge_schnet.core_module.schnet_representation_module.radial_symmetry_function_module(
         d_ij / 10
     )  # NOTE: converting to nm
 
-    assert torch.allclose(schnetpack_phi_ij, modelforge_phi_ij.unsqueeze(1), atol=1e-3)
-=======
-    calculated_phi_ij = modelforge_schnet.core_module.schnet_representation_module.radial_symmetry_function_module(
-        d_ij.unsqueeze(1) / 10
-    )  # NOTE: converting to nm
-
     assert torch.allclose(reference_phi_ij, calculated_phi_ij, atol=1e-3)
->>>>>>> b9fbc209
     # ---------------------------------------- #
     # test cutoff
     # ---------------------------------------- #
