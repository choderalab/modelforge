from torch.optim.lr_scheduler import ReduceLROnPlateau
import lightning as pl
from typing import TYPE_CHECKING, Any, Union, Dict, Type, Optional
import torch
from loguru import logger as log
from modelforge.dataset.dataset import BatchData

if TYPE_CHECKING:
    from modelforge.potential.utils import BatchData

import torchmetrics
from torchmetrics.utilities import dim_zero_cat
from typing import Optional


class LogLoss(torchmetrics.Metric):
    """
    Custom metric to log the loss function.

    Attributes
    ----------
    loss_per_batch : List[torch.Tensor]
        List to store the loss for each batch.
    """

    def __init__(self) -> None:
        """
        Initializes the LogLoss class, setting up the state for the metric.
        """
        super().__init__()
        self.add_state("loss_per_batch", default=[], dist_reduce_fx="cat")

    def update(self, loss: torch.Tensor) -> None:
        """
        Updates the metric state with the loss for a batch.

        Parameters
        ----------
        loss : torch.Tensor
            The loss for a batch.
        """
        self.loss_per_batch.append(loss.detach())

    def compute(self) -> torch.Tensor:
        """
        Computes the average loss over all batches in an epoch.

        Returns
        -------
        torch.Tensor
            The average loss for the epoch.
        """
        mse_loss_per_epoch = dim_zero_cat(self.loss_per_batch)
        return torch.mean(mse_loss_per_epoch)


from torch import nn

from abc import abstractmethod


class Loss(nn.Module):
    """
    Abstract base class for loss calculation in neural network potentials.
    """

    @abstractmethod
    def calculate_loss(
        self, predict_target: Dict[str, torch.Tensor], batch: BatchData
    ) -> Dict[str, torch.Tensor]:
        pass


class LossFactory(object):
    """
    Factory class to create different types of loss functions.
    """

    @staticmethod
    def create_loss(loss_type: str, **kwargs) -> Type[Loss]:
        """
        Creates an instance of the specified loss type.

        Parameters
        ----------
        loss_type : str
            The type of loss function to create.
        **kwargs : dict
            Additional parameters for the loss function.

        Returns
        -------
        Loss
            An instance of the specified loss function.
        """

        if loss_type == "EnergyAndForceLoss":
            return EnergyAndForceLoss(**kwargs)
        elif loss_type == "EnergyLoss":
            return EnergyLoss()
        else:
            raise ValueError(f"Loss type {loss_type} not implemented.")


class EnergyLoss(Loss):
    """
    Class to calculate the energy loss using Mean Squared Error (MSE).
    """

    def __init__(
        self,
    ):
        """
        Initializes the EnergyLoss class.
        """

        super().__init__()
        from torch.nn import MSELoss

        self.mse_loss = MSELoss()

    def calculate_loss(
        self, predict_target: Dict[str, torch.Tensor], batch: Optional[BatchData] = None
    ) -> Dict[str, torch.Tensor]:
        """
        Calculates the energy loss.

        Parameters
        ----------
        predict_target : dict
            Dictionary containing predicted and true values for energy.
        batch : BatchData, optional
            Batch of data, by default None.

        Returns
        -------
        dict
            Dictionary containing combined loss, energy loss, and force loss.
        """
        E_loss = self.mse_loss(predict_target["E_predict"], predict_target["E_true"])

        return {
            "combined_loss": E_loss,
            "energy_loss": E_loss,
            "force_loss": torch.zeros_like(E_loss),
        }


class EnergyAndForceLoss(Loss):
    """
    Class to calculate the combined loss for both energy and force predictions.

    Attributes
    ----------
    include_force : bool
        Whether to include force in the loss calculation.
    energy_weight : torch.Tensor
        Weight for the energy loss component.
    force_weight : torch.Tensor
        Weight for the force loss component.
    """

    def __init__(
        self,
        include_force: bool = False,
        energy_weight: float = 1.0,
        force_weight: float = 1.0,
    ):
        """
        Initializes the EnergyAndForceLoss class.

        Parameters
        ----------
        include_force : bool, optional
            Whether to include force in the loss calculation, by default False.
        energy_weight : float, optional
            Weight for the energy loss component, by default 1.0.
        force_weight : float, optional
            Weight for the force loss component, by default 1.0.
        """
        super().__init__()
        self.include_force = include_force
        self.register_buffer("energy_weight", torch.tensor(energy_weight))
        self.register_buffer("force_weight", torch.tensor(force_weight))

    def calculate_loss(
        self, predict_target: Dict[str, torch.Tensor], batch: BatchData
    ) -> Dict[str, torch.Tensor]:
        """
        Calculates the combined loss for both energy and force predictions.

        Parameters
        ----------
        predict_target : dict
            Dictionary containing predicted and true values for energy and force.
            Expected keys are 'E_predict', 'E_true', 'F_predict', 'F_true'.
        batch : BatchData
            Batch of data, including input features and target values.

        Returns
        -------
        dict
            Dictionary containing combined loss, energy loss, and force loss.
        """
        from torch_scatter import scatter_sum

        # Calculate per-atom force error
        F_error_per_atom = (
            torch.norm(predict_target["F_predict"] - predict_target["F_true"], dim=1)
            ** 2
        )
        # Aggregate force error per molecule
        F_error_per_molecule = scatter_sum(
            F_error_per_atom, batch.nnp_input.atomic_subsystem_indices.long(), 0
        )

        # Scale factor for force loss
        scale = self.force_weight / (3 * batch.metadata.atomic_subsystem_counts)
        # Calculate energy loss
        E_loss = (
            self.energy_weight
            * (predict_target["E_predict"] - predict_target["E_true"]) ** 2
        )
        # Calculate force loss
        F_loss = scale * F_error_per_molecule
        # Combine energy and force losses
        combined_loss = torch.mean(E_loss + F_loss)
        return {
            "combined_loss": combined_loss,
            "energy_loss": E_loss,
            "force_loss": F_loss,
        }


from torch.optim import Optimizer


class TrainingAdapter(pl.LightningModule):
    """
    Adapter class for training neural network potentials using PyTorch Lightning.
    """

    def __init__(
        self,
        *,
        lr_scheduler_config: Dict[str, Union[str, int, float]],
        model_parameter: Dict[str, Any],
        lr: float,
        loss_parameter: Dict[str, Any],
        dataset_statistic: Optional[Dict[str, float]] = None,
        optimizer: Type[Optimizer] = torch.optim.AdamW,
    ):
        """
        Initializes the TrainingAdapter with the specified model and training configuration.

        Parameters
        ----------
        nnp_parameters : Dict[str, Any]
            The parameters for the neural network potential model.
        lr_scheduler_config : Dict[str, Union[str, int, float]]
            The configuration for the learning rate scheduler.
        lr : float
            The learning rate for the optimizer.
        loss_module : Loss, optional
            Whether to include force in the loss function, by default False.
        optimizer : Type[Optimizer], optional
            The optimizer class to use for training, by default torch.optim.AdamW.
        """

        from modelforge.potential import _Implemented_NNPs
        from torchmetrics.regression import MeanSquaredError, MeanAbsoluteError
        from torchmetrics import MetricCollection

        super().__init__()
        self.save_hyperparameters()
        # Extracting and instantiating the model from parameters
        model_parameter_ = model_parameter.copy()
        model_name = model_parameter_.pop("model_name", None)
        if model_name is None:
            raise ValueError(
                "NNP name must be specified in nnp_parameters with key 'model_name'."
            )
        nnp_class: Type = _Implemented_NNPs.get_neural_network_class(model_name)
        if nnp_class is None:
            raise ValueError(f"Specified NNP name '{model_name}' is not implemented.")

        self.model = nnp_class(
            **model_parameter_,
            dataset_statistic=dataset_statistic,
        )
        self.optimizer = optimizer
        self.learning_rate = lr
        self.lr_scheduler_config = lr_scheduler_config
        self.loss_module = LossFactory.create_loss(**loss_parameter)

        self.unused_parameters = set()
        self.are_unused_parameters_present = False

        self.val_error = {
            "energy": MetricCollection(
                [MeanAbsoluteError(), MeanSquaredError(squared=False)]
            ),
            "force": MetricCollection(
                [MeanAbsoluteError(), MeanSquaredError(squared=False)]
            ),
        }
        self.train_error = {
            "energy": MetricCollection(
                [MeanAbsoluteError(), MeanSquaredError(squared=False)]
            ),
            "force": MetricCollection(
                [MeanAbsoluteError(), MeanSquaredError(squared=False)]
            ),
        }
        self.test_error = {
            "energy": MetricCollection(
                [MeanAbsoluteError(), MeanSquaredError(squared=False)]
            ),
            "force": MetricCollection(
                [MeanAbsoluteError(), MeanSquaredError(squared=False)]
            ),
        }

        # Register metrics
        for phase, metrics in [
            ("val", self.val_error),
            ("train", self.train_error),
            ("test", self.test_error),
        ]:
            for property, collection in metrics.items():
                self.add_module(f"{phase}_{property}", collection)

    def _get_forces(
        self, batch: "BatchData", energies: Dict[str, torch.Tensor]
    ) -> Dict[str, torch.Tensor]:
        """
        Computes the forces from a given batch using the model.

        Parameters
        ----------
        batch : BatchData
            A single batch of data, including input features and target energies.
        energies : dict
            Dictionary containing predicted energies.

        Returns
        -------
        Dict[str, torch.Tensor]
            The true forces from the dataset and the predicted forces by the model.
        """
        nnp_input = batch.nnp_input
        F_true = batch.metadata.F.to(torch.float32)

        if F_true.numel() < 1:
            raise RuntimeError("No force can be calculated.")

        E_predict = energies["E_predict"]

        # Ensure E_predict and nnp_input.positions require gradients and are on the same device
        if not E_predict.requires_grad:
            E_predict.requires_grad = True
        if not nnp_input.positions.requires_grad:
            nnp_input.positions.requires_grad = True

        # Compute the gradient (forces) from the predicted energies
        grad = torch.autograd.grad(
            E_predict.sum(),
            nnp_input.positions,
            create_graph=False,
            retain_graph=True,
        )[0]
        F_predict = -1 * grad  # Forces are the negative gradient of energy
        return {"F_true": F_true, "F_predict": F_predict}

    def _get_energies(self, batch: "BatchData") -> Dict[str, torch.Tensor]:
        """
        Computes the energies from a given batch using the model.

        Parameters
        ----------
        batch : BatchData
            A single batch of data, including input features and target energies.

        Returns
        -------
        Dict[str, torch.Tensor]
            The true energies from the dataset and the predicted energies by the model.
        """
        nnp_input = batch.nnp_input
        E_true = batch.metadata.E.to(torch.float32).squeeze(1)
        E_predict = self.model.forward(nnp_input)["E"]
        assert E_true.shape == E_predict.shape, (
            f"Shapes of true and predicted energies do not match: "
            f"{E_true.shape} != {E_predict.shape}"
        )
        return {"E_true": E_true, "E_predict": E_predict}

    def _get_predictions(self, batch: "BatchData") -> Dict[str, torch.Tensor]:
        """
        Computes the energies and forces from a given batch using the model.

        Parameters
        ----------
        batch : BatchData
            A single batch of data, including input features and target energies.

        Returns
        -------
        Dict[str, torch.Tensor]
            The true and predicted energies and forces from the dataset and the model.
        """
        energies = self._get_energies(batch)
        forces = self._get_forces(batch, energies)
        return {**energies, **forces}

    def config_prior(self):
        """
        Configures model-specific priors if the model implements them.
        """
        if hasattr(self.model, "_config_prior"):
            return self.model._config_prior()

        log.warning("Model does not implement _config_prior().")
        raise NotImplementedError()

    def _log_metrics(
        self,
        error_dict: Dict[str, torchmetrics.MetricCollection],
        predict_target: Dict[str, torch.Tensor],
    ) -> Dict[str, torch.Tensor]:
        """
        Updates the provided metric collections with the predicted and true targets.

        Parameters
        ----------
        error_dict : dict
            Dictionary containing metric collections for energy and force.
        predict_target : dict
            Dictionary containing predicted and true values for energy and force.

        Returns
        -------
        Dict[str, torch.Tensor]
            Dictionary containing updated metrics.
        """

        for property, metrics in error_dict.items():
            for metric, error_log in metrics.items():
                if property == "energy":
                    error_log(
                        predict_target["E_predict"].detach(),
                        predict_target["E_true"].detach(),
                    )
                if property == "force":
                    error_log(
                        predict_target["F_predict"].detach(),
                        predict_target["F_true"].detach(),
                    )

    def training_step(self, batch: "BatchData", batch_idx: int) -> torch.Tensor:
        """
        Training step to compute the MSE loss for a given batch.

        Parameters
        ----------
        batch : BatchData
            The batch of data provided for the training.
        batch_idx : int
            The index of the current batch.

        Returns
        -------
        torch.Tensor
            The loss tensor computed for the current training step.
        """

        # calculate energy and forces
        predict_target = self._get_predictions(batch)
        # calculate the loss
        loss_dict = self.loss_module.calculate_loss(predict_target, batch)
        # Update and log metrics
        self._log_metrics(self.train_error, predict_target)
        # log loss
        for key, loss in loss_dict.items():
            self.log(
                f"train/{key}",
                torch.mean(loss),
                on_step=True,
                prog_bar=True,
                on_epoch=True,
                batch_size=1,
            )  # batch size is 1 because the mean of the batch is logged

        return loss_dict["combined_loss"]

    @torch.enable_grad()
    def validation_step(self, batch: "BatchData", batch_idx: int) -> None:
        """
        Validation step to compute the RMSE/MAE across epochs.

        Parameters
        ----------
        batch : BatchData
            The batch of data provided for validation.
        batch_idx : int
            The index of the current batch.

        Returns
        -------
        None
        """

        # Ensure positions require gradients for force calculation
        batch.nnp_input.positions.requires_grad_(True)
        # calculate energy and forces
        predict_target = self._get_predictions(batch)
        # calculate the loss
        loss = self.loss_module.calculate_loss(predict_target, batch)
        # log the loss
        self._log_metrics(self.val_error, predict_target)

    @torch.enable_grad()
    def test_step(self, batch: "BatchData", batch_idx: int) -> None:
        """
        Test step to compute the RMSE loss for a given batch.

        This method is called automatically during the test loop of the training process. It computes
        the loss on a batch of test data and logs the results for analysis.

        Parameters
        ----------
        batch : BatchData
            The batch of data to test the model on.
        batch_idx : int
            The index of the batch within the test dataset.

        Returns
        -------
        None
            The results are logged and not directly returned.
        """
        # Ensure positions require gradients for force calculation
        batch.nnp_input.positions.requires_grad_(True)
        # calculate energy and forces
        predict_target = self._get_predictions(batch)
        # Update and log metrics
        self._log_metrics(self.test_error, predict_target)

    def on_train_epoch_end(self):
        """
        Operations to perform at the end of each training epoch.

        Logs histograms of weights and biases, and learning rate.
        Also, resets validation loss.
        """
        for name, params in self.named_parameters():
            if params is not None:
                self.logger.experiment.add_histogram(name, params, self.current_epoch)
            if params.grad is not None:
                self.logger.experiment.add_histogram(
                    f"{name}.grad", params.grad, self.current_epoch
                )

        sch = self.lr_schedulers()
        try:
            self.log("lr", sch.get_last_lr()[0], on_epoch=True, prog_bar=True)
        except AttributeError:
            pass

        self._log_on_epoch()

    def _log_on_epoch(self):
        # convert long names to shorter versions
        conv = {
            "MeanAbsoluteError": "mae",
            "MeanSquaredError": "rmse",
        }  # NOTE: MeanSquaredError(squared=False) is RMSE
        # Log accumulated training loss metrics
        metrics = {}
        self.log_dict(metrics, on_epoch=True, prog_bar=True)

        # Log all accumulated metrics for train, val, and test phases
        for phase, error_dict in [
            ("train", self.train_error),
            ("val", self.val_error),
            ("test", self.test_error),
        ]:
            metrics = {}
            for property, metrics_dict in error_dict.items():
                for name, metric in metrics_dict.items():
                    metrics[f"{phase}/{property}/{conv[name]}"] = metric.compute()
                    metric.reset()
            self.log_dict(metrics, on_epoch=True, prog_bar=(phase == "val"))

    def configure_optimizers(self) -> Dict[str, Any]:
        """
        Configures the model's optimizers (and optionally schedulers).

        Returns
        -------
        Dict[str, Any]
            A dictionary containing the optimizer and optionally the learning rate scheduler
            to be used within the PyTorch Lightning training process.
        """

        optimizer = self.optimizer(self.model.parameters(), lr=self.learning_rate)

        lr_scheduler_config = self.lr_scheduler_config
        lr_scheduler = ReduceLROnPlateau(
            optimizer,
            mode=lr_scheduler_config["mode"],
            factor=lr_scheduler_config["factor"],
            patience=lr_scheduler_config["patience"],
            cooldown=lr_scheduler_config["cooldown"],
            min_lr=lr_scheduler_config["min_lr"],
            threshold=lr_scheduler_config["threshold"],
            threshold_mode="abs",
        )

        lr_scheduler_config = {
            "scheduler": lr_scheduler,
            "monitor": lr_scheduler_config["monitor"],  # Name of the metric to monitor
            "interval": "epoch",
            "frequency": 1,
        }
        return {"optimizer": optimizer, "lr_scheduler": lr_scheduler_config}

<<<<<<< HEAD
    def on_train_epoch_end(self) -> None:
        """
        This method will be called at the end of each training epoch.
        We will check for unused parameters here.
        """

        # Check for parameters that have not been updated
        for name, p in self.named_parameters():
            if p.grad is None:
                self.unused_parameters.add(name)
                self.are_unused_parameters_present = True

    def on_train_end(self) -> None:

        # Log the unused parameters
        if self.are_unused_parameters_present:

            log.warning(f"Unused parameters detected:")
            log.warning(self.unused_parameters)

    def log_unused_parameters(self):
        """
        Log the unused parameters.
        """
        if self.are_unused_parameters_present:
            log.warning("Unused parameters detected:")
            for param_name in self.unused_parameters:
                log.warning(param_name)

    def train_func(self):
        """
        Defines the training function to be used with Ray for distributed training.

        This function configures a PyTorch Lightning trainer with the Ray Distributed Data Parallel
        (DDP) strategy for efficient distributed training. The training process utilizes a custom
        training loop and environment setup provided by Ray.

        Note: This function should be passed to a Ray Trainer or directly used with Ray tasks.
        """

        from ray.train.lightning import (
            RayDDPStrategy,
            RayLightningEnvironment,
            RayTrainReportCallback,
            prepare_trainer,
        )

        trainer = pl.Trainer(
            devices="auto",
            accelerator="auto",
            strategy=RayDDPStrategy(find_unused_parameters=True),
            callbacks=[RayTrainReportCallback()],
            plugins=[RayLightningEnvironment()],
            enable_progress_bar=False,
        )
        trainer = prepare_trainer(trainer)
        trainer.fit(self, self.train_dataloader, self.val_dataloader)

    def get_ray_trainer(self, number_of_workers: int = 2, use_gpu: bool = False):
        """
        Initializes and returns a Ray Trainer for distributed training.

        Configures a Ray Trainer with a specified number of workers and GPU usage settings. This trainer
        is prepared for distributed training using Ray, with support for checkpointing.

        Parameters
        ----------
        number_of_workers : int, optional
            The number of distributed workers to use, by default 2.
        use_gpu : bool, optional
            Specifies whether to use GPUs for training, by default False.

        Returns
        -------
        Ray Trainer
            The configured Ray Trainer for distributed training.
        """

        from ray.train import CheckpointConfig, RunConfig, ScalingConfig

        scaling_config = ScalingConfig(
            num_workers=number_of_workers,
            use_gpu=use_gpu,
            resources_per_worker={"CPU": 1, "GPU": 1} if use_gpu else {"CPU": 1},
        )

        run_config = RunConfig(
            checkpoint_config=CheckpointConfig(
                num_to_keep=2,
                checkpoint_score_attribute="rmse_val_loss",
                checkpoint_score_order="min",
            ),
        )
        from ray.train.torch import TorchTrainer

        # Define a TorchTrainer without hyper-parameters for Tuner
        ray_trainer = TorchTrainer(
            self.train_func,
            scaling_config=scaling_config,
            run_config=run_config,
        )

        return ray_trainer

    def tune_with_ray(
        self,
        train_dataloader,
        val_dataloader,
        number_of_epochs: int = 5,
        number_of_samples: int = 10,
        number_of_ray_workers: int = 2,
        train_on_gpu: bool = False,
    ):
        """
        Performs hyperparameter tuning using Ray Tune.

        This method sets up and starts a Ray Tune hyperparameter tuning session, utilizing the ASHA scheduler
        for efficient trial scheduling and early stopping.

        Parameters
        ----------
        train_dataloader : DataLoader
            The DataLoader for training data.
        val_dataloader : DataLoader
            The DataLoader for validation data.
        number_of_epochs : int, optional
            The maximum number of epochs for training, by default 5.
        number_of_samples : int, optional
            The number of samples (trial runs) to perform, by default 10.
        number_of_ray_workers : int, optional
            The number of Ray workers to use for distributed training, by default 2.
        use_gpu : bool, optional
            Whether to use GPUs for training, by default False.

        Returns
        -------
        Tune experiment analysis object
            The result of the hyperparameter tuning session, containing performance metrics and the best hyperparameters found.
        """

        from ray import tune
        from ray.tune.schedulers import ASHAScheduler

        self.train_dataloader = train_dataloader
        self.val_dataloader = val_dataloader

        ray_trainer = self.get_ray_trainer(
            number_of_workers=number_of_ray_workers, use_gpu=train_on_gpu
        )
        scheduler = ASHAScheduler(
            max_t=number_of_epochs, grace_period=1, reduction_factor=2
        )

        tune_config = tune.TuneConfig(
            metric="rmse_val_loss",
            mode="min",
            scheduler=scheduler,
            num_samples=number_of_samples,
        )

        tuner = tune.Tuner(
            ray_trainer,
            param_space={"train_loop_config": self.config_prior()},
            tune_config=tune_config,
        )
        return tuner.fit()


from typing import Optional

=======
>>>>>>> e0e28124

def return_toml_config(
    config_path: Optional[str] = None,
    potential_path: Optional[str] = None,
    dataset_path: Optional[str] = None,
    training_path: Optional[str] = None,
):
    """
    Read one or more TOML configuration files and return the parsed configuration.

    Parameters
    ----------
    config_path : str, optional
        The path to the TOML configuration file.
    potential_path : str, optional
        The path to the TOML file defining the potential configuration.
    dataset_path : str, optional
        The path to the TOML file defining the dataset configuration.
    training_path : str, optional
        The path to the TOML file defining the training configuration.

    Returns
    -------
    dict
        The merged parsed configuration from the TOML files.
    """
    import toml

    config = {}

    if config_path:
        config = toml.load(config_path)
        log.info(f"Reading config from : {config_path}")
    else:
        if potential_path:
            config["potential"] = toml.load(potential_path)["potential"]
            log.info(f"Reading potential config from : {potential_path}")
        if dataset_path:
            config["dataset"] = toml.load(dataset_path)["dataset"]
            log.info(f"Reading dataset config from : {dataset_path}")
        if training_path:
            config["training"] = toml.load(training_path)["training"]
            log.info(f"Reading training config from : {training_path}")

    return config


from typing import List, Optional, Union


def read_config_and_train(
    config_path: Optional[str] = None,
    potential_path: Optional[str] = None,
    dataset_path: Optional[str] = None,
    training_path: Optional[str] = None,
    accelerator: Optional[str] = None,
    device: Optional[Union[int, List[int]]] = None,
):
    """
    Reads one or more TOML configuration files and performs training based on the parameters.

    Parameters
    ----------
    config_path : str, optional
        Path to the TOML configuration file.
    potential_path : str, optional
        Path to the TOML file defining the potential configuration.
    dataset_path : str, optional
        Path to the TOML file defining the dataset configuration.
    training_path : str, optional
        Path to the TOML file defining the training configuration.
    accelerator : str, optional
        Accelerator type to use for training.
    device : int|List[int], optional
        Device index to use for training.
    """
    # Read the TOML file
    config = return_toml_config(
        config_path, potential_path, dataset_path, training_path
    )

    # Extract parameters
    potential_config = config["potential"]
    dataset_config = config["dataset"]
    training_config = config["training"]
    # Override config parameters with command-line arguments if provided
    if accelerator:
        training_config["accelerator"] = accelerator
    if device is not None:
        training_config["devices"] = device

    log.debug(f"Potential config: {potential_config}")
    log.debug(f"Dataset config: {dataset_config}")
    log.debug(f"Training config: {training_config}")
    # Call the perform_training function with extracted parameters
    perform_training(
        potential_config=potential_config,
        training_config=training_config,
        dataset_config=dataset_config,
    )


from lightning import Trainer


def log_training_arguments(
    potential_config: Dict[str, Any],
    training_config: Dict[str, Any],
    dataset_config: Dict[str, Any],
):
    """
    Log arguments that are passed to the training routine.

    Arguments
    ----
        potential_config: Dict[str, Any]
            config for the potential model
        training_config: Dict[str, Any]
            config for the training process
        dataset_config: Dict[str, Any]
            config for the dataset
    """
    save_dir = training_config.get("save_dir", "lightning_logs")
    if save_dir == "lightning_logs":
        log.info(f"Saving logs to default location: {save_dir}")
    else:
        log.info(f"Saving logs to custom location: {save_dir}")

    experiment_name = training_config.get("experiment_name", "exp")
    if experiment_name == "experiment_name":
        log.info(f"Saving logs in default dir: {experiment_name}")
    else:
        log.info(f"Saving logs in custom dir: {experiment_name}")

    version_select = dataset_config.get("version_select", "latest")
    if version_select == "latest":
        log.info(f"Using default dataset version: {version_select}")
    else:
        log.info(f"Using dataset version: {version_select}")

    accelerator = training_config.get("accelerator", "cpu")
    if accelerator == "cpu":
        log.info(f"Using default accelerator: {accelerator}")
    else:
        log.info(f"Using accelerator: {accelerator}")

    nr_of_epochs = training_config.get("nr_of_epochs", 10)
    if nr_of_epochs == 10:
        log.info(f"Using default number of epochs: {nr_of_epochs}")
    else:
        log.info(f"Training for {nr_of_epochs} epochs")

    num_nodes = training_config.get("num_nodes", 1)
    if num_nodes == 1:
        log.info(f"Using default number of nodes: {num_nodes}")
    else:
        log.info(f"Training on {num_nodes} nodes")

    devices = training_config.get("devices", 1)
    if devices == 1:
        log.info(f"Using default device index/number: {devices}")
    else:
        log.info(f"Using device index/number: {devices}")

    batch_size = training_config.get("batch_size", 128)
    if batch_size == 128:
        log.info(f"Using default batch size: {batch_size}")
    else:
        log.info(f"Using batch size: {batch_size}")

    remove_self_energies = training_config.get("remove_self_energies", False)
    if remove_self_energies is False:
        log.warning(
            f"Using default for removing self energies: Self energies are not removed"
        )
    else:
        log.info(f"Removing self energies: {remove_self_energies}")
<<<<<<< HEAD
    splitting_strategy = dataset_config["splitting_strategy"]["name"]
    data_split = dataset_config["splitting_strategy"]["split"]
    log.info(f"Using splitting strategy: {splitting_strategy} with split: {data_split}")
=======

>>>>>>> e0e28124
    early_stopping_config = training_config.get("early_stopping", None)
    if early_stopping_config is None:
        log.info(f"Using default: No early stopping performed")

    stochastic_weight_averaging_config = training_config.get(
        "stochastic_weight_averaging_config", None
    )

    num_workers = dataset_config.get("number_of_worker", 4)
    if num_workers == 4:
        log.info(
            f"Using default number of workers for training data loader: {num_workers}"
        )
    else:
        log.info(f"Using {num_workers} workers for training data loader")

    pin_memory = dataset_config.get("pin_memory", False)
    if pin_memory is False:
        log.info(f"Using default value for pinned_memory: {pin_memory}")
    else:
        log.info(f"Using pinned_memory: {pin_memory}")

    model_name = potential_config["model_name"]
    dataset_name = dataset_config["dataset_name"]
    log.info(training_config["training_parameter"]["loss_parameter"])
    log.debug(
        f"""
Training {model_name} on {dataset_name}-{version_select} dataset with {accelerator}
accelerator on {num_nodes} nodes for {nr_of_epochs} epochs.
Experiments are saved to: {save_dir}/{experiment_name}.
"""
    )


def perform_training(
    potential_config: Dict[str, Any],
    training_config: Dict[str, Any],
    dataset_config: Dict[str, Any],
    checkpoint_path: Optional[str] = None,
) -> Trainer:
    """
    Performs the training process for a neural network potential model.

    Parameters
    ----------
    potential_config : Dict[str, Any], optional
        Additional parameters for the potential model.
    training_config : Dict[str, Any], optional
        Additional parameters for the training process.
    dataset_config : Dict[str, Any], optional
        Additional parameters for the dataset.

    Returns
    -------
    Trainer
    """

    from pytorch_lightning.loggers import TensorBoardLogger
    from modelforge.dataset.utils import RandomRecordSplittingStrategy
    from lightning import Trainer
    from modelforge.potential import NeuralNetworkPotentialFactory
    from modelforge.dataset.dataset import DataModule
<<<<<<< HEAD
    from lightning.pytorch.callbacks import ModelSummary
    from modelforge.dataset.utils import REGISTERED_SPLITTING_STRATEGIES

    # log the arguments
    log_training_arguments(potential_config, training_config, dataset_config)

    # Parse the arguments
    model_name = potential_config["model_name"]
    dataset_name = dataset_config["dataset_name"]
    splitting_strategy = dataset_config["splitting_strategy"]["name"]
    data_split = dataset_config["splitting_strategy"]["split"]
    splitting_seed = dataset_config["splitting_strategy"].get("seed", 42)
=======

>>>>>>> e0e28124
    save_dir = training_config.get("save_dir", "lightning_logs")

    experiment_name = training_config.get("experiment_name", "exp")
    if experiment_name == "{model_name}_{dataset_name}":
        experiment_name = (
            f"{potential_config['model_name']}_{dataset_config['dataset_name']}"
        )
        training_config["experiment_name"] = (
            experiment_name  # update the save_dir in training_config
        )
    model_name = potential_config["model_name"]
    dataset_name = dataset_config["dataset_name"]
    log_training_arguments(potential_config, training_config, dataset_config)

    version_select = dataset_config.get("version_select", "latest")
    accelerator = training_config.get("accelerator", "cpu")
    nr_of_epochs = training_config.get("nr_of_epochs", 10)
    num_nodes = training_config.get("num_nodes", 1)
    devices = training_config.get("devices", 1)
    batch_size = training_config.get("batch_size", 128)
    remove_self_energies = training_config.get("remove_self_energies", False)
    early_stopping_config = training_config.get("early_stopping", None)
    stochastic_weight_averaging_config = training_config.get(
        "stochastic_weight_averaging_config", None
    )
    num_workers = dataset_config.get("number_of_worker", 4)
    pin_memory = dataset_config.get("pin_memory", False)

    # set up tensor board logger
    logger = TensorBoardLogger(save_dir, name=experiment_name)

    # Set up dataset
    dm = DataModule(
        name=dataset_name,
        batch_size=batch_size,
        splitting_strategy=REGISTERED_SPLITTING_STRATEGIES[splitting_strategy](
            seed=splitting_seed, split=data_split
        ),
        remove_self_energies=remove_self_energies,
        version_select=version_select,
    )
    dm.prepare_data()
    dm.setup()

    # read dataset statistics
    import toml

    dataset_statistic = toml.load(dm.dataset_statistic_filename)
    log.info(f"Setting E_i_mean and E_i_stddev for {model_name}")
    log.info(f"E_i_mean: {dataset_statistic['atomic_energies_stats']['E_i_mean']}")
    log.info(f"E_i_stddev: {dataset_statistic['atomic_energies_stats']['E_i_stddev']}")

    # Set up model
    model = NeuralNetworkPotentialFactory.generate_model(
        use="training",
        model_type=model_name,
        dataset_statistic=dataset_statistic,
        model_parameter=potential_config["potential_parameter"],
        training_parameter=training_config["training_parameter"],
    )

    # set up traininer
    from lightning.pytorch.callbacks.early_stopping import EarlyStopping
    from lightning.pytorch.callbacks.stochastic_weight_avg import (
        StochasticWeightAveraging,
    )

    # set up callbacks
    callbacks = []
    if stochastic_weight_averaging_config:
        callbacks.append(
            StochasticWeightAveraging(**stochastic_weight_averaging_config)
        )
    if early_stopping_config:
        callbacks.append(EarlyStopping(**early_stopping_config))

    from lightning.pytorch.callbacks import ModelCheckpoint

    checkpoint_callback = ModelCheckpoint(
        save_top_k=2,
        monitor="val/energy/rmse",
        filename="best_{potential_name}-{dataset_name}-{epoch:02d}-{val_loss:.2f}",
    )

    callbacks.append(checkpoint_callback)

    # set up trainer
    trainer = Trainer(
        max_epochs=nr_of_epochs,
        num_nodes=num_nodes,
        devices=devices,
        accelerator=accelerator,
        logger=logger,  # Add the logger here
        callbacks=callbacks,
        inference_mode=False,
        num_sanity_val_steps=2,
        log_every_n_steps=50,
    )

    # Run training loop and validate
    trainer.fit(
        model,
        train_dataloaders=dm.train_dataloader(
            num_workers=num_workers, pin_memory=pin_memory
        ),
        val_dataloaders=dm.val_dataloader(),
        ckpt_path=checkpoint_path,
    )
    trainer.validate(model=model, dataloaders=dm.val_dataloader(), ckpt_path="best")
    trainer.test(dataloaders=dm.test_dataloader(), ckpt_path="best")
    return trainer<|MERGE_RESOLUTION|>--- conflicted
+++ resolved
@@ -625,179 +625,6 @@
         }
         return {"optimizer": optimizer, "lr_scheduler": lr_scheduler_config}
 
-<<<<<<< HEAD
-    def on_train_epoch_end(self) -> None:
-        """
-        This method will be called at the end of each training epoch.
-        We will check for unused parameters here.
-        """
-
-        # Check for parameters that have not been updated
-        for name, p in self.named_parameters():
-            if p.grad is None:
-                self.unused_parameters.add(name)
-                self.are_unused_parameters_present = True
-
-    def on_train_end(self) -> None:
-
-        # Log the unused parameters
-        if self.are_unused_parameters_present:
-
-            log.warning(f"Unused parameters detected:")
-            log.warning(self.unused_parameters)
-
-    def log_unused_parameters(self):
-        """
-        Log the unused parameters.
-        """
-        if self.are_unused_parameters_present:
-            log.warning("Unused parameters detected:")
-            for param_name in self.unused_parameters:
-                log.warning(param_name)
-
-    def train_func(self):
-        """
-        Defines the training function to be used with Ray for distributed training.
-
-        This function configures a PyTorch Lightning trainer with the Ray Distributed Data Parallel
-        (DDP) strategy for efficient distributed training. The training process utilizes a custom
-        training loop and environment setup provided by Ray.
-
-        Note: This function should be passed to a Ray Trainer or directly used with Ray tasks.
-        """
-
-        from ray.train.lightning import (
-            RayDDPStrategy,
-            RayLightningEnvironment,
-            RayTrainReportCallback,
-            prepare_trainer,
-        )
-
-        trainer = pl.Trainer(
-            devices="auto",
-            accelerator="auto",
-            strategy=RayDDPStrategy(find_unused_parameters=True),
-            callbacks=[RayTrainReportCallback()],
-            plugins=[RayLightningEnvironment()],
-            enable_progress_bar=False,
-        )
-        trainer = prepare_trainer(trainer)
-        trainer.fit(self, self.train_dataloader, self.val_dataloader)
-
-    def get_ray_trainer(self, number_of_workers: int = 2, use_gpu: bool = False):
-        """
-        Initializes and returns a Ray Trainer for distributed training.
-
-        Configures a Ray Trainer with a specified number of workers and GPU usage settings. This trainer
-        is prepared for distributed training using Ray, with support for checkpointing.
-
-        Parameters
-        ----------
-        number_of_workers : int, optional
-            The number of distributed workers to use, by default 2.
-        use_gpu : bool, optional
-            Specifies whether to use GPUs for training, by default False.
-
-        Returns
-        -------
-        Ray Trainer
-            The configured Ray Trainer for distributed training.
-        """
-
-        from ray.train import CheckpointConfig, RunConfig, ScalingConfig
-
-        scaling_config = ScalingConfig(
-            num_workers=number_of_workers,
-            use_gpu=use_gpu,
-            resources_per_worker={"CPU": 1, "GPU": 1} if use_gpu else {"CPU": 1},
-        )
-
-        run_config = RunConfig(
-            checkpoint_config=CheckpointConfig(
-                num_to_keep=2,
-                checkpoint_score_attribute="rmse_val_loss",
-                checkpoint_score_order="min",
-            ),
-        )
-        from ray.train.torch import TorchTrainer
-
-        # Define a TorchTrainer without hyper-parameters for Tuner
-        ray_trainer = TorchTrainer(
-            self.train_func,
-            scaling_config=scaling_config,
-            run_config=run_config,
-        )
-
-        return ray_trainer
-
-    def tune_with_ray(
-        self,
-        train_dataloader,
-        val_dataloader,
-        number_of_epochs: int = 5,
-        number_of_samples: int = 10,
-        number_of_ray_workers: int = 2,
-        train_on_gpu: bool = False,
-    ):
-        """
-        Performs hyperparameter tuning using Ray Tune.
-
-        This method sets up and starts a Ray Tune hyperparameter tuning session, utilizing the ASHA scheduler
-        for efficient trial scheduling and early stopping.
-
-        Parameters
-        ----------
-        train_dataloader : DataLoader
-            The DataLoader for training data.
-        val_dataloader : DataLoader
-            The DataLoader for validation data.
-        number_of_epochs : int, optional
-            The maximum number of epochs for training, by default 5.
-        number_of_samples : int, optional
-            The number of samples (trial runs) to perform, by default 10.
-        number_of_ray_workers : int, optional
-            The number of Ray workers to use for distributed training, by default 2.
-        use_gpu : bool, optional
-            Whether to use GPUs for training, by default False.
-
-        Returns
-        -------
-        Tune experiment analysis object
-            The result of the hyperparameter tuning session, containing performance metrics and the best hyperparameters found.
-        """
-
-        from ray import tune
-        from ray.tune.schedulers import ASHAScheduler
-
-        self.train_dataloader = train_dataloader
-        self.val_dataloader = val_dataloader
-
-        ray_trainer = self.get_ray_trainer(
-            number_of_workers=number_of_ray_workers, use_gpu=train_on_gpu
-        )
-        scheduler = ASHAScheduler(
-            max_t=number_of_epochs, grace_period=1, reduction_factor=2
-        )
-
-        tune_config = tune.TuneConfig(
-            metric="rmse_val_loss",
-            mode="min",
-            scheduler=scheduler,
-            num_samples=number_of_samples,
-        )
-
-        tuner = tune.Tuner(
-            ray_trainer,
-            param_space={"train_loop_config": self.config_prior()},
-            tune_config=tune_config,
-        )
-        return tuner.fit()
-
-
-from typing import Optional
-
-=======
->>>>>>> e0e28124
 
 def return_toml_config(
     config_path: Optional[str] = None,
@@ -975,13 +802,9 @@
         )
     else:
         log.info(f"Removing self energies: {remove_self_energies}")
-<<<<<<< HEAD
     splitting_strategy = dataset_config["splitting_strategy"]["name"]
     data_split = dataset_config["splitting_strategy"]["split"]
     log.info(f"Using splitting strategy: {splitting_strategy} with split: {data_split}")
-=======
-
->>>>>>> e0e28124
     early_stopping_config = training_config.get("early_stopping", None)
     if early_stopping_config is None:
         log.info(f"Using default: No early stopping performed")
@@ -1044,7 +867,6 @@
     from lightning import Trainer
     from modelforge.potential import NeuralNetworkPotentialFactory
     from modelforge.dataset.dataset import DataModule
-<<<<<<< HEAD
     from lightning.pytorch.callbacks import ModelSummary
     from modelforge.dataset.utils import REGISTERED_SPLITTING_STRATEGIES
 
@@ -1057,9 +879,6 @@
     splitting_strategy = dataset_config["splitting_strategy"]["name"]
     data_split = dataset_config["splitting_strategy"]["split"]
     splitting_seed = dataset_config["splitting_strategy"].get("seed", 42)
-=======
-
->>>>>>> e0e28124
     save_dir = training_config.get("save_dir", "lightning_logs")
 
     experiment_name = training_config.get("experiment_name", "exp")
