--- conflicted
+++ resolved
@@ -371,11 +371,7 @@
             A dictionary containing the featurization configuration. It should have the following keys:
             - "properties_to_featurize" : list
                 A list of properties to featurize.
-<<<<<<< HEAD
-            - "highest_atomic_number" : int
-=======
             - "maximum_atomic_number" : int
->>>>>>> 38037dc3
                 The maximum atomic number.
             - "number_of_per_atom_features" : int
                 The number of per-atom features.
@@ -404,11 +400,7 @@
             ):
 
                 self.nuclear_charge_embedding = Embedding(
-<<<<<<< HEAD
-                    int(featurization_config["highest_atomic_number"]),
-=======
                     int(featurization_config["maximum_atomic_number"]),
->>>>>>> 38037dc3
                     int(featurization_config["number_of_per_atom_features"]),
                 )
                 self.registered_embedding_operations.append("nuclear_charge_embedding")
@@ -1384,13 +1376,10 @@
     return recentered_scores_exp.div(normalizing_constants)
 
 
-<<<<<<< HEAD
-=======
 from enum import Enum
 
 
 
->>>>>>> 38037dc3
 ACTIVATION_FUNCTIONS = {
     "ReLU": nn.ReLU,
     "CeLU": nn.CELU,
