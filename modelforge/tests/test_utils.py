--- conflicted
+++ resolved
@@ -252,80 +252,7 @@
 def test_PhysNetAttenuationFunction():
     from modelforge.potential.representation import PhysNetAttenuationFunction
     from openff.units import unit
-<<<<<<< HEAD
-    import numpy as np
-    from modelforge.potential.utils import CosineCutoff, GaussianRadialBasisFunctionWithScaling
-
-    cutoff_module = CosineCutoff(cutoff=unit.Quantity(5.0, unit.angstrom))
-
-    class RadialSymmetryFunctionTest(GaussianRadialBasisFunctionWithScaling):
-        @staticmethod
-        def calculate_radial_basis_centers(
-                number_of_radial_basis_functions,
-                _max_distance_in_nanometer,
-                _min_distance_in_nanometer,
-                dtype,
-        ):
-            centers = torch.linspace(
-                _min_distance_in_nanometer,
-                _max_distance_in_nanometer,
-                number_of_radial_basis_functions,
-                dtype=dtype,
-            )
-            return centers
-
-        @staticmethod
-        def calculate_radial_scale_factor(
-                number_of_radial_basis_functions,
-                _max_distance_in_nanometer,
-                _min_distance_in_nanometer,
-                dtype
-        ):
-            scale_factors = torch.full(
-                (number_of_radial_basis_functions,),
-                (_min_distance_in_nanometer - _max_distance_in_nanometer)
-                / number_of_radial_basis_functions,
-            )
-            scale_factors = (scale_factors * -15_000) ** -0.5
-            return scale_factors
-
-
-    RSF = RadialSymmetryFunctionTest(
-        number_of_radial_basis_functions=18,
-        max_distance=unit.Quantity(5.0, unit.angstrom),
-    )
-    print(f"{RSF.radial_basis_centers=}")
-    print(f"{RSF.radial_scale_factor=}")
-    # test a single distance
-    d_ij = torch.tensor([[0.2]])
-    radial_expension = RSF(d_ij)
-
-    expected_output = np.array(
-        [
-            5.7777413e-08,
-            5.4214674e-06,
-            2.4740110e-04,
-            5.4905377e-03,
-            5.9259072e-02,
-            3.1104434e-01,
-            7.9399312e-01,
-            9.8568588e-01,
-            5.9509689e-01,
-            1.7472850e-01,
-            2.4949821e-02,
-            1.7326004e-03,
-            5.8513560e-05,
-            9.6104134e-07,
-            7.6763511e-09,
-            2.9819147e-11,
-            5.6333109e-14,
-            5.1755549e-17,
-        ],
-        dtype=np.float32,
-    )
-=======
     import torch
->>>>>>> 426171a8
 
     # test the cutoff on this distance vector (NOTE: it is in angstrom)
     d_ij_angstrom = torch.tensor([1.0, 2.0, 3.0]).unsqueeze(1)
