version: 2

build:
  os: "ubuntu-20.04"
  tools:
    python: "mambaforge-22.9"

sphinx:
  configuration: docs/conf.py
  fail_on_warning: true

conda:
<<<<<<< HEAD
  environment: devtools/conda-envs/docs_env.yaml
=======
  environment: devtools/conda-envs/doc_env.yaml
>>>>>>> e0e28124

python:
  # Install our python package before building the docs
  install:
    - method: pip
      path: .<|MERGE_RESOLUTION|>--- conflicted
+++ resolved
@@ -10,11 +10,7 @@
   fail_on_warning: true
 
 conda:
-<<<<<<< HEAD
-  environment: devtools/conda-envs/docs_env.yaml
-=======
   environment: devtools/conda-envs/doc_env.yaml
->>>>>>> e0e28124
 
 python:
   # Install our python package before building the docs
