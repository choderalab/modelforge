from dataclasses import dataclass

import torch.nn as nn
from loguru import logger as log
from typing import Dict, Tuple
from openff.units import unit
from .models import ComputeInteractingAtomPairs, NNPInput, BaseNetwork, CoreNetwork

from .models import PairListOutputs
from .utils import (
    Dense,
    scatter_softmax,
    PhysNetRadialBasisFunction,
)
from modelforge.dataset.dataset import NNPInput
import torch
import torch.nn.functional as F


@dataclass
class SAKENeuralNetworkInput:
    """
    A dataclass designed to structure the inputs for SAKE neural network potentials, ensuring
    an efficient and structured representation of atomic systems for energy computation and
    property prediction within the SAKE framework.

    Attributes
    ----------
    atomic_numbers : torch.Tensor
        Atomic numbers for each atom in the system(s). Shape: [num_atoms].
    positions : torch.Tensor
        XYZ coordinates of each atom. Shape: [num_atoms, 3].
    atomic_subsystem_indices : torch.Tensor
        Maps each atom to its respective subsystem or molecule, useful for systems with multiple
        molecules. Shape: [num_atoms].
    pair_indices : torch.Tensor
        Indicates indices of atom pairs, essential for computing pairwise features. Shape: [2, num_pairs].
    number_of_atoms : int
        Total number of atoms in the batch, facilitating batch-wise operations.
    atomic_embedding : torch.Tensor
        Embeddings or features for each atom, potentially derived from atomic numbers or learned. Shape: [num_atoms, embedding_dim].

    Notes
    -----
    The `SAKENeuralNetworkInput` dataclass encapsulates essential inputs required by the SAKE neural network
    model for accurately predicting system energies and properties. It includes atomic positions, atomic types,
    and connectivity information, crucial for a detailed representation of atomistic systems.

    Examples
    --------
    >>> sake_input = SAKENeuralNetworkInput(
    ...     atomic_numbers=torch.tensor([1, 6, 6, 8]),
    ...     positions=torch.tensor([[0.0, 0.0, 0.0], [0.0, 0.0, 1.0], [0.0, 1.0, 0.0], [1.0, 0.0, 0.0]]),
    ...     atomic_subsystem_indices=torch.tensor([0, 0, 0, 0]),
    ...     pair_indices=torch.tensor([[0, 1], [0, 2], [1, 2]]).T,
    ...     number_of_atoms=4,
    ...     atomic_embedding=torch.randn(4, 5)  # Example atomic embeddings
    ... )
    """

    pair_indices: torch.Tensor
    number_of_atoms: int
    positions: torch.Tensor
    atomic_numbers: torch.Tensor
    atomic_subsystem_indices: torch.Tensor
    atomic_embedding: torch.Tensor


class SAKECore(CoreNetwork):
    """SAKE - spatial attention kinetic networks with E(n) equivariance.

    Reference:
        Wang, Yuanqing and Chodera, John D. ICLR 2023. https://openreview.net/pdf?id=3DIpIf3wQMC

    """

    def __init__(
        self,
        max_Z: int = 100,
        number_of_atom_features: int = 64,
        number_of_interaction_modules: int = 6,
        number_of_spatial_attention_heads: int = 4,
        number_of_radial_basis_functions: int = 50,
        cutoff: unit.Quantity = 5.0 * unit.angstrom,
        epsilon: float = 1e-8,
    ):
        from .processing import FromAtomToMoleculeReduction

        log.debug("Initializing SAKE model.")
        super().__init__()
        self.nr_interaction_blocks = number_of_interaction_modules
        self.nr_heads = number_of_spatial_attention_heads
        self.max_Z = max_Z

        self.embedding = Dense(max_Z, number_of_atom_features)
        self.energy_layer = nn.Sequential(
            Dense(number_of_atom_features, number_of_atom_features),
            nn.SiLU(),
            Dense(number_of_atom_features, 1),
        )
        # initialize the interaction networks
        self.interaction_modules = nn.ModuleList(
            SAKEInteraction(
                nr_atom_basis=number_of_atom_features,
                nr_edge_basis=number_of_atom_features,
                nr_edge_basis_hidden=number_of_atom_features,
                nr_atom_basis_hidden=number_of_atom_features,
                nr_atom_basis_spatial_hidden=number_of_atom_features,
                nr_atom_basis_spatial=number_of_atom_features,
                nr_atom_basis_velocity=number_of_atom_features,
                nr_coefficients=(self.nr_heads * number_of_atom_features),
                nr_heads=self.nr_heads,
                activation=torch.nn.SiLU(),
                cutoff=cutoff,
                number_of_radial_basis_functions=number_of_radial_basis_functions,
                epsilon=epsilon,
            )
            for _ in range(self.nr_interaction_blocks)
        )

    def _model_specific_input_preparation(
        self, data: "NNPInput", pairlist_output: "PairListOutputs"
    ) -> SAKENeuralNetworkInput:
        # Perform atomic embedding

        number_of_atoms = data.atomic_numbers.shape[0]

        atomic_embedding = self.embedding(
            F.one_hot(data.atomic_numbers.long(), num_classes=self.max_Z).to(
                self.embedding.weight.dtype
            )
        )

        nnp_input = SAKENeuralNetworkInput(
            pair_indices=pairlist_output.pair_indices,
            number_of_atoms=number_of_atoms,
            positions=data.positions.to(self.embedding.weight.dtype),
            atomic_numbers=data.atomic_numbers,
            atomic_subsystem_indices=data.atomic_subsystem_indices,
            atomic_embedding=atomic_embedding,
        )

        return nnp_input

    def compute_properties(self, data: SAKENeuralNetworkInput):
        """
        Compute atomic representations/embeddings.

        Parameters
        ----------
        data: SAKENeuralNetworkInput
            Dataclass containing atomic properties, embeddings, and pairlist.

        Returns
        -------
        Dict[str, torch.Tensor]
            Dictionary containing per-atom energy predictions and atomic subsystem indices.
        """

        # extract properties from pairlist
        h = data.atomic_embedding
        x = data.positions
        v = torch.zeros_like(x)

        for interaction_mod in self.interaction_modules:
            h, x, v = interaction_mod(h, x, v, data.pair_indices)

        # Use squeeze to remove dimensions of size 1
        E_i = self.energy_layer(h).squeeze(1)

        return {
            "per_atom_energy": E_i,
            "atomic_subsystem_indices": data.atomic_subsystem_indices,
        }


class SAKEInteraction(nn.Module):
    """
    Spatial Attention Kinetic Networks Layer.

    Wang and Chodera (2023) Sec. 5 Algorithm 1.
    """

    def __init__(
        self,
        nr_atom_basis: int,
        nr_edge_basis: int,
        nr_edge_basis_hidden: int,
        nr_atom_basis_hidden: int,
        nr_atom_basis_spatial_hidden: int,
        nr_atom_basis_spatial: int,
        nr_atom_basis_velocity: int,
        nr_coefficients: int,
        nr_heads: int,
        activation: nn.Module,
        cutoff: float,
        number_of_radial_basis_functions: int,
        epsilon: float,
    ):
        """
        Parameters
        ----------
        nr_atom_basis : int
            Number of features in semantic atomic embedding (h).
        nr_edge_basis : int
            Number of edge features after edge update.
        nr_edge_basis_hidden : int
            Number of edge features after hidden layer within edge update.
        nr_atom_basis_hidden : int
            Number of features after hidden layer within node update.
        nr_atom_basis_spatial_hidden : int
            Number of features after hidden layer within spatial attention.
        nr_atom_basis_spatial : int
            Number of features after spatial attention.
        nr_atom_basis_velocity : int
            Number of features after hidden layer within velocity update.
        nr_coefficients : int
            Number of coefficients for spatial attention.
        activation : Callable
            Activation function to use.

        Attributes
        ----------
        nr_atom_basis : int
            Number of features to describe atomic environments.
        """
        super().__init__()
        self.nr_atom_basis = nr_atom_basis
        self.nr_edge_basis = nr_edge_basis
        self.nr_edge_basis_hidden = nr_edge_basis_hidden
        self.nr_atom_basis_hidden = nr_atom_basis_hidden
        self.nr_atom_basis_spatial_hidden = nr_atom_basis_spatial_hidden
        self.nr_atom_basis_spatial = nr_atom_basis_spatial
        self.nr_atom_basis_velocity = nr_atom_basis_velocity
        self.nr_coefficients = nr_coefficients
        self.nr_heads = nr_heads
        self.epsilon = epsilon
        self.radial_symmetry_function_module = PhysNetRadialBasisFunction(
            number_of_radial_basis_functions=number_of_radial_basis_functions,
            max_distance=cutoff,
            dtype=torch.float32,
        )

        self.node_mlp = nn.Sequential(
            Dense(
                self.nr_atom_basis
                + self.nr_heads * self.nr_edge_basis
                + self.nr_atom_basis_spatial,
                self.nr_atom_basis_hidden,
                activation=activation,
            ),
            Dense(self.nr_atom_basis_hidden, self.nr_atom_basis, activation=activation),
        )

        self.post_norm_mlp = nn.Sequential(
            Dense(
                self.nr_coefficients,
                self.nr_atom_basis_spatial_hidden,
                activation=activation,
            ),
            Dense(
                self.nr_atom_basis_spatial_hidden,
                self.nr_atom_basis_spatial,
                activation=activation,
            ),
        )

        self.edge_mlp_in = nn.Linear(
            self.nr_atom_basis * 2, number_of_radial_basis_functions
        )

        self.edge_mlp_out = nn.Sequential(
            Dense(
                self.nr_atom_basis * 2 + number_of_radial_basis_functions + 1,
                self.nr_edge_basis_hidden,
                activation=activation,
            ),
            nn.Linear(nr_edge_basis_hidden, nr_edge_basis),
        )

        self.semantic_attention_mlp = Dense(
            self.nr_edge_basis, self.nr_heads, activation=nn.CELU(alpha=2.0)
        )

        self.velocity_mlp = nn.Sequential(
            Dense(
                self.nr_atom_basis, self.nr_atom_basis_velocity, activation=activation
            ),
            Dense(
                self.nr_atom_basis_velocity,
                1,
                activation=lambda x: 2.0 * F.sigmoid(x),
                bias=False,
            ),
        )

        self.x_mixing_mlp = Dense(
            self.nr_heads * self.nr_edge_basis,
            self.nr_coefficients,
            bias=False,
            activation=nn.Tanh(),
        )

        self.v_mixing_mlp = Dense(self.nr_coefficients, 1, bias=False)

    def update_edge(self, h_i_by_pair, h_j_by_pair, d_ij):
        """Compute intermediate edge features for semantic attention.

        Wang and Chodera (2023) Sec. 5 Eq. 7.

        Parameters
        ----------
        h_i_by_pair : torch.Tensor
            Node features of receivers, duplicated across pairs. Shape [nr_pairs, nr_atom_basis].
        h_j_by_pair : torch.Tensor
            Node features of senders, duplicated across pairs. Shape [nr_pairs, nr_atom_basis].
        d_ij : torch.Tensor
            Distance between senders and receivers. Shape [nr_pairs, ].

        Returns
        -------
        torch.Tensor
            Intermediate edge features. Shape [nr_pairs, nr_edge_basis].
        """
        h_ij_cat = torch.cat([h_i_by_pair, h_j_by_pair], dim=-1)
        h_ij_filtered = self.radial_symmetry_function_module(
            d_ij.unsqueeze(-1)
        ).squeeze(-2) * self.edge_mlp_in(h_ij_cat)
        return self.edge_mlp_out(
            torch.cat([h_ij_cat, h_ij_filtered, d_ij.unsqueeze(-1)], dim=-1)
        )

    def update_node(self, h, h_i_semantic, h_i_spatial):
        """Update node semantic features for the next layer.

        Wang and Chodera (2023) Sec. 2.2 Eq. 4.

        Parameters
        ----------
        h : torch.Tensor
            Input node semantic features. Shape [nr_of_atoms_in_systems, nr_atom_basis].
        h_i_semantic : torch.Tensor
            Node semantic attention. Shape [nr_atoms_in_systems, nr_heads * nr_edge_basis].
        h_i_spatial : torch.Tensor
            Node spatial attention. Shape [nr_atoms_in_systems, nr_atom_basis_spatial].

        Returns
        -------
        torch.Tensor
            Updated node features. Shape [nr_of_atoms_in_systems, nr_atom_basis].
        """

        return h + self.node_mlp(torch.cat([h, h_i_semantic, h_i_spatial], dim=-1))

    def update_velocity(self, v, h, combinations, idx_i):
        """Update node velocity features for the next layer.

        Wang and Chodera (2023) Sec. 5 Eq. 12.

        Parameters
        ----------
        v : torch.Tensor
            Input node velocity features. Shape [nr_of_atoms_in_systems, geometry_basis].
        h : torch.Tensor
            Input node semantic features. Shape [nr_of_atoms_in_systems, nr_atom_basis].
        combinations : torch.Tensor
            Linear combinations of mixed edge features. Shape [nr_pairs, nr_heads * nr_edge_basis].
        idx_i : torch.Tensor
            Indices of the receiver nodes. Shape [nr_pairs, ].

        Returns
        -------
        torch.Tensor
            Updated velocity features. Shape [nr_of_atoms_in_systems, geometry_basis].
        """
        v_ij = self.v_mixing_mlp(combinations.transpose(-1, -2)).squeeze(-1)
        expanded_idx_i = idx_i.view(-1, 1).expand_as(v_ij)
        dv = torch.zeros_like(v).scatter_reduce(
            0, expanded_idx_i, v_ij, "mean", include_self=False
        )
        return self.velocity_mlp(h) * v + dv

    def get_combinations(self, h_ij_semantic, dir_ij):
        """Compute linear combinations of mixed edge features.

        Summation term in Wang and Chodera (2023) Sec. 4 Eq. 6.

        Parameters
        ----------
        h_ij_semantic : torch.Tensor
            Edge semantic attention. Shape [nr_pairs, nr_heads * nr_edge_basis].
        dir_ij : torch.Tensor
            Normalized direction from receivers to senders. Shape [nr_pairs, geometry_basis].

        Returns
        -------
        torch.Tensor
            Linear combinations of mixed edge features. Shape [nr_pairs, nr_coefficients, geometry_basis].
        """
        # p: nr_pairs, x: geometry_basis, c: nr_coefficients
        return torch.einsum("px,pc->pcx", dir_ij, self.x_mixing_mlp(h_ij_semantic))

    def get_spatial_attention(self, combinations, idx_i, nr_atoms):
        """Compute spatial attention.

        Wang and Chodera (2023) Sec. 4 Eq. 6.

        Parameters
        ----------
        combinations : torch.Tensor
            Linear combinations of mixed edge features. Shape [nr_pairs, nr_coefficients, geometry_basis].
        idx_i : torch.Tensor
            Indices of the receiver nodes. Shape [nr_pairs, ].
        nr_atoms : in
            Number of atoms in all systems.

        Returns
        -------
        torch.Tensor
            Spatial attention. Shape [nr_atoms, nr_atom_basis_spatial].
        """
        expanded_idx_i = idx_i.view(-1, 1, 1).expand_as(combinations)
        out_shape = (nr_atoms, self.nr_coefficients, combinations.shape[-1])
        zeros = torch.zeros(
            out_shape, dtype=combinations.dtype, device=combinations.device
        )
        combinations_mean = zeros.scatter_reduce(
            0, expanded_idx_i, combinations, "mean", include_self=False
        )
        combinations_norm_square = (combinations_mean**2).sum(dim=-1)
        return self.post_norm_mlp(combinations_norm_square)

    def aggregate(self, h_ij_semantic, idx_i, nr_atoms):
        """Aggregate edge semantic attention over all senders connected to a receiver.

        Wang and Chodera (2023) Sec. 5 Algorithm 1,  step labelled "Neighborhood aggregation".

        Parameters
        ----------
        h_ij_semantic : torch.Tensor
            Edge semantic attention. Shape [nr_pairs, nr_heads * nr_edge_basis].
        idx_i : torch.Tensor
            Indices of the receiver nodes. Shape [nr_pairs, ].
        nr_atoms : int
            Number of atoms in all systems.

        Returns
        -------
        torch.Tensor
            Aggregated edge semantic attention. Shape [nr_atoms, nr_heads * nr_edge_basis].
        """
        expanded_idx_i = idx_i.view(-1, 1).expand_as(h_ij_semantic)
        out_shape = (nr_atoms, self.nr_heads * self.nr_edge_basis)
        zeros = torch.zeros(
            out_shape, dtype=h_ij_semantic.dtype, device=h_ij_semantic.device
        )
        return zeros.scatter_add(0, expanded_idx_i, h_ij_semantic)

    def get_semantic_attention(self, h_ij_edge, idx_i, idx_j, d_ij, nr_atoms):
        """Compute semantic attention. Softmax is over all senders connected to a receiver.

        Wang and Chodera (2023) Sec. 5 Eq. 9-10.

        Parameters
        ----------
        h_ij_edge : torch.Tensor
            Edge features. Shape [nr_pairs, nr_edge_basis].
        idx_i : torch.Tensor
            Indices of the receiver nodes. Shape [nr_pairs, ].
        idx_j : torch.Tensor
            Indices of the sender nodes. Shape [nr_pairs, ].
        d_ij : torch.Tensor
            Distance between senders and receivers. Shape [nr_pairs, ].
        nr_atoms : int
            Number of atoms in all systems.

        Returns
        -------
        torch.Tensor
            Semantic attention. Shape [nr_pairs, nr_heads * nr_edge_basis].
        """
        h_ij_att_weights = self.semantic_attention_mlp(h_ij_edge) - (
            torch.eq(idx_i, idx_j) * 1e5
        ).unsqueeze(-1)
        expanded_idx_i = idx_i.view(-1, 1).expand_as(h_ij_att_weights)
        combined_ij_att = scatter_softmax(
            h_ij_att_weights,
            expanded_idx_i,
            dim=0,
            dim_size=nr_atoms,
            device=h_ij_edge.device,
        )
        # p: nr_pairs, f: nr_edge_basis, h: nr_heads
        return torch.reshape(
            torch.einsum("pf,ph->pfh", h_ij_edge, combined_ij_att),
            (len(idx_i), self.nr_edge_basis * self.nr_heads),
        )

    def forward(
        self, h: torch.Tensor, x: torch.Tensor, v: torch.Tensor, pairlist: torch.Tensor
    ) -> Tuple[torch.Tensor, torch.Tensor, torch.Tensor]:
        """Compute interaction layer output.

        Parameters
        ----------
        h : torch.Tensor
            Input semantic (invariant) atomic embeddings. Shape [nr_of_atoms_in_systems, nr_atom_basis].
        x : torch.Tensor
            Input position (equivariant) atomic embeddings. Shape [nr_of_atoms_in_systems, geometry_basis].
        v : torch.Tensor
            Input velocity (equivariant) atomic embeddings. Shape [nr_of_atoms_in_systems, geometry_basis].
        pairlist : torch.Tensor, shape (2, nr_pairs)

        Returns
        -------
        Tuple[torch.Tensor, torch.Tensor, torch.Tensor]
            Updated scalar and vector representations (h, x, v) with same shapes as input.
        """
        idx_i, idx_j = pairlist
        nr_of_atoms_in_all_systems, _ = x.shape
        r_ij = x[idx_j] - x[idx_i]
        d_ij = torch.sqrt((r_ij**2).sum(dim=1) + self.epsilon)
        dir_ij = r_ij / (d_ij.unsqueeze(-1) + self.epsilon)

        h_ij_edge = self.update_edge(h[idx_j], h[idx_i], d_ij)
        h_ij_semantic = self.get_semantic_attention(
            h_ij_edge, idx_i, idx_j, d_ij, nr_of_atoms_in_all_systems
        )
        del h_ij_edge
        h_i_semantic = self.aggregate(h_ij_semantic, idx_i, nr_of_atoms_in_all_systems)
        combinations = self.get_combinations(h_ij_semantic, dir_ij)
        del h_ij_semantic
        h_i_spatial = self.get_spatial_attention(
            combinations, idx_i, nr_of_atoms_in_all_systems
        )
        h_updated = self.update_node(h, h_i_semantic, h_i_spatial)
        del h, h_i_semantic, h_i_spatial
        v_updated = self.update_velocity(v, h_updated, combinations, idx_i)
        del v
        x_updated = x + v_updated

        return h_updated, x_updated, v_updated


from typing import Optional, List, Union


class SAKE(BaseNetwork):
    def __init__(
        self,
        max_Z: int,
        number_of_atom_features: int,
        number_of_interaction_modules: int,
        number_of_spatial_attention_heads: int,
        number_of_radial_basis_functions: int,
        cutoff: unit.Quantity,
        postprocessing_parameter: Dict[str, Dict[str, bool]],
        dataset_statistic: Optional[Dict[str, float]] = None,
        epsilon: float = 1e-8,
    ):
        from modelforge.utils.units import _convert
<<<<<<< HEAD

=======
>>>>>>> acdd2c05
        self.only_unique_pairs = False  # NOTE: for pairlist
        super().__init__(
            dataset_statistic=dataset_statistic,
            postprocessing_parameter=postprocessing_parameter,
            cutoff=_convert(cutoff),
        )

        self.core_module = SAKECore(
            max_Z=max_Z,
            number_of_atom_features=number_of_atom_features,
            number_of_interaction_modules=number_of_interaction_modules,
            number_of_spatial_attention_heads=number_of_spatial_attention_heads,
            number_of_radial_basis_functions=number_of_radial_basis_functions,
            cutoff=_convert(cutoff),
            epsilon=epsilon,
        )

<<<<<<< HEAD
=======

>>>>>>> acdd2c05
    def _config_prior(self):
        log.info("Configuring SAKE model hyperparameter prior distribution")
        from modelforge.utils.io import import_

        tune = import_("ray").tune
        # from ray import tune

        from modelforge.potential.utils import shared_config_prior

        prior = {
            "number_of_atom_features": tune.randint(2, 256),
            "number_of_modules": tune.randint(3, 8),
            "number_of_spatial_attention_heads": tune.randint(2, 5),
            "cutoff": tune.uniform(5, 10),
            "number_of_radial_basis_functions": tune.randint(8, 32),
        }
        prior.update(shared_config_prior())
        return prior

    def combine_per_atom_properties(
        self, values: Dict[str, torch.Tensor]
    ) -> torch.Tensor:
        return values<|MERGE_RESOLUTION|>--- conflicted
+++ resolved
@@ -559,10 +559,6 @@
         epsilon: float = 1e-8,
     ):
         from modelforge.utils.units import _convert
-<<<<<<< HEAD
-
-=======
->>>>>>> acdd2c05
         self.only_unique_pairs = False  # NOTE: for pairlist
         super().__init__(
             dataset_statistic=dataset_statistic,
@@ -580,10 +576,6 @@
             epsilon=epsilon,
         )
 
-<<<<<<< HEAD
-=======
-
->>>>>>> acdd2c05
     def _config_prior(self):
         log.info("Configuring SAKE model hyperparameter prior distribution")
         from modelforge.utils.io import import_
