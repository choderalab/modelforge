--- conflicted
+++ resolved
@@ -464,22 +464,11 @@
 
     # test that the neighborlist is correctly generated
     # cast input and model to torch.float64
-<<<<<<< HEAD
     # read default parameters
     from modelforge.tests.test_models import load_configs
 
     # read default parameters
     config = load_configs(f"{model_name}_without_ase", "qm9")
-=======
-    from modelforge.train.training import return_toml_config, LossFactory
-    from importlib import resources
-    from modelforge.tests.data import potential
-
-    file_path = (
-        resources.files(potential) / f"{model_name.lower()}_defaults.toml"
-    )
-    config = return_toml_config(file_path)
->>>>>>> 5181bdb4
 
     # Extract parameters
     potential_parameter = config["potential"].get("potential_parameter", {})
