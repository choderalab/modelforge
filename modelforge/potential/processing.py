--- conflicted
+++ resolved
@@ -122,15 +122,7 @@
         return property_per_molecule_zeros.scatter_reduce(
             0, indices.long(), per_atom_property, reduce=self.reduction_mode
         )
-<<<<<<< HEAD
-=======
-
-        data[self.output_name] = property_per_molecule
-        if self.keep_per_atom_property is False:
-            del data[self.per_atom_property_name]
-
-        return data
->>>>>>> 56672f30
+
 
 
 @dataclass
