--- conflicted
+++ resolved
@@ -28,23 +28,16 @@
   - pytest-cov
   - codecov
   - requests
-<<<<<<< HEAD
   - jax
   - flax
   - versioneer
-=======
   - ray-data
   - ray-train
   - ray-tune
->>>>>>> 4fd97438
   - torchani
 
   # pip installs
   - pip:
-<<<<<<< HEAD
       - schnetpack>=2.0.0
       - git+https://github.com/ArnNag/sake.git@update_versioneer
-      - pyro-ppl
-=======
-      - schnetpack>=2.0.0
->>>>>>> 4fd97438
+      - pyro-ppl