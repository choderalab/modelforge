import pytest

from .helper_functions import (
    DATASETS,
    MODELS_TO_TEST,
    SIMPLIFIED_INPUT_DATA,
    return_single_batch,
    setup_simple_model,
    equivariance_test_utils,
)


@pytest.mark.parametrize("model_class", MODELS_TO_TEST)
@pytest.mark.parametrize("dataset", DATASETS)
def test_forward_pass(model_class, dataset):

    # test the forward pass through each of the models
    initialized_model = setup_simple_model(model_class)
    inputs = return_single_batch(
        dataset,
    )  # split_file="modelforge/tests/qm9tut/split.npz")

    nr_of_mols = inputs["atomic_subsystem_indices"].unique().shape[0]
    nr_of_atoms_per_batch = inputs["atomic_subsystem_indices"].shape[0]

    output = initialized_model(inputs)["E_predict"]

    # test tat we get an energie per molecule
    assert len(output) == nr_of_mols


@pytest.mark.parametrize("input_data", SIMPLIFIED_INPUT_DATA)
@pytest.mark.parametrize("model_class", MODELS_TO_TEST)
def test_calculate_energies_and_forces(input_data, model_class):
    """
    Test the calculation of energies and forces for a molecule.
    """
    import torch

    # test the backward pass through each of the models
    nr_of_mols = input_data["atomic_subsystem_indices"].unique().shape[0]
    nr_of_atoms_per_batch = input_data["atomic_subsystem_indices"].shape[0]
    model = setup_simple_model(model_class)
    result = model(input_data)["E_predict"]
    print(result.sum())
    forces = -torch.autograd.grad(
        result.sum(), input_data["positions"], create_graph=True, retain_graph=True
    )[0]

    assert result.shape == torch.Size([nr_of_mols])  #  only one molecule
    assert forces.shape == (nr_of_atoms_per_batch, 3)  #  only one molecule


def test_pairlist_logic():
    import torch

    # dummy data for illustration
    positions = torch.tensor(
        [
            [0.4933, 0.4460, 0.5762],
            [0.2340, 0.2053, 0.5025],
            [0.6566, 0.1263, 0.8792],
            [0.1656, 0.0338, 0.6708],
            [0.5696, 0.4790, 0.9622],
            [0.3499, 0.4241, 0.8818],
            [0.8400, 0.9389, 0.1888],
            [0.4983, 0.0793, 0.8639],
            [0.6605, 0.7567, 0.1938],
            [0.7725, 0.9758, 0.7063],
        ]
    )
    molecule_indices = torch.tensor(
        [0, 0, 0, 1, 1, 2, 2, 2, 3, 3]
    )  # molecule index for each atom

    # generate index grid
    n = len(molecule_indices)
    i_indices, j_indices = torch.triu_indices(n, n, 1)

    # filter pairs to only keep those belonging to the same molecule
    same_molecule_mask = molecule_indices[i_indices] == molecule_indices[j_indices]

    # Apply mask to get final pair indices
    i_final_pairs = i_indices[same_molecule_mask]
    j_final_pairs = j_indices[same_molecule_mask]

    # Concatenate to form final (2, n_pairs) tensor
    final_pair_indices = torch.stack((i_final_pairs, j_final_pairs))

    assert torch.allclose(
        final_pair_indices,
        torch.tensor([[0, 0, 1, 3, 5, 5, 6, 8], [1, 2, 2, 4, 6, 7, 7, 9]]),
    )

    # Create pair_coordinates tensor
    pair_coordinates = positions[final_pair_indices.T]
    pair_coordinates = pair_coordinates.view(-1, 2, 3)

    # Calculate distances
    distances = (pair_coordinates[:, 0, :] - pair_coordinates[:, 1, :]).norm(
        p=2, dim=-1
    )
    # Calculate distances
    distances = (pair_coordinates[:, 0, :] - pair_coordinates[:, 1, :]).norm(
        p=2, dim=-1
    )

    # Define a cutoff
    cutoff = 1.0

    # Find pairs within the cutoff
    in_cutoff = (distances <= cutoff).nonzero(as_tuple=False).squeeze()

    # Get the atom indices within the cutoff
    atom_pairs_withing_cutoff = final_pair_indices[:, in_cutoff]
    assert torch.allclose(
        atom_pairs_withing_cutoff,
        torch.tensor([[0, 0, 1, 3, 5, 5, 8], [1, 2, 2, 4, 6, 7, 9]]),
    )


def test_pairlist():
    from modelforge.potential.models import Pairlist, Neighborlist
    import torch

    atomic_subsystem_indices = torch.tensor([80, 80, 80, 11, 11, 11])
    positions = torch.tensor(
        [
            [0.0, 0.0, 0.0],
            [1.0, 1.0, 1.0],
            [2.0, 2.0, 2.0],
            [3.0, 3.0, 3.0],
            [4.0, 4.0, 4.0],
            [5.0, 5.0, 5.0],
        ]
    )
    from openff.units import unit

    cutoff = 5.0 * unit.nanometer  # no relevant cutoff
    pairlist = Neighborlist(cutoff)
    r = pairlist(positions, atomic_subsystem_indices, only_unique_pairs=True)
    pair_indices = r["pair_indices"]

    # pairlist describes the pairs of interacting atoms within a batch
    # that means for the pairlist provided below:
    # pair1: pairlist[0][0] and pairlist[1][0], i.e. (0,1)
    # pair2: pairlist[0][1] and pairlist[1][1], i.e. (0,2)
    # pair3: pairlist[0][2] and pairlist[1][2], i.e. (1,2)

    assert torch.allclose(
        pair_indices, torch.tensor([[0, 0, 1, 3, 3, 4], [1, 2, 2, 4, 5, 5]])
    )
    # NOTE: pairs are defined on axis=1 and not axis=0
    assert torch.allclose(
        r["r_ij"],
        torch.tensor(
            [
                [1.0, 1.0, 1.0],  # pair1, [1.0, 1.0, 1.0] - [0.0, 0.0, 0.0]
                [2.0, 2.0, 2.0],  # pair2, [2.0, 2.0, 2.0] - [0.0, 0.0, 0.0]
                [1.0, 1.0, 1.0],  # pair3, [3.0, 3.0, 3.0] - [0.0, 0.0, 0.0]
                [1.0, 1.0, 1.0],
                [2.0, 2.0, 2.0],
                [1.0, 1.0, 1.0],
            ]
        ),
    )

    # test with cutoff
    cutoff = 2.0 * unit.nanometer
    pairlist = Neighborlist(cutoff)
    r = pairlist(positions, atomic_subsystem_indices, only_unique_pairs=True)
    pair_indices = r["pair_indices"]

    assert torch.equal(pair_indices, torch.tensor([[0, 1, 3, 4], [1, 2, 4, 5]]))
    # pairs that are excluded through cutoff: (0,2) and (3,5)
    assert torch.equal(
        r["r_ij"],
        torch.tensor(
            [
                [1.0, 1.0, 1.0],
                [1.0, 1.0, 1.0],
                [1.0, 1.0, 1.0],
                [1.0, 1.0, 1.0],
            ]
        ),
    )

    assert torch.allclose(
        r["d_ij"], torch.tensor([1.7321, 1.7321, 1.7321, 1.7321]), atol=1e-3
    )

    # test with complete pairlist
    cutoff = 2.0 * unit.nanometer
    pairlist = Neighborlist(cutoff)
    r = pairlist(positions, atomic_subsystem_indices, only_unique_pairs=False)
    pair_indices = r["pair_indices"]

    print(pair_indices, flush=True)
    assert torch.equal(
        pair_indices, torch.tensor([[0, 1, 1, 2, 3, 4, 4, 5], [1, 0, 2, 1, 4, 3, 5, 4]])
    )

    # make sure that Pairlist and Neighborlist behave the same for large cutoffs
    cutoff = 10.0 * unit.nanometer
    only_unique_pairs = False
    neighborlist = Neighborlist(cutoff)
    pairlist = Pairlist()
    r = pairlist(
        positions, atomic_subsystem_indices, only_unique_pairs=only_unique_pairs
    )
    pair_indices = r["pair_indices"]
    r = neighborlist(
        positions, atomic_subsystem_indices, only_unique_pairs=only_unique_pairs
    )
    neighbor_indices = r["pair_indices"]

    assert torch.equal(pair_indices, neighbor_indices)

    # make sure that they are the same also for non-redundant pairs
    cutoff = 10.0 * unit.nanometer
    only_unique_pairs = True
    neighborlist = Neighborlist(cutoff)
    pairlist = Pairlist()
    r = pairlist(
        positions, atomic_subsystem_indices, only_unique_pairs=only_unique_pairs
    )
    pair_indices = r["pair_indices"]
    r = neighborlist(
        positions, atomic_subsystem_indices, only_unique_pairs=only_unique_pairs
    )
    neighbor_indices = r["pair_indices"]

    assert torch.equal(pair_indices, neighbor_indices)

    # this should fail
    cutoff = 2.0 * unit.nanometer
    only_unique_pairs = True
    neighborlist = Neighborlist(cutoff)
    pairlist = Pairlist()
    r = pairlist(
        positions, atomic_subsystem_indices, only_unique_pairs=only_unique_pairs
    )
    pair_indices = r["pair_indices"]
    r = neighborlist(
        positions, atomic_subsystem_indices, only_unique_pairs=only_unique_pairs
    )
    neighbor_indices = r["pair_indices"]

    assert not pair_indices.shape == neighbor_indices.shape


@pytest.mark.parametrize("dataset", DATASETS)
def testPairlist_on_dataset(dataset):
    from modelforge.dataset.dataset import TorchDataModule
    from modelforge.potential.models import Neighborlist

    data = dataset(for_unit_testing=True)
    data_module = TorchDataModule(data)
    data_module.prepare_data()
    for data in data_module.train_dataloader():
        positions = data["positions"]
        atomic_subsystem_indices = data["atomic_subsystem_indices"]
        print(atomic_subsystem_indices)
        from openff.units import unit

        pairlist = Neighborlist(cutoff=5.0 * unit.angstrom)
        r = pairlist(positions, atomic_subsystem_indices)
        print(r)
        shapePairlist = r["pair_indices"].shape
        shape_distance = r["d_ij"].shape

        assert shapePairlist[1] == shape_distance[0]
        assert shapePairlist[0] == 2


@pytest.mark.parametrize("input_data", SIMPLIFIED_INPUT_DATA)
@pytest.mark.parametrize("model_class", MODELS_TO_TEST)
def test_equivariant_energies_and_forces(input_data, model_class):
    """
    Test the calculation of energies and forces for a molecule.
    This test will be adapted once we have a trained model.
    """
    import torch

    translation, rotation, reflection = equivariance_test_utils()

    # increase precision to 64 bit
    torch.manual_seed(1234)
    model = setup_simple_model(model_class).double()
    input_data["positions"] = input_data["positions"]
    # reference values
    reference_result = model(input_data)["E_predict"].double()
    reference_forces = -torch.autograd.grad(
        reference_result.sum(),
        input_data["positions"],
        create_graph=True,
        retain_graph=True,
    )[0]

    # translation test
    translation_input_data = input_data.copy()
    translation_input_data["positions"] = translation(
        translation_input_data["positions"]
    )
    translation_result = model(translation_input_data)["E_predict"]
    assert torch.allclose(
        translation_result,
        reference_result,
        atol=1e-5,
    )

    translation_forces = -torch.autograd.grad(
        translation_result.sum(),
        translation_input_data["positions"],
        create_graph=True,
        retain_graph=True,
    )[0]

    assert torch.allclose(
        translation_forces,
        reference_forces,
        atol=1e-5,
    )

    # rotation test
    rotation_input_data = input_data.copy()
    rotation_input_data["positions"] = rotation(
        rotation_input_data["positions"].to(torch.float32)
    ).double()
    rotation_result = model(rotation_input_data)["E_predict"]

    print(rotation_result)
    print(reference_result, flush=True)

    assert torch.allclose(
        rotation_result,
        reference_result,
        atol=1e-4,
    )

    rotation_forces = -torch.autograd.grad(
        rotation_result.sum(),
        rotation_input_data["positions"],
        create_graph=True,
        retain_graph=True,
    )[0]

    rotate_reference = rotation(reference_forces.to(torch.float32)).double()
    assert torch.allclose(
        rotation_forces,
        rotate_reference,
        atol=1e-4,
    )

    # reflection test
    reflection_input_data = input_data.copy()
    reflection_input_data["positions"] = reflection(
        reflection_input_data["positions"].to(torch.float32)
    ).double()
    reflection_result = model(reflection_input_data)["E_predict"]
    reflection_forces = -torch.autograd.grad(
        reflection_result.sum(),
        reflection_input_data["positions"],
        create_graph=True,
        retain_graph=True,
    )[0]

    assert torch.allclose(
        reflection_result,
        reference_result,
        atol=1e-4,
    )

    assert torch.allclose(
        reflection_forces,
        reflection(reference_forces.to(torch.float32)).double(),
        atol=1e-4,
    )


def testPairlist_calculate_r_ij_and_d_ij():
    # Define inputs
    from modelforge.potential.models import Pairlist, Neighborlist
    import torch

    positions = torch.tensor(
        [[0.0, 0.0, 0.0], [2.0, 0.0, 0.0], [0.0, 2.0, 0.0], [0.0, 4.0, 1.0]]
    )
    atomic_subsystem_indices = torch.tensor([0, 0, 1, 1])
    from openff.units import unit

    cutoff = 3.0 * unit.nanometer

    # Create Pairlist instance
    # --------------------------- #
    # Only unique pairs
    pairlist = Neighborlist(cutoff)
    pair_indices = pairlist.calculate_pairs(
        positions, atomic_subsystem_indices, pairlist.cutoff, only_unique_pairs=True
    )

    # Calculate r_ij and d_ij
    r_ij = pairlist.calculate_r_ij(pair_indices, positions)
    d_ij = pairlist.calculate_d_ij(r_ij)

    # Check if the calculated r_ij and d_ij are correct
    expected_r_ij = torch.tensor([[2.0, 0.0, 0.0], [0.0, 2.0, 1.0]])
    expected_d_ij = torch.tensor([[2.0000], [2.2361]])

    assert torch.allclose(r_ij, expected_r_ij, atol=1e-3)
    assert torch.allclose(d_ij, expected_d_ij, atol=1e-3)

    normalized_r_ij = r_ij / d_ij
    expected_normalized_r_ij = torch.tensor(
        [[1.0000, 0.0000, 0.0000], [0.0000, 0.8944, 0.4472]]
    )
    assert torch.allclose(expected_normalized_r_ij, normalized_r_ij, atol=1e-3)

    # --------------------------- #
    # ALL pairs
    pairlist = Neighborlist(cutoff)
    pair_indices = pairlist.calculate_pairs(
        positions, atomic_subsystem_indices, pairlist.cutoff, only_unique_pairs=False
    )

    # Calculate r_ij and d_ij
    r_ij = pairlist.calculate_r_ij(pair_indices, positions)
    d_ij = pairlist.calculate_d_ij(r_ij)

    # Check if the calculated r_ij and d_ij are correct
    expected_r_ij = torch.tensor(
        [[2.0, 0.0, 0.0], [-2.0, 0.0, 0.0], [0.0, 2.0, 1.0], [0.0, -2.0, -1.0]]
    )
    expected_d_ij = torch.tensor([[2.0000], [2.0000], [2.2361], [2.2361]])

    assert torch.allclose(r_ij, expected_r_ij, atol=1e-3)
<<<<<<< HEAD
    assert torch.allclose(d_ij, expected_d_ij, atol=1e-3)
=======
    assert torch.allclose(d_ij, expected_d_ij, atol=1e-3)


# @pytest.mark.parametrize("model_class", MODELS_TO_TEST)
def test_postprocessing():

    from modelforge.dataset.dataset import TorchDataModule

    # test the self energy calculation on the QM9 dataset
    from modelforge.dataset.qm9 import QM9Dataset
    from modelforge.dataset.utils import FirstComeFirstServeSplittingStrategy

    data = QM9Dataset(for_unit_testing=True)
    dataset = TorchDataModule(
        data, batch_size=8, split=FirstComeFirstServeSplittingStrategy()
    )

    # self energy is calculated and removed in prepare_data if `remove_self_energies` is True
    dataset.prepare_data(remove_self_energies=True, normalize=False)
    assert dataset.dataset_statistics
    # 5 elements present in the QM9 dataset
    assert len(dataset.dataset_statistics["self_energies"]) == 5

    from modelforge.potential.schnet import SchNET
    from modelforge.potential import CosineCutoff, RadialSymmetryFunction
    from modelforge.potential.utils import Embedding
    from openff.units import unit

    nr_atom_basis = 128
    max_atomic_number = 100
    number_of_gaussians = 20
    cutoff = 5.0 * unit.angstrom
    nr_interaction_blocks = 2
    nr_filters = 2

    embedding = Embedding(max_atomic_number, nr_atom_basis)
    radial_symmetry_function_module = RadialSymmetryFunction(
        number_of_gaussians=number_of_gaussians, radial_cutoff=cutoff
    )

    cutoff = CosineCutoff(cutoff=cutoff)

    # reset seed
    import torch

    torch.manual_seed(1234)
    model = SchNET(
        embedding_module=embedding,
        nr_interaction_blocks=nr_interaction_blocks,
        radial_symmetry_function_module=radial_symmetry_function_module,
        cutoff_module=cutoff,
        nr_filters=nr_filters,
    )

    for batch in dataset.train_dataloader():
        result = model(batch)
        break

    # test the postprocessing pipeline
    # extract the energy and the species for the first result
    e = result["energy_readout"][0]
    species = [6, 1, 1, 1, 1]  # double check that this is the case
    for atom_idx in range(len(species)):
        assert species[atom_idx] == result["atomic_numbers"][atom_idx].item()

    # calculate the offset
    import numpy as np

    self_energies = dataset.dataset_statistics["self_energies"]
    offset = np.sum([self_energies[z] for z in species])

    from modelforge.potential.postprocessing import (
        AddSelfEnergies,
        PostprocessingPipeline,
    )

    # in order to compare the two predictions we neet to reset the seed
    torch.manual_seed(1234)
    model = SchNET(
        embedding_module=embedding,
        nr_interaction_blocks=nr_interaction_blocks,
        radial_symmetry_function_module=radial_symmetry_function_module,
        cutoff_module=cutoff,
        nr_filters=nr_filters,
        postprocessing=PostprocessingPipeline(
            [AddSelfEnergies(dataset.dataset_statistics)]
        ),
    )

    for batch in dataset.train_dataloader():
        result_with_offset = model(batch)
        break

    r1 = result_with_offset[0].item()
    r2 = (e + offset).item()

    # make sure that the prediction between the two
    # SchNET models differ only by the offset
    assert np.isclose(r1, r2)
>>>>>>> cfd020b0
<|MERGE_RESOLUTION|>--- conflicted
+++ resolved
@@ -434,106 +434,4 @@
     expected_d_ij = torch.tensor([[2.0000], [2.0000], [2.2361], [2.2361]])
 
     assert torch.allclose(r_ij, expected_r_ij, atol=1e-3)
-<<<<<<< HEAD
     assert torch.allclose(d_ij, expected_d_ij, atol=1e-3)
-=======
-    assert torch.allclose(d_ij, expected_d_ij, atol=1e-3)
-
-
-# @pytest.mark.parametrize("model_class", MODELS_TO_TEST)
-def test_postprocessing():
-
-    from modelforge.dataset.dataset import TorchDataModule
-
-    # test the self energy calculation on the QM9 dataset
-    from modelforge.dataset.qm9 import QM9Dataset
-    from modelforge.dataset.utils import FirstComeFirstServeSplittingStrategy
-
-    data = QM9Dataset(for_unit_testing=True)
-    dataset = TorchDataModule(
-        data, batch_size=8, split=FirstComeFirstServeSplittingStrategy()
-    )
-
-    # self energy is calculated and removed in prepare_data if `remove_self_energies` is True
-    dataset.prepare_data(remove_self_energies=True, normalize=False)
-    assert dataset.dataset_statistics
-    # 5 elements present in the QM9 dataset
-    assert len(dataset.dataset_statistics["self_energies"]) == 5
-
-    from modelforge.potential.schnet import SchNET
-    from modelforge.potential import CosineCutoff, RadialSymmetryFunction
-    from modelforge.potential.utils import Embedding
-    from openff.units import unit
-
-    nr_atom_basis = 128
-    max_atomic_number = 100
-    number_of_gaussians = 20
-    cutoff = 5.0 * unit.angstrom
-    nr_interaction_blocks = 2
-    nr_filters = 2
-
-    embedding = Embedding(max_atomic_number, nr_atom_basis)
-    radial_symmetry_function_module = RadialSymmetryFunction(
-        number_of_gaussians=number_of_gaussians, radial_cutoff=cutoff
-    )
-
-    cutoff = CosineCutoff(cutoff=cutoff)
-
-    # reset seed
-    import torch
-
-    torch.manual_seed(1234)
-    model = SchNET(
-        embedding_module=embedding,
-        nr_interaction_blocks=nr_interaction_blocks,
-        radial_symmetry_function_module=radial_symmetry_function_module,
-        cutoff_module=cutoff,
-        nr_filters=nr_filters,
-    )
-
-    for batch in dataset.train_dataloader():
-        result = model(batch)
-        break
-
-    # test the postprocessing pipeline
-    # extract the energy and the species for the first result
-    e = result["energy_readout"][0]
-    species = [6, 1, 1, 1, 1]  # double check that this is the case
-    for atom_idx in range(len(species)):
-        assert species[atom_idx] == result["atomic_numbers"][atom_idx].item()
-
-    # calculate the offset
-    import numpy as np
-
-    self_energies = dataset.dataset_statistics["self_energies"]
-    offset = np.sum([self_energies[z] for z in species])
-
-    from modelforge.potential.postprocessing import (
-        AddSelfEnergies,
-        PostprocessingPipeline,
-    )
-
-    # in order to compare the two predictions we neet to reset the seed
-    torch.manual_seed(1234)
-    model = SchNET(
-        embedding_module=embedding,
-        nr_interaction_blocks=nr_interaction_blocks,
-        radial_symmetry_function_module=radial_symmetry_function_module,
-        cutoff_module=cutoff,
-        nr_filters=nr_filters,
-        postprocessing=PostprocessingPipeline(
-            [AddSelfEnergies(dataset.dataset_statistics)]
-        ),
-    )
-
-    for batch in dataset.train_dataloader():
-        result_with_offset = model(batch)
-        break
-
-    r1 = result_with_offset[0].item()
-    r2 = (e + offset).item()
-
-    # make sure that the prediction between the two
-    # SchNET models differ only by the offset
-    assert np.isclose(r1, r2)
->>>>>>> cfd020b0
