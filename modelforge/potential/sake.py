--- conflicted
+++ resolved
@@ -569,10 +569,7 @@
         super().__init__(
             dataset_statistic=dataset_statistic,
             postprocessing_parameter=postprocessing_parameter,
-<<<<<<< HEAD
-=======
             cutoff=_convert(cutoff),
->>>>>>> 0aebaf36
         )
 
         self.core_module = SAKECore(
