--- conflicted
+++ resolved
@@ -1178,11 +1178,7 @@
         """Read the atomic energies statistics from a file."""
         from modelforge.potential.processing import load_dataset_energy_statistics
 
-<<<<<<< HEAD
-        return load_atomic_energies_stats(self.dataset_statistic_filename)
-=======
         return load_dataset_energy_statistics(self.dataset_statistic_filename)
->>>>>>> 0aebaf36
 
     def _create_torch_dataset(self, dataset):
         """Create a PyTorch dataset from the provided dataset instance."""
