"""
This module contains classes and functions for managing datasets.
"""

import os
from dataclasses import dataclass
from typing import TYPE_CHECKING, Dict, List, Literal, NamedTuple, Optional, Union

import numpy as np
import pytorch_lightning as pl
import torch
from loguru import logger as log
from openff.units import Quantity
from torch.utils.data import DataLoader

from modelforge.dataset.utils import RandomRecordSplittingStrategy, SplittingStrategy
from modelforge.utils.misc import lock_with_attribute
from modelforge.utils.prop import PropertyNames

if TYPE_CHECKING:
    from modelforge.potential.processing import AtomicSelfEnergies

from enum import Enum

from pydantic import BaseModel, ConfigDict, Field


class CaseInsensitiveEnum(str, Enum):
    """
    Enum class that allows case-insensitive comparison of its members.
    """

    @classmethod
    def _missing_(cls, value):
        for member in cls:
            if member.value.lower() == value.lower():
                return member
        return super()._missing_(value)


class DataSetName(CaseInsensitiveEnum):
    QM9 = "QM9"
    ANI1X = "ANI1X"
    ANI2X = "ANI2X"
    SPICE1 = "SPICE1"
    SPICE2 = "SPICE2"
    SPICE1_OPENFF = "SPICE1_OPENFF"
    PHALKETHOH = "PhAlkEthOH"


class DatasetParameters(BaseModel):
    """
    Class to hold the dataset parameters.

    Attributes
    ----------
    dataset_name : DataSetName
        The name of the dataset.
    version_select : str
        The version of the dataset to use.
    num_workers : int
        The number of workers to use for the DataLoader.
    pin_memory : bool
        Whether to pin memory for the DataLoader.
    regenerate_processed_cache : bool
        Whether to regenerate the processed cache.
    """

    model_config = ConfigDict(
        use_enum_values=True, arbitrary_types_allowed=True, validate_assignment=True
    )

    dataset_name: DataSetName
    version_select: str
    num_workers: int = Field(gt=0)
    pin_memory: bool
    regenerate_processed_cache: bool = False


from dataclasses import dataclass, field


@dataclass(frozen=False)
class Metadata:
    """
    A dataclass to structure metadata for neural network potentials.

    Parameters
    ----------
    E : torch.Tensor
        Energies for each molecule.
    atomic_subsystem_counts : torch.Tensor
        The number of atoms in each subsystem.
    atomic_subsystem_indices_referencing_dataset : torch.Tensor
        Indices referencing the dataset.
    number_of_atoms : int
        Total number of atoms.
    F : torch.Tensor, optional
        Forces for each atom.
    dipole_moment : torch.Tensor, optional
        Dipole moments for each molecule.

    """

    E: torch.Tensor
    atomic_subsystem_counts: torch.Tensor
    atomic_subsystem_indices_referencing_dataset: torch.Tensor
    number_of_atoms: int
    F: torch.Tensor = field(
        default_factory=lambda: torch.tensor([], dtype=torch.float32)
    )
    dipole_moment: torch.Tensor = field(
        default_factory=lambda: torch.tensor([], dtype=torch.float32)
    )

    def to(
        self, device: Optional[torch.device] = None, dtype: Optional[torch.dtype] = None
    ):
        """Move all tensors in this instance to the specified device."""
        if device:
            self.E = self.E.to(device)
            self.F = self.F.to(device)
            self.atomic_subsystem_counts = self.atomic_subsystem_counts.to(device)
            self.atomic_subsystem_indices_referencing_dataset = (
                self.atomic_subsystem_indices_referencing_dataset.to(device)
            )
            self.dipole_moment = self.dipole_moment.to(device)

        if dtype:
            self.E = self.E.to(dtype)
            self.F = self.F.to(dtype)
            self.dipole_moment = self.dipole_moment.to(dtype)
        return self


NNPInputTuple = NamedTuple(
    "NNPInputTuple",
    [
        ("atomic_numbers", torch.Tensor),
        ("positions", torch.Tensor),
        ("atomic_subsystem_indices", torch.Tensor),
        ("total_charge", torch.Tensor),
        ("pair_list", torch.Tensor),
<<<<<<< HEAD
=======
        ("partial_charge", torch.Tensor),
        ("box_vectors", torch.Tensor),
        ("is_periodic", torch.Tensor),
>>>>>>> 9727cc6e
    ],
)


@dataclass
class NNPInput:
    """
    A dataclass to structure the inputs for neural network potentials.

    Attributes
    ----------
    atomic_numbers : torch.Tensor
        A 1D tensor containing atomic numbers for each atom in the system(s).
        Shape: [num_atoms], where `num_atoms` is the total number of atoms
        across all systems.
    positions : torch.Tensor
        A 2D tensor of shape [num_atoms, 3], representing the XYZ coordinates of
        each atom.
    atomic_subsystem_indices : torch.Tensor
        A 1D tensor mapping each atom to its respective subsystem or molecule.
        This allows for calculations involving multiple molecules or subsystems
        within the same batch. Shape: [num_atoms].
    total_charge : torch.Tensor
<<<<<<< HEAD
        A tensor with the total charge of molecule. Shape: [num_systems], where
        `num_systems` is the number of molecules.
    pair_list : Optional[torch.Tensor]
        Pair list for neighbor interactions.
=======
        A tensor with the total charge of molecule.
        Shape: [num_systems], where `num_systems` is the number of molecules.
    box_vectors : Optional[torch.Tensor]
        A 2D tensor of shape [3, 3], representing the box vectors in a system.
        Currently, only supports a single box vector for all systems, as this is primarily meant for
        inference on a single system, not training.
    is_periodic : Optional[bool]
        A boolean indicating whether the system is periodic or not.
>>>>>>> 9727cc6e
    """

    atomic_numbers: torch.Tensor
    positions: Union[torch.Tensor, Quantity]
    atomic_subsystem_indices: torch.Tensor
    total_charge: torch.Tensor
    pair_list: Optional[torch.Tensor] = None
<<<<<<< HEAD
=======
    partial_charge: Optional[torch.Tensor] = None
    box_vectors: Optional[torch.Tensor] = torch.zeros(3, 3)
    is_periodic: Optional[torch.Tensor] = torch.Tensor([False])
>>>>>>> 9727cc6e

    def to(
        self,
        *,
        device: Optional[torch.device] = None,
        dtype: Optional[torch.dtype] = None,
    ):
        """Move all tensors in this instance to the specified device/dtype."""

        if device:
            self.atomic_numbers = self.atomic_numbers.to(device)
            self.positions = self.positions.to(device)
            self.atomic_subsystem_indices = self.atomic_subsystem_indices.to(device)
            self.total_charge = self.total_charge.to(device)
<<<<<<< HEAD
            if self.pair_list is not None:
                self.pair_list = self.pair_list.to(device)
=======
            self.pair_list = (
                self.pair_list.to(device)
                if self.pair_list is not None
                else self.pair_list
            )
            self.partial_charge = (
                self.partial_charge.to(device)
                if self.partial_charge is not None
                else self.partial_charge
            )
            self.box_vectors = self.box_vectors.to(device)
            self.is_periodic = self.is_periodic.to(device)

>>>>>>> 9727cc6e
        if dtype:
            self.positions = self.positions.to(dtype)
            self.box_vectors = self.box_vectors.to(dtype)
            assert self.box_vectors.shape == (3, 3)
        return self

    def __post_init__(self):
        # Convert positions if necessary
        if isinstance(self.positions, Quantity):
            self.positions = torch.tensor(
                self.positions.to(unit.nanometer).m,
                dtype=torch.float32,
            )
        else:
            self.positions = self.positions.to(dtype=torch.float32)
        # Convert types
        self.atomic_numbers = self.atomic_numbers.to(torch.int32)
        self.atomic_subsystem_indices = self.atomic_subsystem_indices.to(torch.int32)
        self.total_charge = self.total_charge.to(torch.int32)

        # Validate inputs
        self._validate_inputs()

    def _validate_inputs(self):
        if self.atomic_numbers.dim() != 1:
            raise ValueError("atomic_numbers must be a 1D tensor")
        if self.positions.dim() != 2 or self.positions.size(1) != 3:
            raise ValueError("positions must be a 2D tensor with shape [num_atoms, 3]")
        if self.atomic_subsystem_indices.dim() != 1:
            raise ValueError("atomic_subsystem_indices must be a 1D tensor")
        if self.total_charge.dim() != 1:
            raise ValueError("total_charge must be a 1D tensor")

        # Optionally, check that the lengths match if required
        if len(self.positions) != len(self.atomic_numbers):
            raise ValueError(
                "The size of atomic_numbers and the first dimension of positions must match"
            )
        if len(self.positions) != len(self.atomic_subsystem_indices):
            raise ValueError(
                "The size of atomic_subsystem_indices and the first dimension of positions must match"
            )

    def as_namedtuple(self) -> NamedTuple:
        """Export the dataclass fields and values as a named tuple."""

        from dataclasses import fields

        return NNPInputTuple(*[getattr(self, field.name) for field in fields(self)])

    def as_jax_namedtuple(self) -> NamedTuple:
        """Export the dataclass fields and values as a named tuple.
        Convert pytorch tensors to jax arrays."""

        import collections
        from dataclasses import dataclass, fields

        from modelforge.utils.io import import_

        convert_to_jax = import_("pytorch2jax").pytorch2jax.convert_to_jax

        NNPInputTuple = collections.namedtuple(
            "NNPInputTuple", [field.name for field in fields(self)]
        )
        return NNPInputTuple(
            *[convert_to_jax(getattr(self, field.name)) for field in fields(self)]
        )


@dataclass
class BatchData:
    nnp_input: NNPInput
    metadata: Metadata

    def to(
        self,
        device: Optional[torch.device] = None,
        dtype: Optional[torch.dtype] = None,
    ):
        """Move all data in this batch to the specified device and dtype."""
        self.nnp_input = self.nnp_input.to(device=device, dtype=dtype)
        self.metadata = self.metadata.to(device=device, dtype=dtype)
        return self

    def batch_size(self) -> int:
        """Return the batch size."""
        return self.metadata.E.size(dim=0)

    @property
    def nnp_input_tuple(self):
        """Return the NNP input as a named tuple."""
        return self.nnp_input.as_namedtuple()

    @property
    def jax_nnp_input_tuple(self):
        """
        Property to return the nnp_input as an NNPInputTuple.
        """
        return self.nnp_input.as_jax_namedtuple()


class TorchDataset(torch.utils.data.Dataset[BatchData]):
    def __init__(
        self,
        dataset: np.lib.npyio.NpzFile,
        property_name: PropertyNames,
        preloaded: bool = False,
    ):
        """
        Wraps a numpy dataset to make it compatible with PyTorch DataLoader.

        Parameters
        ----------
        dataset : np.lib.npyio.NpzFile
            The underlying numpy dataset.
        property_name : PropertyNames
            Names of the properties to extract from the dataset.
        preloaded : bool, optional
            If True, converts properties to PyTorch tensors ahead of time. Default
            is False.
        """
        super().__init__()
        self.preloaded = preloaded
        self.properties_of_interest = self._load_properties(dataset, property_name)

        self.number_of_records = len(dataset["atomic_subsystem_counts"])
        self.number_of_atoms = len(dataset["atomic_numbers"])
        self.length = len(self.properties_of_interest["E"])

        # Prepare indices for atom and conformer data
        self._prepare_indices(dataset)

    def _prepare_indices(self, dataset: np.lib.npyio.NpzFile):
        """Prepare indices for atom and conformer data."""
        single_atom_start_idxs_by_rec = np.concatenate(
            [np.array([0]), np.cumsum(dataset["atomic_subsystem_counts"])]
        )
        self.series_mol_start_idxs_by_rec = np.concatenate(
            [np.array([0]), np.cumsum(dataset["n_confs"])]
        )

        self.single_atom_start_idxs_by_conf = np.repeat(
            single_atom_start_idxs_by_rec[: self.number_of_records], dataset["n_confs"]
        )
        self.single_atom_end_idxs_by_conf = np.repeat(
            single_atom_start_idxs_by_rec[1 : self.number_of_records + 1],
            dataset["n_confs"],
        )

        self.series_atom_start_idxs_by_conf = np.concatenate(
            [
                np.array([0]),
                np.cumsum(
                    np.repeat(dataset["atomic_subsystem_counts"], dataset["n_confs"])
                ),
            ]
        )

    def _load_properties(
        self, dataset: np.lib.npyio.NpzFile, property_name: PropertyNames
    ) -> Dict[str, torch.Tensor]:
        """Load properties from the dataset."""
        properties = {
            "atomic_numbers": torch.from_numpy(
                dataset[property_name.atomic_numbers].flatten()
            ).to(torch.int32),
            "positions": torch.from_numpy(dataset[property_name.positions]).to(
                torch.float32
            ),
            "E": torch.from_numpy(dataset[property_name.E]).to(torch.float64),
        }

        properties["total_charge"] = (
            torch.from_numpy(dataset[property_name.total_charge])
            .to(torch.int32)
            .unsqueeze(-1)
            if property_name.total_charge is not None
            and False  # FIXME: as soon as I figured out how to make this to a per data point property
            else torch.zeros((dataset[property_name.E].shape[0], 1), dtype=torch.int32)
        )

        properties["F"] = (
            torch.from_numpy(dataset[property_name.F])
            if property_name.F is not None
            else torch.zeros_like(properties["positions"])
        )

        properties["dipole_moment"] = (
            torch.from_numpy(dataset[property_name.dipole_moment])
            if property_name.dipole_moment is not None
            else torch.zeros(
                (dataset[property_name.E].shape[0], 3), dtype=torch.float32
            )
        )

        properties["pair_list"] = None  # Placeholder for pair list

        return properties

    def __len__(self) -> int:
        """
        Return the number of data points in the dataset.

        Returns:
        --------
        int
            Total number of data points available in the dataset.
        """
        return self.length

    def record_len(self) -> int:
        """
        Return the number of records in the TorchDataset.
        """
        return self.number_of_records

    def get_series_mol_idxs(self, record_idx: int) -> List[int]:
        """
        Return the indices of the conformers for a given record.
        """
        return list(
            range(
                self.series_mol_start_idxs_by_rec[record_idx],
                self.series_mol_start_idxs_by_rec[record_idx + 1],
            )
        )

    def __setitem__(self, idx: int, value: Dict[str, torch.Tensor]) -> None:
        """
        Set the value of a property for a given conformer index.

        Parameters
        ----------
        idx : int
            Index of the conformer to set the value for.
        value : Dict[str, torch.Tensor]
            Dictionary containing the property name and value to set.

        """
        for key, val in value.items():
            self.properties_of_interest[key][idx] = val

    def _set_pairlist(self, idx: int):
        # pairlist is set here (instead of l279) because it is not a default property
        if self.properties_of_interest["pair_list"] is None:
            pair_list = None
        else:
            pair_list_indices_start = self.properties_of_interest["number_of_pairs"][
                idx
            ]
            pair_list_indices_end = self.properties_of_interest["number_of_pairs"][
                idx + 1
            ]
            pair_list = self.properties_of_interest["pair_list"][
                :, pair_list_indices_start:pair_list_indices_end
            ]
        return pair_list

    def __getitem__(self, idx: int) -> BatchData:
        """Fetch data for a given conformer index."""
        series_atom_start_idx = self.series_atom_start_idxs_by_conf[idx]
        series_atom_end_idx = self.series_atom_start_idxs_by_conf[idx + 1]
        single_atom_start_idx = self.single_atom_start_idxs_by_conf[idx]
        single_atom_end_idx = self.single_atom_end_idxs_by_conf[idx]

        atomic_numbers = self.properties_of_interest["atomic_numbers"][
            single_atom_start_idx:single_atom_end_idx
        ]

        # get properties (Note that default properties are set in l279)
        positions = self.properties_of_interest["positions"][
            series_atom_start_idx:series_atom_end_idx
        ]
        E = self.properties_of_interest["E"][idx]
        F = self.properties_of_interest["F"][series_atom_start_idx:series_atom_end_idx]
        total_charge = self.properties_of_interest["total_charge"][idx]
        number_of_atoms = len(atomic_numbers)
        dipole_moment = self.properties_of_interest["dipole_moment"][idx]

        nnp_input = NNPInput(
            atomic_numbers=atomic_numbers,
            positions=positions,
            pair_list=self._set_pairlist(idx),
            total_charge=total_charge,
            atomic_subsystem_indices=torch.zeros(number_of_atoms, dtype=torch.int32),
        )

        metadata = Metadata(
            E=E,
            F=F,
            atomic_subsystem_counts=torch.tensor([number_of_atoms], dtype=torch.int32),
            atomic_subsystem_indices_referencing_dataset=torch.repeat_interleave(
                torch.tensor([idx], dtype=torch.int32), number_of_atoms
            ),
            number_of_atoms=number_of_atoms,
            dipole_moment=dipole_moment,
        )

        return BatchData(nnp_input, metadata)


class HDF5Dataset:
    """
    Manages data stored in HDF5 format, supporting processing and interaction.

    Attributes
    ----------
    raw_data_file : str
        Path to the raw HDF5 data file.
    processed_data_file : str
        Path to the processed data file, typically a .npz file for efficiency.
    """

    def __init__(
        self,
        url: str,
        gz_data_file: Dict[str, str],
        hdf5_data_file: Dict[str, str],
        processed_data_file: Dict[str, str],
        local_cache_dir: str,
        force_download: bool = False,
        regenerate_cache: bool = False,
    ):
        """
        Initializes the HDF5Dataset with paths to raw and processed data files.

        Parameters
        ----------
        url : str
            URL of the hdf5.gz data file.
        gz_data_file : Dict[str, str]
            Name of the gzipped data file (name) and checksum (md5).
        hdf5_data_file : Dict[str, str]
            Name of the hdf5 data file (name) and checksum (md5).
        processed_data_file : Dict[str, str]
            Name of the processed npz data file (name) and checksum (md5).
        local_cache_dir : str
            Directory to store the files.
        force_download : bool, optional
            If set to True, the data will be downloaded even if it already exists. Default is False.
        regenerate_cache : bool, optional
            If set to True, the cache file will be regenerated even if it already exists. Default is False.
        """
        self.url = url
        self.gz_data_file = gz_data_file
        self.hdf5_data_file = hdf5_data_file
        self.processed_data_file = processed_data_file
        import os

        # make sure we can handle a path with a ~ in it
        self.local_cache_dir = os.path.expanduser(local_cache_dir)
        self.force_download = force_download
        self.regenerate_cache = regenerate_cache

        self.hdf5data: Optional[Dict[str, List[np.ndarray]]] = None
        self.numpy_data: Optional[np.ndarray] = None

    def _ungzip_hdf5(self) -> None:
        """
        Unzips an HDF5.gz file.

        Examples
        -------
        """
        import gzip
        import shutil

        with gzip.open(
            f"{self.local_cache_dir}/{self.gz_data_file['name']}", "rb"
        ) as gz_file:
            from modelforge.utils.misc import OpenWithLock

            # rather than locking the file we are writing, we will create a lockfile.  the _from_hdf5 function will
            # try to open the same lockfile before reading, so this should prevent issues
            # The use of a lockfile is necessary because h5py will exit immediately if it tries to open a file that is
            # locked by another process.
            with OpenWithLock(
                f"{self.local_cache_dir}/{self.hdf5_data_file['name']}.lockfile", "w"
            ) as lock_file:
                with open(
                    f"{self.local_cache_dir}/{self.hdf5_data_file['name']}", "wb"
                ) as out_file:
                    shutil.copyfileobj(gz_file, out_file)

            # now that the file is written we can safely remove the lockfile
            import os

            os.remove(f"{self.local_cache_dir}/{self.hdf5_data_file['name']}.lockfile")

    def _check_lists(self, list_1: List, list_2: List) -> bool:
        """
        Check to see if all elements in the lists match and the length is the same.

        Note the order of the lists do not matter.

        Parameters
        ----------
        list_1 : List
            First list to compare
        list_2 : List
            Second list to compare

        Returns
        -------
        bool
            True if all elements of sub_list are in containing_list, False otherwise
        """
        if len(list_1) != len(list_2):
            return False
        for a in list_1:
            if a not in list_2:
                return False
        return True

    def _metadata_validation(self, file_name: str, file_path: str) -> bool:
        """
        Validates the metadata file for the npz file.

        Parameters
        ----------
        file_name : str
            Name of the metadata file.
        file_path : str
            Path to the metadata file.

        Returns
        -------
        bool
            True if the metadata file exists, False otherwise.
        """
        if not os.path.exists(f"{file_path}/{file_name}"):
            log.debug(f"Metadata file {file_path}/{file_name} does not exist.")
            return False
        else:
            import json

            from modelforge.utils.misc import OpenWithLock

            with OpenWithLock(f"{file_path}/{file_name}.lockfile", "w") as fl:
                with open(f"{file_path}/{file_name}", "r") as f:
                    self._npz_metadata = json.load(f)

                    if not self._check_lists(
                        self._npz_metadata["data_keys"], self.properties_of_interest
                    ):
                        log.warning(
                            f"Data keys used to generate {file_path}/{file_name} ({self._npz_metadata['data_keys']}) do not match data loader ({self.properties_of_interest}) ."
                        )
                        return False

                    if (
                        self._npz_metadata["hdf5_checksum"]
                        != self.hdf5_data_file["md5"]
                    ):
                        log.warning(
                            f"Checksum for hdf5 file used to generate npz file does not match current file in dataloader."
                        )
                        return False
            os.remove(f"{file_path}/{file_name}.lockfile")
        return True

    def _file_validation(
        self, file_name: str, file_path: str, checksum: str = None
    ) -> bool:
        """
        Validates if the file exists, and if the calculated checksum matches the expected checksum.

        Parameters
        ----------
        file_name : str
            Name of the file to validate.
        file_path : str
            Path to the file.
        checksum : str
            Expected checksum of the file. Default=None
            If None, checksum will not be validated.

        Returns
        -------
        bool
            True if the file exists and the checksum matches, False otherwise.
        """
        full_file_path = f"{file_path}/{file_name}"
        if not os.path.exists(full_file_path):
            log.debug(f"File {full_file_path} does not exist.")
            return False
        elif checksum is not None:
            from modelforge.utils.remote import calculate_md5_checksum

            calculated_checksum = calculate_md5_checksum(file_name, file_path)
            if calculated_checksum != checksum:
                log.warning(
                    f"Checksum mismatch for file {file_path}/{file_name}. Expected {calculated_checksum}, found {checksum}."
                )
                return False
            return True
        else:
            return True

    def _from_hdf5(self) -> None:
        """
        Processes and extracts data from an hdf5 file.

        Examples
        --------
        >>> hdf5_data = HDF5Dataset("raw_data.hdf5", "processed_data.npz")
        >>> processed_data = hdf5_data._from_hdf5()

        """
        from collections import OrderedDict

        import h5py
        import tqdm

        # this will create an unzipped file which we can then load in
        # this is substantially faster than passing gz_file directly to h5py.File()
        # by avoiding data chunking issues.

        temp_hdf5_file = f"{self.local_cache_dir}/{self.hdf5_data_file['name']}"

        if self._file_validation(
            self.hdf5_data_file["name"],
            self.local_cache_dir,
            self.hdf5_data_file["md5"],
        ):
            log.debug(f"Loading unzipped hdf5 file from {temp_hdf5_file}")
        else:
            from modelforge.utils.remote import calculate_md5_checksum

            checksum = calculate_md5_checksum(
                self.hdf5_data_file["name"], self.local_cache_dir
            )
            raise ValueError(
                f"Checksum mismatch for unzipped data file {temp_hdf5_file}. Found {checksum}, Expected {self.hdf5_data_file['md5']}"
            )
        from modelforge.utils.misc import OpenWithLock

        # h5py does file locking internally, but will exit immediately if the file is locked by another program
        # let us create a simple lockfile to prevent this, as OpenWithLock will just wait until the lockfile is unlocked
        # before proceeding
        with OpenWithLock(
            f"{self.local_cache_dir}/{self.hdf5_data_file['name']}.lockfile", "w"
        ) as lock_file:
            with h5py.File(temp_hdf5_file, "r") as hf:
                # create dicts to store data for each format type
                single_rec_data: Dict[str, List[np.ndarray]] = OrderedDict()
                # value shapes: (*)
                single_atom_data: Dict[str, List[np.ndarray]] = OrderedDict()
                # value shapes: (n_atoms, *)
                single_mol_data: Dict[str, List[np.ndarray]] = OrderedDict()
                # value_shapes: (*)
                series_mol_data: Dict[str, List[np.ndarray]] = OrderedDict()
                # value shapes: (n_confs, *)
                series_atom_data: Dict[str, List[np.ndarray]] = OrderedDict()
                # value shapes: (n_confs, n_atoms, *)

                # initialize each relevant value in data dicts to empty list
                for value in self.properties_of_interest:
                    value_format = hf[next(iter(hf.keys()))][value].attrs["format"]
                    if value_format == "single_rec":
                        single_rec_data[value] = []
                    elif value_format == "single_atom":
                        single_atom_data[value] = []
                    elif value_format == "series_mol":
                        series_mol_data[value] = []
                    elif value_format == "series_atom":
                        series_atom_data[value] = []
                    else:
                        raise ValueError(
                            f"Unknown format type {value_format} for property {value}"
                        )
                self.atomic_subsystem_counts = []  # number of atoms in each record
                self.n_confs = []  # number of conformers in each record

                # loop over all records in the hdf5 file and add property arrays to the appropriate dict

                log.debug(f"n_entries: {len(hf.keys())}")

                for record in tqdm.tqdm(list(hf.keys())):
                    # if we have a record with no conformers, we'll skip it to avoid failures
                    if hf[record]["n_configs"][()] != 0:
                        # There may be cases where a specific property of interest
                        # has not been computed for a given record
                        # in that case, we'll want to just skip over that entry
                        property_found = [
                            value in hf[record].keys()
                            for value in self.properties_of_interest
                        ]
                        if all(property_found):
                            # we want to exclude conformers with NaN values for any property of interest
                            configs_nan_by_prop: Dict[str, np.ndarray] = (
                                OrderedDict()
                            )  # ndarray.size (n_configs, )
                            for value in list(series_mol_data.keys()) + list(
                                series_atom_data.keys()
                            ):
                                record_array = hf[record][value][()]
                                configs_nan_by_prop[value] = np.isnan(record_array).any(
                                    axis=tuple(range(1, record_array.ndim))
                                )
                            # check that all values have the same number of conformers

                            if (
                                len(
                                    set(
                                        [
                                            value.shape
                                            for value in configs_nan_by_prop.values()
                                        ]
                                    )
                                )
                                != 1
                            ):
                                val_temp = [
                                    value.shape
                                    for value in configs_nan_by_prop.values()
                                ]
                                raise ValueError(
                                    f"Number of conformers is inconsistent across properties for record {record}: values {val_temp}"
                                )

                            configs_nan = np.logical_or.reduce(
                                list(configs_nan_by_prop.values())
                            )  # boolean array of size (n_configsself.properties_of_interest, )
                            n_confs_rec = sum(~configs_nan)

                            atomic_subsystem_counts_rec = hf[record][
                                next(iter(single_atom_data.keys()))
                            ].shape[0]
                            # all single and series atom properties should have the same number of atoms as the first property

                            self.n_confs.append(n_confs_rec)
                            self.atomic_subsystem_counts.append(
                                atomic_subsystem_counts_rec
                            )

                            for value in single_atom_data.keys():
                                record_array = hf[record][value][()]
                                if record_array.shape[0] != atomic_subsystem_counts_rec:
                                    raise ValueError(
                                        f"Number of atoms for property {value} is inconsistent with other properties for record {record}"
                                    )
                                else:
                                    single_atom_data[value].append(record_array)

                            for value in series_atom_data.keys():
                                record_array = hf[record][value][()][~configs_nan]
                                try:
                                    if (
                                        record_array.shape[1]
                                        != atomic_subsystem_counts_rec
                                    ):
                                        raise ValueError(
                                            f"Number of atoms for property {value} is inconsistent with other properties for record {record}"
                                        )
                                    else:
                                        series_atom_data[value].append(
                                            record_array.reshape(
                                                n_confs_rec
                                                * atomic_subsystem_counts_rec,
                                                -1,
                                            )
                                        )
                                except IndexError:
                                    log.warning(
                                        f"Property {value} has an index error for record {record}."
                                    )
                                    log.warning(
                                        record_array.shape, atomic_subsystem_counts_rec
                                    )

                            for value in series_mol_data.keys():
                                record_array = hf[record][value][()][~configs_nan]
                                series_mol_data[value].append(record_array)

                            for value in single_rec_data.keys():
                                record_array = hf[record][value][()]
                                single_rec_data[value].append(record_array)

                        else:
                            raise RuntimeError(
                                f"Skipping record {record} as not all properties of interest are present."
                            )
                # convert lists of arrays to single arrays

                data = OrderedDict()
                for value in single_atom_data.keys():
                    data[value] = np.concatenate(single_atom_data[value], axis=0)
                for value in single_mol_data.keys():
                    data[value] = np.concatenate(single_mol_data[value], axis=0)
                for value in series_mol_data.keys():
                    data[value] = np.concatenate(series_mol_data[value], axis=0)
                for value in series_atom_data.keys():
                    data[value] = np.concatenate(series_atom_data[value], axis=0)
                for value in single_rec_data.keys():
                    data[value] = np.stack(single_rec_data[value], axis=0)

            self.hdf5data = data
        # we can safely remove the lockfile now that we have read the file
        import os

        os.remove(f"{self.local_cache_dir}/{self.hdf5_data_file['name']}.lockfile")

    def _from_file_cache(self) -> None:
        """
        Loads the processed data from cache.

        Examples
        --------
        """
        # skip validating the checksum, as the npz file checksum of otherwise identical data differs between python 3.11 and 3.9/10
        # we have a metadatafile we validate separately instead
        if self._file_validation(
            self.processed_data_file["name"], self.local_cache_dir, checksum=None
        ):
            if self._metadata_validation(
                self.processed_data_file["name"].replace(".npz", ".json"),
                self.local_cache_dir,
            ):
                log.debug(
                    f"Loading processed data from {self.local_cache_dir}/{self.processed_data_file['name']} generated on {self._npz_metadata['date_generated']}"
                )
                log.debug(
                    f"Properties of Interest in .npz file: {self._npz_metadata['data_keys']}"
                )

                from modelforge.utils.misc import OpenWithLock

                # this will check check for the existence of the lock file and wait until it is unlocked
                # we will just open it as write, since we do not need to read it in; this ensure that we don't have an issue
                # where we have deleted the lock file from a separate, prior process
                with OpenWithLock(
                    f"{self.local_cache_dir}/{self.processed_data_file['name']}.lockfile",
                    "w",
                ) as f:
                    self.numpy_data = np.load(
                        f"{self.local_cache_dir}/{self.processed_data_file['name']}"
                    )
                # we can safely remove the lockfile
                import os

                os.remove(
                    f"{self.local_cache_dir}/{self.processed_data_file['name']}.lockfile"
                )
        else:
            raise ValueError(
                f"Processed data file {self.local_cache_dir}/{self.processed_data_file['name']} not found."
            )

    def _to_file_cache(
        self,
    ) -> None:
        """
                Save processed data to a numpy (.npz) file.
                Parameters
                ----------
        )
                Examples
                --------
                >>> hdf5_data = HDF5Dataset("raw_data.hdf5", "processed_data.npz")
                >>> hdf5_data._to_file_cache()
        """
        log.debug(
            f"Writing npz file to {self.local_cache_dir}/{self.processed_data_file['name']}"
        )
        from modelforge.utils.misc import OpenWithLock

        # we will create a separate lock file that we will check for in the load function to ensure we aren't
        # reading the npz file from a separate process while still writing

        with OpenWithLock(
            f"{self.local_cache_dir}/{self.processed_data_file['name']}.lockfile", "w"
        ) as f:
            np.savez(
                f"{self.local_cache_dir}/{self.processed_data_file['name']}",
                atomic_subsystem_counts=self.atomic_subsystem_counts,
                n_confs=self.n_confs,
                **self.hdf5data,
            )
        # we can safely remove the lockfile
        import os

        os.remove(f"{self.local_cache_dir}/{self.processed_data_file['name']}.lockfile")
        import datetime

        # we will generate a simple metadata file to list which data keys were used to generate the npz file
        # and the checksum of the hdf5 file used to create the npz
        # we can also add in the date of generation so we can report on when the datafile was generated when we load the npz
        metadata = {
            "data_keys": list(self.hdf5data.keys()),
            "hdf5_checksum": self.hdf5_data_file["md5"],
            "hdf5_gz_checkusm": self.gz_data_file["md5"],
            "date_generated": str(datetime.datetime.now()),
        }
        import json

        json_file_path = f"{self.local_cache_dir}/{self.processed_data_file['name'].replace('.npz', '.json')}"
        with OpenWithLock(f"{json_file_path}.lockfile", "w") as fl:
            with open(
                json_file_path,
                "w",
            ) as f:
                json.dump(metadata, f)

        del self.hdf5data


class DatasetFactory:
    """
    Factory for creating TorchDataset instances from HDF5 data.

    Methods are provided to load or process data as needed, handling caching to improve efficiency.
    """

    @staticmethod
    def _load_or_process_data(
        data: HDF5Dataset,
    ) -> None:
        """
        Loads the dataset from cache if available, otherwise processes and caches the data.

        Parameters
        ----------
        data : HDF5Dataset
            The HDF5 dataset instance to use.
        """

        # For efficiency purposes, we first want to see if there is an npz file available before reprocessing the hdf5
        # file, expanding the gzziped archive or download the file.
        # Saving to cache will create an npz file and metadata file.
        # The metadata file will contain the keys used to generate the npz file, the checksum of the hdf5 and gz
        # file used to generate the npz file.  We will look at the metadata file and compare this to the
        # variables saved in the HDF5Dataset class to determine if the npz file is valid.
        # It is important to check the keys used to generate the npz file, as these are allowed to be changed by the user.

        if data._file_validation(
            data.processed_data_file["name"],
            data.local_cache_dir,
        ) and (
            data._metadata_validation(
                data.processed_data_file["name"].replace(".npz", ".json"),
                data.local_cache_dir,
            )
            and not data.force_download
            and not data.regenerate_cache
        ):
            data._from_file_cache()
        # check to see if the hdf5 file exists and the checksum matches
        elif (
            data._file_validation(
                data.hdf5_data_file["name"],
                data.local_cache_dir,
                data.hdf5_data_file["md5"],
            )
            and not data.force_download
        ):
            data._from_hdf5()
            data._to_file_cache()
            data._from_file_cache()
        # if the npz or hdf5 files don't exist/match checksums, call download
        # download will check if the gz file exists and matches the checksum
        # or will use force_download.
        else:
            data._download()
            data._ungzip_hdf5()
            data._from_hdf5()
            data._to_file_cache()
            data._from_file_cache()

    @staticmethod
    def create_dataset(
        data: HDF5Dataset,
    ) -> TorchDataset:
        """
        Creates a TorchDataset from an HDF5Dataset, applying optional transformations.

        Parameters
        ----------
        data : HDF5Dataset
            The HDF5 dataset to convert.

        Returns
        -------
        TorchDataset
            The resulting PyTorch-compatible dataset.
        """

        log.info(f"Creating dataset from {data.url}")
        DatasetFactory._load_or_process_data(data)
        return TorchDataset(data.numpy_data, data._property_names)


from openff.units import unit


class DataModule(pl.LightningDataModule):
    def __init__(
        self,
        name: DataSetName,
        splitting_strategy: SplittingStrategy = RandomRecordSplittingStrategy(),
        batch_size: int = 64,
        remove_self_energies: bool = True,
        atomic_self_energies: Optional[Dict[str, float]] = None,
        regression_ase: bool = False,
        force_download: bool = False,
        version_select: str = "latest",
        local_cache_dir: str = "./",
        regenerate_cache: bool = False,
        regenerate_dataset_statistic: bool = False,
        regenerate_processed_cache: bool = True,
    ):
        """
        Initializes adData module for PyTorch Lightning handling data preparation and loading object with the specified configuration.
        If `remove_self_energies` is `True` and:
        - `self_energies` are passed as a dictionary, these will be used
        - `self_energies` are `None`, `self._ase` will be used
        - `regression_ase` is `True`, self_energies will be calculated

        Parameters
        ---------
            name: Literal["QM9", "ANI1X", "ANI2X", "SPICE1", "SPICE2", "SPICE1_OPENFF"]
                The name of the dataset to use.
            splitting_strategy : SplittingStrategy, defaults to RandomRecordSplittingStrategy
                The strategy to use for splitting the dataset into train, test, and validation sets. .
            batch_size : int, defaults to 64.
                The batch size to use for the dataset.
            remove_self_energies : bool, defaults to True
                Whether to remove the self energies from the dataset.
            atomic_self_energies : Optional[Dict[str, float]]
                A dictionary mapping element names to their self energies. If not provided, the self energies will be calculated.
            regression_ase: bool, defaults to False
                Whether to use the calculated self energies for regression.
            force_download : bool,  defaults to False
                Whether to force the dataset to be downloaded, even if it is already cached.
            version_select : str, defaults to "latest"
                Select the version of the dataset to use. If "latest", the latest version will be used.
                "latest_test" will use the latest test version. Specific versions can be selected by passing the version name
                as defined in the yaml files associated with each dataset.
            local_cache_dir : str, defaults to "./"
                Directory to store the files.
            regenerate_cache : bool, defaults to False
                Whether to regenerate the cache.
        """
        import os

        from modelforge.potential.models import Pairlist

        super().__init__()

        self.name = name
        self.batch_size = batch_size
        self.splitting_strategy = splitting_strategy
        self.remove_self_energies = remove_self_energies
        self.dict_atomic_self_energies = (
            atomic_self_energies  # element name (e.g., 'H') maps to self energies
        )
        self.regression_ase = regression_ase
        self.force_download = force_download
        self.version_select = version_select
        self.regenerate_dataset_statistic = regenerate_dataset_statistic
        self.train_dataset: Optional[TorchDataset] = None
        self.val_dataset: Optional[TorchDataset] = None
        self.test_dataset: Optional[TorchDataset] = None

        # make sure we can handle a path with a ~ in it
        self.local_cache_dir = os.path.expanduser(local_cache_dir)
        # create the local cache directory if it does not exist
        os.makedirs(self.local_cache_dir, exist_ok=True)
        self.regenerate_cache = regenerate_cache
        # Use a logical OR to ensure regenerate_processed_cache is True when
        # regenerate_cache is True
        self.regenerate_processed_cache = (
            regenerate_processed_cache or self.regenerate_cache
        )

        self.pairlist = Pairlist()
        self.dataset_statistic_filename = (
            f"{self.local_cache_dir}/{self.name}_dataset_statistic.toml"
        )
        self.cache_processed_dataset_filename = (
            f"{self.local_cache_dir}/{self.name}_{self.version_select}_processed.pt"
        )
        self.lock_file = f"{self.cache_processed_dataset_filename}.lockfile"

    @lock_with_attribute("lock_file")
    def prepare_data(
        self,
    ) -> None:
        """
        Prepares the dataset for use. This method is responsible for the initial
        processing of the data such as calculating self energies, atomic energy
        statistics, and splitting. It is executed only once per node.
        """
        # check if there is a filelock present, if so, wait until it is removed

        # if the dataset has already been processed, skip this step
        if (
            os.path.exists(self.cache_processed_dataset_filename)
            and not self.regenerate_processed_cache
        ):
            if not os.path.exists(self.dataset_statistic_filename):
                raise FileNotFoundError(
                    f"Dataset statistics file {self.dataset_statistic_filename} not found. Please regenerate the cache."
                )
            log.info('Processed dataset already exists. Skipping "prepare_data" step.')
            return None

        # if the dataset is not already processed, process it
        from modelforge.dataset import _ImplementedDatasets

        dataset_class = _ImplementedDatasets.get_dataset_class(str(self.name))
        dataset = dataset_class(
            force_download=self.force_download,
            version_select=self.version_select,
            local_cache_dir=self.local_cache_dir,
            regenerate_cache=self.regenerate_cache,
        )
        torch_dataset = self._create_torch_dataset(dataset)
        # if dataset statistics is present load it from disk
        if (
            os.path.exists(self.dataset_statistic_filename)
            and self.regenerate_dataset_statistic is False
        ):
            log.info(
                f"Loading dataset statistics from disk: {self.dataset_statistic_filename}"
            )
            atomic_self_energies = self._read_atomic_self_energies()
            training_dataset_statistics = self._read_atomic_energies_stats()
        else:
            atomic_self_energies = None
            training_dataset_statistics = None
            # obtain the atomic self energies from the dataset
            dataset_ase = dataset.atomic_self_energies.energies

            # depending on the control flow that is set in the __init__,
            # either use the atomic self energies of the dataset, recalculate
            # it on the fly  or use the provided dictionary
            atomic_self_energies = self._calculate_atomic_self_energies(
                torch_dataset, dataset_ase
            )

        # wrap them in the AtomicSelfEnergy class for processing the dataset
        from modelforge.potential.processing import AtomicSelfEnergies

        log.debug("Process dataset ...")
        self._process_dataset(torch_dataset, AtomicSelfEnergies(atomic_self_energies))

        # calculate the dataset statistic of the dataset
        # This is done __after__ self energies are removed (if requested)
        if training_dataset_statistics is None:
            from modelforge.dataset.utils import calculate_mean_and_variance

            training_dataset_statistics = calculate_mean_and_variance(torch_dataset)
            # wrap everything in a dictionary and save it to disk
            dataset_statistic = {
                "atomic_self_energies": atomic_self_energies,
                "training_dataset_statistics": training_dataset_statistics,
            }

            if atomic_self_energies and training_dataset_statistics:
                log.info(dataset_statistic)
                # save dataset_statistic dictionary to disk as yaml files
                self._log_dataset_statistic(dataset_statistic)
            else:
                raise RuntimeError(
                    "Atomic self energies or atomic energies statistics are missing."
                )

        # Save processed dataset and statistics for later use in setup
        self._cache_dataset(torch_dataset)

    def _log_dataset_statistic(self, dataset_statistic):
        """Save the dataset statistics to a file with units"""
        import toml

        # cast units to string
        atomic_self_energies = {
            key: str(value) if isinstance(value, unit.Quantity) else value
            for key, value in dataset_statistic["atomic_self_energies"].items()
        }
        # cast float and kJ/mol on pytorch tensors and then convert to string
        training_dataset_statistics = {
            key: (
                str(unit.Quantity(value.item(), unit.kilojoule_per_mole))
                if isinstance(value, torch.Tensor)
                else value
            )
            for key, value in dataset_statistic["training_dataset_statistics"].items()
        }

        dataset_statistic = {
            "atomic_self_energies": atomic_self_energies,
            "training_dataset_statistics": training_dataset_statistics,
        }
        toml.dump(
            dataset_statistic,
            open(
                self.dataset_statistic_filename,
                "w",
            ),
        )
        log.info(
            f"Saving dataset statistics to disk: {self.dataset_statistic_filename}"
        )

    def _read_atomic_self_energies(self) -> Dict[str, Quantity]:
        """Read the atomic self energies from a file."""
        from modelforge.potential.processing import load_atomic_self_energies

        return load_atomic_self_energies(self.dataset_statistic_filename)

    def _read_atomic_energies_stats(self) -> Dict[str, torch.Tensor]:
        """Read the atomic energies statistics from a file."""
        from modelforge.potential.processing import load_dataset_energy_statistics

        return load_dataset_energy_statistics(self.dataset_statistic_filename)

    def _create_torch_dataset(self, dataset):
        """Create a PyTorch dataset from the provided dataset instance."""
        return DatasetFactory().create_dataset(dataset)

    def _process_dataset(
        self, torch_dataset: TorchDataset, atomic_self_energies: "AtomicSelfEnergies"
    ) -> None:
        """Calculate and subtract self energies from the dataset."""
        from modelforge.potential.processing import AtomicSelfEnergies

        if self.regression_ase and not self.dict_atomic_self_energies:
            atomic_self_energies = AtomicSelfEnergies(
                self.calculate_self_energies(torch_dataset)
            )
        self._per_datapoint_operations(torch_dataset, atomic_self_energies)

    def _calculate_atomic_self_energies(
        self, torch_dataset, dataset_ase
    ) -> Dict[str, float]:
        # Use provided ase dictionary
        if self.dict_atomic_self_energies:
            log.info("Using atomic self energies from the provided dictionary.")
            return self.dict_atomic_self_energies

        # Use regression to calculate ase
        elif self.dict_atomic_self_energies is None and self.regression_ase is True:
            log.info("Calculating atomic self energies using regression.")
            return self.calculate_self_energies(torch_dataset)

        # use self energies provided by the dataset (this should be the DEFAULT option)
        elif self.dict_atomic_self_energies is None and self.regression_ase is False:
            log.info("Using atomic self energies provided by the dataset.")
            return dataset_ase
        else:
            raise RuntimeError()

    def _cache_dataset(self, torch_dataset):
        """Cache the dataset and its statistics using PyTorch's serialization."""
        torch.save(torch_dataset, self.cache_processed_dataset_filename)
        # sleep for 5 second to make sure that the dataset was written to disk
        import time

        time.sleep(5)

    def setup(self, stage: Optional[str] = None) -> None:
        """Sets up datasets for the train, validation, and test stages based on the stage argument."""

        self.torch_dataset = torch.load(self.cache_processed_dataset_filename)
        (
            self.train_dataset,
            self.val_dataset,
            self.test_dataset,
        ) = self.splitting_strategy.split(self.torch_dataset)

    def calculate_self_energies(
        self, torch_dataset: TorchDataset, collate: bool = True
    ) -> Dict[str, float]:
        """
        Calculates the self energies for each atomic number in the dataset by performing a least squares regression.

        Parameters
        ----------
        dataset : TorchDataset
            The dataset from which to calculate self energies.
        collate : bool, optional
            If True, uses a custom collate function to gather batch data. Defaults to True.

        Returns
        -------
        Dict[int, float]
            A dictionary mapping atomic numbers to their calculated self energies.
        """
        log.info("Computing self energies for elements in the dataset.")
        from modelforge.dataset.utils import _calculate_self_energies

        # Define the collate function based on the `collate` parameter
        collate_fn = collate_conformers if collate else None
        return _calculate_self_energies(
            torch_dataset=torch_dataset, collate_fn=collate_fn
        )

    def _per_datapoint_operations(
        self, dataset, self_energies: "AtomicSelfEnergies"
    ) -> None:
        """
        Removes the self energies from the total energies for each molecule in the dataset .

        Parameters
        ----------
        dataset: torch.Dataset
            The dataset from which to remove the self energies.
        self_energies : AtomicSelfEnergies
        """

        from tqdm import tqdm

        # remove the self energies if requested
        log.info("Performing per datapoint operations in the dataset dataset")
        if self.remove_self_energies:
            log.info("Removing self energies from the dataset")

            for i in tqdm(range(len(dataset)), desc="Process dataset"):
                start_idx = dataset.single_atom_start_idxs_by_conf[i]
                end_idx = dataset.single_atom_end_idxs_by_conf[i]
                energy = torch.sum(
                    self_energies.ase_tensor_for_indexing[
                        dataset.properties_of_interest["atomic_numbers"][
                            start_idx:end_idx
                        ]
                    ]
                )

                dataset[i] = {"E": dataset.properties_of_interest["E"][i] - energy}

        from torch.utils.data import DataLoader

        all_pairs = []
        n_pairs_per_molecule_list = [torch.tensor([0], dtype=torch.int16)]

        for batch in tqdm(
            DataLoader(
                dataset,
                batch_size=500,
                collate_fn=collate_conformers,
                num_workers=4,
                shuffle=False,
                pin_memory=False,
                persistent_workers=False,
            ),
            desc="Calculating pairlist for dataset",
        ):
            (
                pairs_batch,
                n_pairs_batch,
            ) = self.pairlist.construct_initial_pairlist_using_numpy(
                batch.nnp_input.atomic_subsystem_indices.to("cpu")
            )
            all_pairs.append(torch.from_numpy(pairs_batch))
            n_pairs_per_molecule_list.append(torch.from_numpy(n_pairs_batch))

        nr_of_pairs = torch.cat(n_pairs_per_molecule_list, dim=0)
        nr_of_pairs_in_dataset = torch.cumsum(nr_of_pairs, dim=0, dtype=torch.int64)

        # Determine N (number of tensors) and K (maximum M)
        dataset.properties_of_interest["pair_list"] = torch.cat(all_pairs, dim=1)
        dataset.properties_of_interest["number_of_pairs"] = nr_of_pairs_in_dataset

    def train_dataloader(
        self, num_workers: int = 4, shuffle: bool = True, pin_memory: bool = False
    ) -> DataLoader:
        """
        Create a DataLoader for the training dataset.

        Returns
        -------
        DataLoader
            DataLoader containing the training dataset.
        """
        return DataLoader(
            self.train_dataset,
            batch_size=self.batch_size,
            collate_fn=collate_conformers,
            num_workers=num_workers,
            shuffle=shuffle,
            pin_memory=pin_memory,
        )

    def val_dataloader(self, num_workers: int = 4) -> DataLoader:
        """
        Create a DataLoader for the validation dataset.

        Returns
        -------
        DataLoader
            DataLoader containing the validation dataset.
        """
        return DataLoader(
            self.val_dataset,
            batch_size=self.batch_size,
            collate_fn=collate_conformers,
            num_workers=num_workers,
        )

    def test_dataloader(self, num_workers: int = 4) -> DataLoader:
        """
        Create a DataLoader for the test dataset.

        Returns
        -------
        DataLoader
            DataLoader containing the test dataset.
        """
        return DataLoader(
            self.test_dataset,
            batch_size=self.batch_size,
            collate_fn=collate_conformers,
            num_workers=num_workers,
        )


def collate_conformers(conf_list: List[BatchData]) -> BatchData:
    """
    Collate a list of BatchData instances into a single BatchData instance.

    Parameters
    ----------
    conf_list : List[BatchData]
        List of BatchData instances.

    Returns
    -------
    BatchData
        Collated batch data.
    """
    atomic_numbers_list = []
    positions_list = []
    total_charge_list = []
    E_list = []  # total energy
    F_list = []  # forces
    ij_list = []
    dipole_moment_list = []
    atomic_subsystem_counts_list = []
    atomic_subsystem_indices_referencing_dataset_list = []

    offset = torch.tensor([0], dtype=torch.int32)
    pair_list_present = (
        True
        if hasattr(conf_list[0].nnp_input, "pair_list")
        and isinstance(conf_list[0].nnp_input.pair_list, torch.Tensor)
        else False
    )

    for conf in conf_list:
        if pair_list_present:
            ## pairlist
            # generate pairlist without padded values
            pair_list = conf.nnp_input.pair_list.to(dtype=torch.int32) + offset
            # update offset (for making sure the pair_list indices are pointing to the correct molecule)
            offset += conf.nnp_input.atomic_numbers.shape[0]
            ij_list.append(pair_list)

        atomic_numbers_list.append(conf.nnp_input.atomic_numbers)
        positions_list.append(conf.nnp_input.positions)
        total_charge_list.append(conf.nnp_input.total_charge)
        dipole_moment_list.append(conf.metadata.dipole_moment)
        E_list.append(conf.metadata.E)
        F_list.append(conf.metadata.F)
        atomic_subsystem_counts_list.append(conf.metadata.atomic_subsystem_counts)
        atomic_subsystem_indices_referencing_dataset_list.append(
            conf.metadata.atomic_subsystem_indices_referencing_dataset
        )

    atomic_subsystem_counts = torch.cat(atomic_subsystem_counts_list)
    atomic_subsystem_indices = torch.repeat_interleave(
        torch.arange(len(conf_list), dtype=torch.int32), atomic_subsystem_counts
    )
    atomic_subsystem_indices_referencing_dataset = torch.cat(
        atomic_subsystem_indices_referencing_dataset_list
    )
    atomic_numbers = torch.cat(atomic_numbers_list)
    total_charge = torch.cat(total_charge_list)
    positions = torch.cat(positions_list).requires_grad_(True)
    F = torch.cat(F_list).to(torch.float64)
    dipole_moment = torch.cat(dipole_moment_list).to(torch.float64)
    E = torch.stack(E_list)
    if pair_list_present:
        IJ_cat = torch.cat(ij_list, dim=1).to(torch.int64)
    else:
        IJ_cat = None

    nnp_input = NNPInput(
        atomic_numbers=atomic_numbers,
        positions=positions,
        total_charge=total_charge,
        atomic_subsystem_indices=atomic_subsystem_indices,
        pair_list=IJ_cat,
    )
    metadata = Metadata(
        E=E,
        F=F,
        atomic_subsystem_counts=atomic_subsystem_counts,
        atomic_subsystem_indices_referencing_dataset=atomic_subsystem_indices_referencing_dataset,
        number_of_atoms=atomic_numbers.numel(),
        dipole_moment=dipole_moment,
    )
    return BatchData(nnp_input, metadata)


from modelforge.dataset.dataset import DatasetFactory
from modelforge.dataset.utils import (
    FirstComeFirstServeSplittingStrategy,
    SplittingStrategy,
)


def initialize_datamodule(
    dataset_name: str,
    version_select: str = "nc_1000_v0",
    batch_size: int = 64,
    splitting_strategy: SplittingStrategy = FirstComeFirstServeSplittingStrategy(),
    remove_self_energies: bool = True,
    regression_ase: bool = False,
    regenerate_dataset_statistic: bool = False,
) -> DataModule:
    """
    Initialize a dataset for a given mode.
    """

    data_module = DataModule(
        dataset_name,
        splitting_strategy=splitting_strategy,
        batch_size=batch_size,
        version_select=version_select,
        remove_self_energies=remove_self_energies,
        regression_ase=regression_ase,
        regenerate_dataset_statistic=regenerate_dataset_statistic,
    )
    data_module.prepare_data()
    data_module.setup()
    return data_module


def single_batch(batch_size: int = 64, dataset_name="QM9"):
    """
    Utility function to create a single batch of data for testing.
    """
    data_module = initialize_datamodule(
        dataset_name=dataset_name,
        batch_size=batch_size,
        version_select="nc_1000_v0",
    )
    return next(iter(data_module.train_dataloader(shuffle=False)))


def initialize_dataset(
    dataset_name: str,
    local_cache_dir: str,
    versions_select: str = "nc_1000_v0",
    force_download: bool = False,
) -> DataModule:
    """
    Initialize a dataset for a given mode.
    """
    from modelforge.dataset import _ImplementedDatasets

    factory = DatasetFactory()
    data = _ImplementedDatasets.get_dataset_class(dataset_name)(
        local_cache_dir=local_cache_dir,
        version_select=versions_select,
        force_download=force_download,
    )
    dataset = factory.create_dataset(data)

    return dataset<|MERGE_RESOLUTION|>--- conflicted
+++ resolved
@@ -141,12 +141,9 @@
         ("atomic_subsystem_indices", torch.Tensor),
         ("total_charge", torch.Tensor),
         ("pair_list", torch.Tensor),
-<<<<<<< HEAD
-=======
         ("partial_charge", torch.Tensor),
         ("box_vectors", torch.Tensor),
         ("is_periodic", torch.Tensor),
->>>>>>> 9727cc6e
     ],
 )
 
@@ -170,21 +167,16 @@
         This allows for calculations involving multiple molecules or subsystems
         within the same batch. Shape: [num_atoms].
     total_charge : torch.Tensor
-<<<<<<< HEAD
         A tensor with the total charge of molecule. Shape: [num_systems], where
         `num_systems` is the number of molecules.
     pair_list : Optional[torch.Tensor]
         Pair list for neighbor interactions.
-=======
-        A tensor with the total charge of molecule.
-        Shape: [num_systems], where `num_systems` is the number of molecules.
     box_vectors : Optional[torch.Tensor]
         A 2D tensor of shape [3, 3], representing the box vectors in a system.
         Currently, only supports a single box vector for all systems, as this is primarily meant for
         inference on a single system, not training.
     is_periodic : Optional[bool]
         A boolean indicating whether the system is periodic or not.
->>>>>>> 9727cc6e
     """
 
     atomic_numbers: torch.Tensor
@@ -192,12 +184,9 @@
     atomic_subsystem_indices: torch.Tensor
     total_charge: torch.Tensor
     pair_list: Optional[torch.Tensor] = None
-<<<<<<< HEAD
-=======
     partial_charge: Optional[torch.Tensor] = None
     box_vectors: Optional[torch.Tensor] = torch.zeros(3, 3)
     is_periodic: Optional[torch.Tensor] = torch.Tensor([False])
->>>>>>> 9727cc6e
 
     def to(
         self,
@@ -212,10 +201,8 @@
             self.positions = self.positions.to(device)
             self.atomic_subsystem_indices = self.atomic_subsystem_indices.to(device)
             self.total_charge = self.total_charge.to(device)
-<<<<<<< HEAD
             if self.pair_list is not None:
                 self.pair_list = self.pair_list.to(device)
-=======
             self.pair_list = (
                 self.pair_list.to(device)
                 if self.pair_list is not None
@@ -229,7 +216,6 @@
             self.box_vectors = self.box_vectors.to(device)
             self.is_periodic = self.is_periodic.to(device)
 
->>>>>>> 9727cc6e
         if dtype:
             self.positions = self.positions.to(dtype)
             self.box_vectors = self.box_vectors.to(dtype)
