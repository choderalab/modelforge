from torch._tensor import Tensor
import torch.nn as nn
from loguru import logger as log
from typing import Dict, Callable, Tuple

from .models import BaseNNP
from .utils import Dense
import torch
import torch.nn.functional as F
from openff.units import unit


class PaiNN(BaseNNP):
    """PaiNN - polarizable interaction neural network

    References:
       Equivariant message passing for the prediction of tensorial properties and molecular spectra.
       ICML 2021, http://proceedings.mlr.press/v139/schutt21a.html

    """

    def __init__(
        self,
        max_Z: int = 100,
        embedding_dimensions: int = 64,
        nr_interaction_blocks: int = 2,
        cutoff: unit.Quantity = 5 * unit.angstrom,
        number_of_gaussians_basis_functions: int = 16,
        shared_interactions: bool = False,
        shared_filters: bool = False,
        epsilon: float = 1e-8,
    ):

        log.debug("Initializing PaiNN model.")
        self.nr_interaction_blocks = nr_interaction_blocks
        self.nr_atom_basis = nr_atom_basis = embedding_dimensions
        self.only_unique_pairs = False  # NOTE: for pairlist
        self.shared_filters = shared_filters
        super().__init__(cutoff=cutoff)

        # embedding
        from modelforge.potential.utils import Embedding
<<<<<<< HEAD

        self.embedding_module = Embedding(max_Z, embedding_dimensions)

        # initialize the energy readout
        from .utils import FromAtomToMoleculeReduction

        self.readout_module = FromAtomToMoleculeReduction(embedding_dimensions)

        # initialize representation block
        self.representation_module = PaiNNRepresentation(
            cutoff,
            number_of_gaussians_basis_functions,
            nr_interaction_blocks,
            nr_atom_basis,
            shared_filters,
            self.device,
        )
=======

        self.embedding_module = Embedding(max_Z, embedding_dimensions)
        # initialize the energy readout
        from .utils import EnergyReadout

        self.readout_module = EnergyReadout(embedding_dimensions)

        # initialize representation block
        self.representation_module = PaiNNRepresentation(
            cutoff,
            number_of_gaussians_basis_functions,
            nr_interaction_blocks,
            nr_atom_basis,
            shared_filters,
            self.device,
        )

>>>>>>> 70818d21

        # initialize the interaction and mixing networks
        self.interaction_modules = nn.ModuleList(
            PaiNNInteraction(nr_atom_basis, activation=F.silu)
            for _ in range(nr_interaction_blocks)
        )
        self.mixing_modules = nn.ModuleList(
            PaiNNMixing(nr_atom_basis, activation=F.silu, epsilon=epsilon)
            for _ in range(nr_interaction_blocks)
        )

    def _readout(self, input: Dict[str, Tensor]):
        return self.readout_module(input)

    def _model_specific_input_preparation(self, inputs: Dict[str, torch.Tensor]):
        # Perform atomic embedding

        inputs["atomic_embedding"] = self.embedding_module(inputs["atomic_numbers"])
        return inputs

<<<<<<< HEAD
=======

>>>>>>> 70818d21
    def _forward(
        self,
        inputs: Dict[str, torch.Tensor],
    ):
        """
        Compute atomic representations/embeddings.

        Parameters
        ----------
        input : Dict[str, torch.Tensor]
            Dictionary containing pairlist information.
        atomic_embedding : torch.Tensor
            Tensor containing atomic number embeddings.

        Returns
        -------
        Dict[str, torch.Tensor]
            Dictionary containing scalar and vector representations.
        """

        # initialize filters, q and mu
        transformed_input = self.representation_module(inputs)

        filter_list = transformed_input["filters"]
        q = transformed_input["q"]
        mu = transformed_input["mu"]
        dir_ij = transformed_input["dir_ij"]

        for i, (interaction_mod, mixing_mod) in enumerate(
            zip(self.interaction_modules, self.mixing_modules)
        ):
            q, mu = interaction_mod(
                q,
                mu,
                filter_list[i],
                dir_ij,
                inputs["pair_indices"],
            )
            q, mu = mixing_mod(q, mu)

        # Use squeeze to remove dimensions of size 1
        q = q.squeeze(dim=1)

        return {
            "scalar_representation": q,
            "vector_representation": mu,
            "atomic_subsystem_indices": inputs["atomic_subsystem_indices"],
        }


from openff.units import unit


class PaiNNRepresentation(nn.Module):
    """PaiNN representation module"""

    def __init__(
        self,
        cutoff: unit = 5 * unit.angstrom,
        number_of_gaussians: int = 16,
        nr_interaction_blocks: int = 3,
        nr_atom_basis: int = 8,
        shared_filters: bool = False,
        device: torch.device = torch.device("cpu"),
    ):
        super().__init__()

        # cutoff
        from modelforge.potential import CosineCutoff

        self.cutoff_module = CosineCutoff(cutoff, device)

        # radial symmetry function
        from .utils import RadialSymmetryFunction

        self.radial_symmetry_function_module = RadialSymmetryFunction(
            number_of_gaussians=number_of_gaussians,
            radial_cutoff=cutoff,
            ani_style=False,
            dtype=torch.float32,
        )

        # initialize the filter network
        if shared_filters:
            filter_net = Dense(
                number_of_gaussians,
                3 * nr_atom_basis,
            )

        else:
            filter_net = Dense(
                number_of_gaussians,
                nr_interaction_blocks * nr_atom_basis * 3,
                activation=None,
            )

        self.filter_net = filter_net

        self.shared_filters = shared_filters
        self.nr_interaction_blocks = nr_interaction_blocks
        self.nr_atom_basis = nr_atom_basis

    def forward(self, inputs: Dict[str, torch.Tensor]):
        """
        Transforms the input data for the PAInn potential model.

        Parameters
        ----------
        inputs (Dict[str, torch.Tensor]): A dictionary containing the input tensors.
            - "d_ij" (torch.Tensor): Pairwise distances between atoms. Shape: (n_pairs, 1, distance).
            - "r_ij" (torch.Tensor): Displacement vector between atoms. Shape: (n_pairs, 1, 3).
            - "atomic_embedding" (torch.Tensor): Embeddings of atomic numbers. Shape: (n_atoms, embedding_dim).

        Returns:
        ----------
        Dict[str, torch.Tensor]:
            A dictionary containing the transformed input tensors.
            - "mu" (torch.Tensor)
                Zero-initialized tensor for atom features. Shape: (n_atoms, 3, nr_atom_basis).
            - "dir_ij" (torch.Tensor)
                Direction vectors between atoms. Shape: (n_pairs, 1, distance).
            - "q" (torch.Tensor): Reshaped atomic number embeddings. Shape: (n_atoms, 1, embedding_dim).
        """

        # compute pairwise distances
        d_ij = inputs["d_ij"]
        r_ij = inputs["r_ij"]
        dir_ij = r_ij / d_ij

        f_ij = self.radial_symmetry_function_module(d_ij)

        fcut = self.cutoff_module(d_ij)

        filters = self.filter_net(f_ij) * fcut[..., None]

        if self.shared_filters:
            filter_list = [filters] * self.nr_interaction_blocks
        else:
            filter_list = torch.split(filters, 3 * self.nr_atom_basis, dim=-1)

        # generate q and mu
        atomic_embedding = inputs["atomic_embedding"]
        qs = atomic_embedding.shape

        q = atomic_embedding[:, None]
        qs = q.shape
        mu = torch.zeros(
            (qs[0], 3, qs[2]), device=q.device
        )  # total_number_of_atoms_in_the_batch, 3, nr_atom_basis

        return {"filters": filter_list, "dir_ij": dir_ij, "q": q, "mu": mu}


class PaiNNInteraction(nn.Module):
    """
    PaiNN Interaction Block for Modeling Equivariant Interactions of Atomistic Systems.

    """

    def __init__(self, nr_atom_basis: int, activation: Callable):
        """
        Parameters
        ----------
        nr_atom_basis : int
            Number of features to describe atomic environments.
        activation : Callable
            Activation function to use.

        Attributes
        ----------
        nr_atom_basis : int
            Number of features to describe atomic environments.
        interatomic_net : nn.Sequential
            Neural network for interatomic interactions.
        """
        super().__init__()
        self.nr_atom_basis = nr_atom_basis

        # Initialize the intra-atomic neural network
        self.interatomic_net = nn.Sequential(
            Dense(nr_atom_basis, nr_atom_basis, activation=activation),
            Dense(nr_atom_basis, 3 * nr_atom_basis, activation=None),
        )

    def forward(
        self,
        q: torch.Tensor,  # shape [nr_of_atoms_in_batch, nr_atom_basis]
        mu: torch.Tensor,  # shape [n_mols, n_interactions, nr_atom_basis]
        Wij: torch.Tensor,  # shape [n_interactions]
        dir_ij: torch.Tensor,
        pairlist: torch.Tensor,
    ) -> Tuple[torch.Tensor, torch.Tensor]:
        """Compute interaction output.

        Parameters
        ----------
        q : torch.Tensor
            Scalar input values of shape [nr_of_atoms_in_systems, nr_atom_basis].
        mu : torch.Tensor
            Vector input values of shape [n_mols, n_interactions, nr_atom_basis].
        Wij : torch.Tensor
            Filter of shape [n_interactions].
        dir_ij : torch.Tensor
            Directional vector between atoms i and j.
        pairlist : torch.Tensor, shape (2, n_pairs)

        Returns
        -------
        Tuple[torch.Tensor, torch.Tensor]
            Updated scalar and vector representations (q, mu).
        """
        # inter-atomic
        idx_i, idx_j = pairlist[0], pairlist[1]

        x = self.interatomic_net(q)
        nr_of_atoms_in_all_systems, _, _ = q.shape  # [nr_systems,n_atoms,96]
        x = x.reshape(nr_of_atoms_in_all_systems, 1, 3 * self.nr_atom_basis)

        xj = x[idx_j]
        muj = mu[idx_j]
        x = Wij * xj

        dq, dmuR, dmumu = torch.split(x, self.nr_atom_basis, dim=-1)

        ##############
        # Expand the dimensions of idx_i to match that of dq
        expanded_idx_i = idx_i.view(-1, 1, 1).expand_as(dq)

        # Create a zero tensor with appropriate shape
        zeros = torch.zeros(
            nr_of_atoms_in_all_systems,
            1,
            self.nr_atom_basis,
            dtype=dq.dtype,
            device=dq.device,
        )

        dq = zeros.scatter_add(0, expanded_idx_i, dq)
        ##########
        dmu = dmuR * dir_ij[..., None] + dmumu * muj
        zeros = torch.zeros(
            nr_of_atoms_in_all_systems,
            3,
            self.nr_atom_basis,
            dtype=dmu.dtype,
            device=dmu.device,
        )
        expanded_idx_i_dmu = idx_i.view(-1, 1, 1).expand_as(dmu)
        dmu = zeros.scatter_add(0, expanded_idx_i_dmu, dmu)

        q = q + dq
        mu = mu + dmu

        return q, mu


class PaiNNMixing(nn.Module):
    r"""PaiNN interaction block for mixing on atom features."""

    def __init__(self, nr_atom_basis: int, activation: Callable, epsilon: float = 1e-8):
        """
        Parameters
        ----------
        nr_atom_basis : int
            Number of features to describe atomic environments.
        activation : Callable
            Activation function to use.
        epsilon : float, optional
            Stability constant added in norm to prevent numerical instabilities. Default is 1e-8.

        Attributes
        ----------
        nr_atom_basis : int
            Number of features to describe atomic environments.
        intra_atomic_net : nn.Sequential
            Neural network for intra-atomic interactions.
        mu_channel_mix : nn.Sequential
            Neural network for mixing mu channels.
        epsilon : float
            Stability constant for numerical stability.
        """
        super().__init__()
        self.nr_atom_basis = nr_atom_basis

        # initialize the intra-atomic neural network
        self.intra_atomic_net = nn.Sequential(
            Dense(2 * nr_atom_basis, nr_atom_basis, activation=activation),
            Dense(nr_atom_basis, 3 * nr_atom_basis, activation=None),
        )
        # initialize the mu channel mixing network
        self.mu_channel_mix = Dense(nr_atom_basis, 2 * nr_atom_basis, bias=False)
        self.epsilon = epsilon

    def forward(self, q: torch.Tensor, mu: torch.Tensor):
        """
        compute intratomic mixing

        Parameters
        ----------
        q : torch.Tensor
            Scalar input values.
        mu : torch.Tensor
            Vector input values.

        Returns
        -------
        Tuple[torch.Tensor, torch.Tensor]
            Updated scalar and vector representations (q, mu).
        """
        mu_mix = self.mu_channel_mix(mu)
        mu_V, mu_W = torch.split(mu_mix, self.nr_atom_basis, dim=-1)
        mu_Vn = torch.sqrt(torch.sum(mu_V**2, dim=-2, keepdim=True) + self.epsilon)

        ctx = torch.cat([q, mu_Vn], dim=-1)
        x = self.intra_atomic_net(ctx)

        dq_intra, dmu_intra, dqmu_intra = torch.split(x, self.nr_atom_basis, dim=-1)
        dmu_intra = dmu_intra * mu_W

        dqmu_intra = dqmu_intra * torch.sum(mu_V * mu_W, dim=1, keepdim=True)

        q = q + dq_intra + dqmu_intra
        mu = mu + dmu_intra
<<<<<<< HEAD
        return q, mu
=======
        return q, mu
>>>>>>> 70818d21
<|MERGE_RESOLUTION|>--- conflicted
+++ resolved
@@ -40,7 +40,6 @@
 
         # embedding
         from modelforge.potential.utils import Embedding
-<<<<<<< HEAD
 
         self.embedding_module = Embedding(max_Z, embedding_dimensions)
 
@@ -58,25 +57,7 @@
             shared_filters,
             self.device,
         )
-=======
-
-        self.embedding_module = Embedding(max_Z, embedding_dimensions)
-        # initialize the energy readout
-        from .utils import EnergyReadout
-
-        self.readout_module = EnergyReadout(embedding_dimensions)
-
-        # initialize representation block
-        self.representation_module = PaiNNRepresentation(
-            cutoff,
-            number_of_gaussians_basis_functions,
-            nr_interaction_blocks,
-            nr_atom_basis,
-            shared_filters,
-            self.device,
-        )
-
->>>>>>> 70818d21
+
 
         # initialize the interaction and mixing networks
         self.interaction_modules = nn.ModuleList(
@@ -97,10 +78,6 @@
         inputs["atomic_embedding"] = self.embedding_module(inputs["atomic_numbers"])
         return inputs
 
-<<<<<<< HEAD
-=======
-
->>>>>>> 70818d21
     def _forward(
         self,
         inputs: Dict[str, torch.Tensor],
@@ -424,8 +401,4 @@
 
         q = q + dq_intra + dqmu_intra
         mu = mu + dmu_intra
-<<<<<<< HEAD
-        return q, mu
-=======
-        return q, mu
->>>>>>> 70818d21
+        return q, mu