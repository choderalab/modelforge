--- conflicted
+++ resolved
@@ -152,12 +152,7 @@
             self.properties_of_interest["E_label"][idx]
             .clone()
             .detach()
-<<<<<<< HEAD
             .to(torch.float64)  # NOTE: upgrading to float64 to avoid precision issues
-=======
-            .to(torch.float32)
->>>>>>> 1c8eee94
-        )
 
         return {
             "atomic_numbers": atomic_numbers,
