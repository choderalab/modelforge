--- conflicted
+++ resolved
@@ -4,13 +4,7 @@
 
 from __future__ import annotations
 
-<<<<<<< HEAD
 from typing import TYPE_CHECKING, Dict, Tuple, Type
-=======
-
-from dataclasses import dataclass
-from typing import Dict, Tuple, Type, List
->>>>>>> 56672f30
 
 import torch
 from loguru import logger as log
@@ -18,11 +12,7 @@
 
 from modelforge.utils.prop import SpeciesAEV
 
-<<<<<<< HEAD
 from .models import NNPInputTuple, PairlistData
-=======
-from .models import BaseNetwork, CoreNetwork
->>>>>>> 56672f30
 
 
 def triu_index(num_species: int) -> torch.Tensor:
@@ -588,11 +578,7 @@
         activation_function_parameter: Dict[str, str],
         angular_dist_divisions: int,
         angle_sections: int,
-<<<<<<< HEAD
         potential_seed: int = -1,
-=======
-        predicted_properties: List[Dict[str, str]],
->>>>>>> 56672f30
     ) -> None:
 
         super().__init__()
@@ -603,11 +589,7 @@
         self.activation_function = activation_function_parameter["activation_function"]
 
         log.debug("Initializing the ANI2x architecture.")
-<<<<<<< HEAD
-=======
-        super().__init__(activation_function)
         self.predicted_properties = predicted_properties
->>>>>>> 56672f30
 
         # Initialize representation block
         self.ani_representation_module = ANIRepresentation(
@@ -672,23 +654,15 @@
         """
 
         # compute the representation (atomic environment vectors) for each atom
-<<<<<<< HEAD
         representation = self.ani_representation_module(
             data, pairlist_output, atom_index
         )
-        # compute the atomic energies
-        E_i = self.interaction_modules(representation)
-
-        return {
-            "per_atom_energy": E_i,
-=======
-        representation = self.ani_representation_module(data)
         # compute the atomic properties
         predictions = self.interaction_modules(representation)
+
         # generate the output results
         results = {
             "per_atom_scalar_representation": torch.tensor([0]),
->>>>>>> 56672f30
             "atomic_subsystem_indices": data.atomic_subsystem_indices,
         }
         # extract predictions per property
@@ -703,7 +677,6 @@
         """
         Implements the forward pass through the network.
 
-<<<<<<< HEAD
         Parameters
         ----------
         data : NNPInput
@@ -713,90 +686,7 @@
         pairlist_output : PairListOutputs
             Contains the indices for the selected pairs and their associated
             distances and displacement vectors.
-=======
-from typing import Dict, Optional, Union
-
-
-class ANI2x(BaseNetwork):
-    """
-    ANI2x network class for the ANI2x neural network potential.
-
-    Parameters
-    ----------
-    maximum_interaction_radius : Union[unit.Quantity, str]
-        The maximum radial distance for the radial basis functions.
-    minimum_interaction_radius : Union[unit.Quantity, str]
-        The minimum radial distance for the radial basis functions.
-    number_of_radial_basis_functions : int
-        The number of radial basis functions to use.
-    maximum_interaction_radius_for_angular_features : Union[unit.Quantity, str]
-        The maximum angular distance for the angular basis functions.
-    minimum_interaction_radius_for_angular_features : Union[unit.Quantity, str]
-        The minimum angular distance for the angular basis functions.
-    angular_dist_divisions : int
-        The number of divisions for the angular distance.
-    angle_sections : int
-        The number of angle sections to use.
-    activation_function_parameter : Dict
-        Dict that contains keys: activation_function_name [str], activation_function_arguments [Dict],
-        and activation_function [Type[torch.nn.Module]].
-    postprocessing_parameter : Dict[str, Dict[str, bool]]
-        Configuration for postprocessing parameters.
-    dataset_statistic : Optional[Dict[str, float]], optional
-        Statistics of the dataset, by default None.
-    potential_seed : Optional[int], optional
-        Seed for the random number generator, default None.
-    """
-
-    def __init__(
-        self,
-        maximum_interaction_radius: Union[unit.Quantity, str],
-        minimum_interaction_radius: Union[unit.Quantity, str],
-        number_of_radial_basis_functions: int,
-        maximum_interaction_radius_for_angular_features: Union[unit.Quantity, str],
-        minimum_interaction_radius_for_angular_features: Union[unit.Quantity, str],
-        angular_dist_divisions: int,
-        angle_sections: int,
-        activation_function_parameter: Dict,
-        postprocessing_parameter: Dict[str, Dict[str, bool]],
-        predicted_properties: List[Dict[str, str]],
-        dataset_statistic: Optional[Dict[str, float]] = None,
-        potential_seed: Optional[int] = None,
-    ) -> None:
-        from modelforge.utils.units import _convert_str_to_unit
-
-        self.only_unique_pairs = True  # NOTE: need to be set before super().__init__
-
-        super().__init__(
-            dataset_statistic=dataset_statistic,
-            postprocessing_parameter=postprocessing_parameter,
-            maximum_interaction_radius=_convert_str_to_unit(maximum_interaction_radius),
-            potential_seed=potential_seed,
-        )
-
-        activation_function = activation_function_parameter["activation_function"]
-
-        self.core_module = ANI2xCore(
-            maximum_interaction_radius=_convert_str_to_unit(maximum_interaction_radius),
-            minimum_interaction_radius=_convert_str_to_unit(minimum_interaction_radius),
-            number_of_radial_basis_functions=number_of_radial_basis_functions,
-            maximum_interaction_radius_for_angular_features=_convert_str_to_unit(
-                maximum_interaction_radius_for_angular_features
-            ),
-            minimum_interaction_radius_for_angular_features=_convert_str_to_unit(
-                minimum_interaction_radius_for_angular_features
-            ),
-            activation_function=activation_function,
-            angular_dist_divisions=angular_dist_divisions,
-            angle_sections=angle_sections,
-            predicted_properties=predicted_properties,
-        )
-
-    def _config_prior(self):
-        log.info("Configuring ANI2x model hyperparameter prior distribution")
-
-        from ray import tune
->>>>>>> 56672f30
+
 
         Returns
         -------
