--- conflicted
+++ resolved
@@ -298,12 +298,8 @@
     data_module = DataModule(
         name=dataset_name,
         splitting_strategy=FirstComeFirstServeSplittingStrategy(),
-<<<<<<< HEAD
-        split_file=split_file,
         batch_size=2,
-=======
         for_unit_testing=for_unit_testing,
->>>>>>> 89064b72
     )
     data_module.prepare_data()
     data_module.setup()
