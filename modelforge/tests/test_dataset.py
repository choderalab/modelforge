import os
import sys

import numpy as np
import pytest
import torch

from modelforge.dataset.dataset import DatasetFactory, TorchDataset, BatchData
from modelforge.dataset import _ImplementedDatasets

from modelforge.utils.prop import PropertyNames


def test_dataset_imported():
    """Sample test, will always pass so long as import statement worked."""

    assert "modelforge.dataset" in sys.modules


def test_dataset_basic_operations():
    atomic_subsystem_counts = np.array([3, 4])
    n_confs = np.array([2, 1])
    total_atoms_series = (atomic_subsystem_counts * n_confs).sum()
    total_atoms_single = atomic_subsystem_counts.sum()
    total_confs = n_confs.sum()
    total_records = len(atomic_subsystem_counts)
    geom_shape = (total_atoms_series, 3)
    atomic_numbers_shape = (total_atoms_single, 1)
    internal_energy_shape = (total_confs, 1)
    input_data = {
        "geometry": np.arange(geom_shape[0] * geom_shape[1]).reshape(geom_shape),
        "atomic_numbers": np.arange(atomic_numbers_shape[0]).reshape(
            atomic_numbers_shape
        ),
        "internal_energy_at_0K": np.arange(internal_energy_shape[0]).reshape(
            internal_energy_shape
        ),
        "atomic_subsystem_counts": atomic_subsystem_counts,
        "n_confs": n_confs,
        "charges": torch.randint(-1, 2, torch.Size([total_confs])).numpy(),
    }

    property_names = PropertyNames(
        "atomic_numbers", "geometry", "internal_energy_at_0K", "charges"
    )
    dataset = TorchDataset(input_data, property_names)
    assert len(dataset) == total_confs
    assert dataset.record_len() == total_records

    atomic_numbers_true = []
    geom_true = []
    energy_true = []
    series_mol_idxs = []
    atom_start_idx_series = 0
    atom_start_idx_single = 0
    conf_idx = 0
    for rec in range(total_records):
        series_mol_idxs_for_rec = []
        atom_end_idx_single = atom_start_idx_single + atomic_subsystem_counts[rec]
        for conf in range(n_confs[rec]):
            atom_end_idx_series = atom_start_idx_series + atomic_subsystem_counts[rec]
            energy_true.append(input_data["internal_energy_at_0K"][conf_idx])
            geom_true.append(
                input_data["geometry"][atom_start_idx_series:atom_end_idx_series]
            )
            atomic_numbers_true.append(
                input_data["atomic_numbers"][
                    atom_start_idx_single:atom_end_idx_single
                ].flatten()
            )
            series_mol_idxs_for_rec.append(conf_idx)
            atom_start_idx_series = atom_end_idx_series
            conf_idx += 1
        atom_start_idx_single = atom_end_idx_single
        series_mol_idxs.append(series_mol_idxs_for_rec)

    for conf_idx in range(len(dataset)):
        conf_data = dataset[conf_idx]
        assert np.array_equal(conf_data.nnp_input.positions, geom_true[conf_idx])
        assert np.array_equal(
            conf_data.nnp_input.atomic_numbers, atomic_numbers_true[conf_idx]
        )
        assert np.array_equal(conf_data.metadata.E, energy_true[conf_idx])

    for rec_idx in range(dataset.record_len()):
        assert np.array_equal(
            dataset.get_series_mol_idxs(rec_idx), series_mol_idxs[rec_idx]
        )


@pytest.mark.parametrize("dataset_name", _ImplementedDatasets.get_all_dataset_names())
def test_different_properties_of_interest(dataset_name, dataset_factory, prep_temp_dir):

    local_cache_dir = str(prep_temp_dir) + "/data_test"

    data = _ImplementedDatasets.get_dataset_class(
        dataset_name,
    )(version_select="nc_1000_v0", local_cache_dir=local_cache_dir)
    if dataset_name == "QM9":
        assert data.properties_of_interest == [
            "geometry",
            "atomic_numbers",
            "internal_energy_at_0K",
            "charges",
        ]
        # spot check the processing of the yaml file
        assert data.gz_data_file["length"] == 1697917
        assert data.gz_data_file["md5"] == "dc8ada0d808d02c699daf2000aff1fe9"
        assert data.gz_data_file["name"] == "qm9_dataset_v0_nc_1000.hdf5.gz"
        assert data.hdf5_data_file["md5"] == "305a0602860f181fafa75f7c7e3e6de4"
        assert data.hdf5_data_file["name"] == "qm9_dataset_v0_nc_1000.hdf5"
        assert (
            data.processed_data_file["name"] == "qm9_dataset_v0_nc_1000_processed.npz"
        )

        data.properties_of_interest = [
            "internal_energy_at_0K",
            "geometry",
            "atomic_numbers",
        ]
        assert data.properties_of_interest == [
            "internal_energy_at_0K",
            "geometry",
            "atomic_numbers",
        ]

    elif dataset_name == "ANI1x" or dataset_name == "ANI2x":
        assert data.properties_of_interest == [
            "geometry",
            "atomic_numbers",
            "wb97x_dz.energy",
            "wb97x_dz.forces",
        ]

        data.properties_of_interest = [
            "internal_energy_at_0K",
            "geometry",
            "atomic_numbers",
            "wb97x_dz.energy",
            "wb97x_dz.forces",
        ]
        assert data.properties_of_interest == [
            "internal_energy_at_0K",
            "geometry",
            "atomic_numbers",
            "wb97x_dz.energy",
            "wb97x_dz.forces",
        ]
    elif dataset_name == "SPICE2":
        assert data.properties_of_interest == [
            "geometry",
            "atomic_numbers",
            "dft_total_energy",
            "dft_total_force",
            "mbis_charges",
        ]

        data.properties_of_interest = [
            "dft_total_energy",
            "geometry",
            "atomic_numbers",
            "mbis_charges",
        ]
        assert data.properties_of_interest == [
            "dft_total_energy",
            "geometry",
            "atomic_numbers",
            "mbis_charges",
        ]
    elif dataset_name == "PhAlkEthOH":
        assert data.properties_of_interest == [
            "geometry",
            "atomic_numbers",
            "dft_total_energy",
            "dft_total_force",
            "total_charge",
        ]

        data.properties_of_interest = [
            "dft_total_energy",
            "geometry",
            "atomic_numbers",
        ]
        assert data.properties_of_interest == [
            "dft_total_energy",
            "geometry",
            "atomic_numbers",
        ]

    dataset = dataset_factory(
        dataset_name=dataset_name, local_cache_dir=local_cache_dir
    )

    raw_data_item = dataset[0]
<<<<<<< HEAD
    assert isinstance(raw_data_item, BatchData)
=======
    assert isinstance(raw_data_item, dict)
    assert len(raw_data_item) == 8  # 8 properties are returned
>>>>>>> cef5d7d9


@pytest.mark.parametrize("dataset_name", ["QM9"])
def test_file_existence_after_initialization(
    dataset_name, dataset_factory, prep_temp_dir
):
    """Test if files are created after dataset initialization."""
    import contextlib

    local_cache_dir = str(prep_temp_dir) + "/data_test"

    data = _ImplementedDatasets.get_dataset_class(dataset_name)(
        local_cache_dir=local_cache_dir, version_select="nc_1000_v0"
    )

    with contextlib.suppress(FileNotFoundError):

        os.remove(f"{local_cache_dir}/{data.gz_data_file['name']}")
        os.remove(f"{local_cache_dir}/{data.hdf5_data_file['name']}")
        os.remove(f"{local_cache_dir}/{data.processed_data_file['name']}")

    dataset = dataset_factory(
        dataset_name=dataset_name,
        local_cache_dir=local_cache_dir,
    )

    assert os.path.exists(f"{local_cache_dir}/{data.gz_data_file['name']}")
    assert os.path.exists(f"{local_cache_dir}/{data.hdf5_data_file['name']}")
    assert os.path.exists(f"{local_cache_dir}/{data.processed_data_file['name']}")


def test_caching(prep_temp_dir):
    import contextlib

    local_cache_dir = str(prep_temp_dir) + "/data_test"
    from modelforge.dataset.qm9 import QM9Dataset

    data = QM9Dataset(version_select="nc_1000_v0", local_cache_dir=local_cache_dir)

    # first test that no file exists
    with contextlib.suppress(FileNotFoundError):
        os.remove(f"{local_cache_dir}/{data.gz_data_file['name']}")
        os.remove(f"{local_cache_dir}/{data.hdf5_data_file['name']}")
        os.remove(f"{local_cache_dir}/{data.processed_data_file['name']}")
    assert not os.path.exists(f"{local_cache_dir}/{data.gz_data_file['name']}")
    # the _file_validation method also checks the path in addition to the checksum
    assert (
        data._file_validation(
            data.gz_data_file["name"], local_cache_dir, data.gz_data_file["md5"]
        )
        == False
    )

    data._download()
    # check that the file exists
    assert os.path.exists(f"{local_cache_dir}/{data.gz_data_file['name']}")
    # check that the file is there and has the right checksum
    assert (
        data._file_validation(
            data.gz_data_file["name"], local_cache_dir, data.gz_data_file["md5"]
        )
        == True
    )

    # give a random checksum to see this is false
    assert (
        data._file_validation(
            data.gz_data_file["name"], local_cache_dir, "madeupcheckusm"
        )
        == False
    )
    # make sure that if we run again we don't fail
    data._download()
    # remove the file and check that it is downloaded again
    os.remove(f"{local_cache_dir}/{data.gz_data_file['name']}")
    data._download()

    # check that the file is unzipped
    data._ungzip_hdf5()
    assert os.path.exists(f"{local_cache_dir}/{data.hdf5_data_file['name']}")
    assert (
        data._file_validation(
            data.hdf5_data_file["name"], local_cache_dir, data.hdf5_data_file["md5"]
        )
        == True
    )
    data._from_hdf5()

    data._to_file_cache()

    # npz files saved with different versions of python lead to different checksums
    # we will skip checking the checksums for these files, only seeing if they exist
    assert os.path.exists(f"{local_cache_dir}/{data.processed_data_file['name']}")
    assert (
        data._file_validation(
            data.processed_data_file["name"],
            local_cache_dir,
            None,
        )
        == True
    )

    data._from_file_cache()


def test_metadata_validation(prep_temp_dir):
    """When we generate an .npz file, we also write out metadata in a .json file which is used
    to validate if we can use .npz file, or we need to regenerate it."""

    local_cache_dir = str(prep_temp_dir) + "/data_test"

    from modelforge.dataset.qm9 import QM9Dataset

    data = QM9Dataset(version_select="nc_1000_v0", local_cache_dir=local_cache_dir)

    a = ["energy", "force", "atomic_numbers"]
    b = ["energy", "atomic_numbers", "force"]
    assert data._check_lists(a, b) == True

    a = ["energy", "force"]

    assert data._check_lists(a, b) == False

    a = ["energy", "force", "atomic_numbers", "charges"]

    assert data._check_lists(a, b) == False

    # we do not have a metadata files so this will fail
    assert data._metadata_validation("qm9_test.json", local_cache_dir) == False

    metadata = {
        "data_keys": ["atomic_numbers", "internal_energy_at_0K", "geometry", "charges"],
        "hdf5_checksum": "305a0602860f181fafa75f7c7e3e6de4",
        "hdf5_gz_checkusm": "dc8ada0d808d02c699daf2000aff1fe9",
        "date_generated": "2024-04-11 14:05:14.297305",
    }

    import json

    with open(
        f"{local_cache_dir}/qm9_test.json",
        "w",
    ) as f:
        json.dump(metadata, f)

    assert data._metadata_validation("qm9_test.json", local_cache_dir) == True

    metadata["hdf5_checksum"] = "wrong_checksum"
    with open(
        f"{local_cache_dir}/qm9_test.json",
        "w",
    ) as f:
        json.dump(metadata, f)
    assert data._metadata_validation("qm9_test.json", local_cache_dir) == False


@pytest.mark.parametrize("dataset_name", ["QM9"])
def test_different_scenarios_of_file_availability(
    dataset_name, prep_temp_dir, dataset_factory
):
    """Test the behavior when raw and processed dataset files are removed."""
    local_cache_dir = str(prep_temp_dir) + "/test_diff_scenario"

    # this will download the .gz, the .hdf5 and the .npz files
    dataset_factory(dataset_name=dataset_name, local_cache_dir=local_cache_dir)
    # we initialize this so that we have the correct parameters to compare against
    data = _ImplementedDatasets.get_dataset_class(dataset_name)(
        version_select="nc_1000_v0", local_cache_dir=local_cache_dir
    )

    # first check if we remove the npz file, rerunning it will regenerate it
    os.remove(f"{local_cache_dir}/{data.processed_data_file['name']}")
    dataset_factory(dataset_name=dataset_name, local_cache_dir=local_cache_dir)

    assert os.path.exists(f"{local_cache_dir}/{data.processed_data_file['name']}")

    # now remove metadata file, rerunning will regenerate the npz file
    os.remove(
        f"{local_cache_dir}/{data.processed_data_file['name'].replace('npz', 'json')}"
    )
    dataset_factory(dataset_name=dataset_name, local_cache_dir=local_cache_dir)
    assert os.path.exists(
        f"{local_cache_dir}/{data.processed_data_file['name'].replace('npz', 'json')}"
    )

    # now remove the  npz and hdf5 files, rerunning will generate it

    os.remove(f"{local_cache_dir}/{data.processed_data_file['name']}")
    os.remove(f"{local_cache_dir}/{data.hdf5_data_file['name']}")
    dataset_factory(dataset_name=dataset_name, local_cache_dir=local_cache_dir)

    assert os.path.exists(f"{local_cache_dir}/{data.processed_data_file['name']}")
    assert os.path.exists(f"{local_cache_dir}/{data.hdf5_data_file['name']}")

    # now remove the gz file; rerunning should NOT download, it will use the npz
    os.remove(f"{local_cache_dir}/{data.gz_data_file['name']}")

    dataset_factory(dataset_name=dataset_name, local_cache_dir=local_cache_dir)
    assert not os.path.exists(f"{local_cache_dir}/{data.gz_data_file['name']}")

    # now let us remove the hdf5 file, it should use the npz file
    os.remove(f"{local_cache_dir}/{data.hdf5_data_file['name']}")
    dataset_factory(dataset_name=dataset_name, local_cache_dir=local_cache_dir)
    assert not os.path.exists(f"{local_cache_dir}/{data.hdf5_data_file['name']}")

    # now if we remove the npz, it will redownload the gz file and unzip it, then process it
    os.remove(f"{local_cache_dir}/{data.processed_data_file['name']}")
    dataset_factory(dataset_name=dataset_name, local_cache_dir=local_cache_dir)
    assert os.path.exists(f"{local_cache_dir}/{data.gz_data_file['name']}")
    assert os.path.exists(f"{local_cache_dir}/{data.hdf5_data_file['name']}")
    assert os.path.exists(f"{local_cache_dir}/{data.processed_data_file['name']}")

    # now we will remove the gz file, and set force_download to True
    # this should now regenerate the gz file, even though others are present

    dataset_factory(dataset_name=dataset_name, local_cache_dir=local_cache_dir)
    assert os.path.exists(f"{local_cache_dir}/{data.gz_data_file['name']}")
    assert os.path.exists(f"{local_cache_dir}/{data.hdf5_data_file['name']}")
    assert os.path.exists(f"{local_cache_dir}/{data.processed_data_file['name']}")

    # now we will remove the gz file and run it again
    os.remove(f"{local_cache_dir}/{data.gz_data_file['name']}")
    dataset_factory(
        dataset_name=dataset_name, local_cache_dir=local_cache_dir, force_download=True
    )
    assert os.path.exists(f"{local_cache_dir}/{data.gz_data_file['name']}")


@pytest.mark.parametrize("dataset_name", _ImplementedDatasets.get_all_dataset_names())
def test_data_item_format_of_datamodule(
    dataset_name, datamodule_factory, prep_temp_dir
):
    """Test the format of individual data items in the dataset."""
    from typing import Dict

    local_cache_dir = str(prep_temp_dir) + "/data_test"

    dm = datamodule_factory(
        dataset_name=dataset_name,
        batch_size=512,
    )

    raw_data_item = dm.torch_dataset[0]
    assert isinstance(raw_data_item, BatchData)
    assert isinstance(raw_data_item.nnp_input.atomic_numbers, torch.Tensor)
    assert isinstance(raw_data_item.nnp_input.positions, torch.Tensor)
    assert isinstance(raw_data_item.metadata.E, torch.Tensor)

    assert (
        raw_data_item.nnp_input.atomic_numbers.shape[0] == raw_data_item.nnp_input.positions.shape[0]
    )


from modelforge.potential import _Implemented_NNPs


@pytest.mark.parametrize("model_name", _Implemented_NNPs.get_all_neural_network_names())
def test_dataset_neighborlist(model_name, single_batch_with_batchsize_64):
    """Test the neighborlist."""

    nnp_input = single_batch_with_batchsize_64.nnp_input
    nr_of_mols = nnp_input.atomic_subsystem_indices.unique().shape[0]

    # test that the neighborlist is correctly generated
    # cast input and model to torch.float64
    from modelforge.train.training import return_toml_config
    from importlib import resources
    from modelforge.tests.data import potential_defaults

    file_path = (
        resources.files(potential_defaults) / f"{model_name.lower()}_defaults.toml"
    )
    config = return_toml_config(file_path)

    # Extract parameters
    potential_parameters = config["potential"].get("potential_parameters", {})
    from modelforge.potential.models import NeuralNetworkPotentialFactory

    model = NeuralNetworkPotentialFactory.create_nnp(
        use="inference",
        model_type=model_name,
        simulation_environment="PyTorch",
        model_parameters=potential_parameters,
    )
    model(nnp_input)

    pair_list = nnp_input.pair_list
    # pairlist is in ascending order in row 0
    assert torch.all(pair_list[0, 1:] >= pair_list[0, :-1])

    if model_name == "ANI1x":
        # test the pairlist for the ANI potential (whith non-redundant atom pairs)
        # TODO
        pass
    else:
        # test the pairlist for message passing networks (with redundant atom pairs)
        # first molecule is methane, check if bonds are correct
        methan_bonds = pair_list[:, :20]

        assert (
            torch.any(
                torch.eq(
                    methan_bonds,
                    torch.tensor(
                        [
                            [
                                0,
                                0,
                                0,
                                0,
                                1,
                                1,
                                1,
                                1,
                                2,
                                2,
                                2,
                                2,
                                3,
                                3,
                                3,
                                3,
                                4,
                                4,
                                4,
                                4,
                            ],
                            [
                                1,
                                2,
                                3,
                                4,
                                0,
                                2,
                                3,
                                4,
                                0,
                                1,
                                3,
                                4,
                                0,
                                1,
                                2,
                                4,
                                0,
                                1,
                                2,
                                3,
                            ],
                        ]
                    ),
                )
                == False
            ).item()
            == False
        )
        # second molecule is ammonium, check if bonds are correct
        ammonium_bonds = pair_list[:, 20:30]
        assert (
            torch.any(
                torch.eq(
                    ammonium_bonds,
                    torch.tensor(
                        [
                            [5, 5, 5, 6, 6, 6, 7, 7, 7, 8],
                            [6, 7, 8, 5, 7, 8, 5, 6, 8, 5],
                        ]
                    ),
                )
                == False
            ).item()
            == False
        )


@pytest.mark.parametrize("dataset_name", _ImplementedDatasets.get_all_dataset_names())
def test_dataset_generation(dataset_name, datamodule_factory):
    """Test the splitting of the dataset."""

    dataset = datamodule_factory(dataset_name=dataset_name)
    train_dataloader = dataset.train_dataloader()
    val_dataloader = dataset.val_dataloader()
    test_dataloader = dataset.test_dataloader()
    try:
        dataset.test_dataloader()
    except AttributeError:
        # this isn't set when dataset is in 'fit' mode
        pass

    # the dataloader automatically splits and batches the dataset
    # for the training set it batches the 800 training datapoints (of 1000 total) in 13 batches
    # all with 64 points until the last which has 32

    assert len(train_dataloader) == 13  # nr of batches
    batch_data = [v_ for v_ in train_dataloader]
    val_data = [v_ for v_ in val_dataloader]
    sum_batch = sum([len(b.metadata.atomic_subsystem_counts) for b in batch_data])
    sum_val = sum([len(b.metadata.atomic_subsystem_counts) for b in val_data])
    sum_test = sum([len(b.metadata.atomic_subsystem_counts) for b in test_dataloader])

    assert sum_batch == 800
    assert sum_val == 100
    assert sum_test == 100

    assert len(batch_data[0].metadata.atomic_subsystem_counts) == 64
    assert len(batch_data[1].metadata.atomic_subsystem_counts) == 64
    assert len(batch_data[-1].metadata.atomic_subsystem_counts) == 32


from modelforge.dataset.utils import (
    RandomRecordSplittingStrategy,
    RandomSplittingStrategy,
    FirstComeFirstServeSplittingStrategy,
)


@pytest.mark.parametrize(
    "splitting_strategy",
    [
        RandomSplittingStrategy,
        FirstComeFirstServeSplittingStrategy,
        RandomRecordSplittingStrategy,
    ],
)
@pytest.mark.parametrize("dataset_name", ["QM9"])
def test_dataset_splitting(
    splitting_strategy, dataset_name, datamodule_factory, get_dataset_container_fix
):
    """Test random_split on the the dataset."""
    from modelforge.dataset import DataModule

    dm = datamodule_factory(
        dataset_name=dataset_name,
        batch_size=512,
        splitting_strategy=splitting_strategy(),
        version_select="nc_1000_v0",
        remove_self_energies=False,
    )

    train_dataset, val_dataset, test_dataset = (
        dm.train_dataset,
        dm.val_dataset,
        dm.test_dataset,
    )

    energy = train_dataset[0].metadata.E.item()
    dataset_to_test = get_dataset_container_fix(dataset_name)
    if splitting_strategy == RandomSplittingStrategy:
        assert np.isclose(energy, dataset_to_test.expected_E_random_split)
    elif splitting_strategy == FirstComeFirstServeSplittingStrategy:
        assert np.isclose(energy, dataset_to_test.expected_E_fcfs_split)

    dm = datamodule_factory(
        dataset_name=dataset_name,
        batch_size=512,
        splitting_strategy=splitting_strategy(split=[0.6, 0.3, 0.1]),
        version_select="nc_1000_v0",
        remove_self_energies=False,
    )

    train_dataset2, val_dataset2, test_dataset2 = (
        dm.train_dataset,
        dm.val_dataset,
        dm.test_dataset,
    )

    if (
        splitting_strategy == RandomSplittingStrategy
        or splitting_strategy == FirstComeFirstServeSplittingStrategy
    ):
        total = len(train_dataset2) + len(val_dataset2) + len(test_dataset2)
        print(len(train_dataset2), len(val_dataset2), len(test_dataset2), total)
        assert np.isclose(len(train_dataset2) / total, 0.6, atol=0.01)
        assert np.isclose(len(val_dataset2) / total, 0.3, atol=0.01)
        assert np.isclose(len(test_dataset2) / total, 0.1, atol=0.01)
    elif splitting_strategy == RandomRecordSplittingStrategy:
        # for the random record splitting we need to have a larger tolerance
        # as we are not guaranteed to get the exact split since the number of conformers per record is not fixed
        total = len(train_dataset2) + len(val_dataset2) + len(test_dataset2)

        assert np.isclose(len(train_dataset2) / total, 0.6, atol=0.05)
        assert np.isclose(len(val_dataset2) / total, 0.3, atol=0.05)
        assert np.isclose(len(test_dataset2) / total, 0.1, atol=0.05)

    try:
        splitting_strategy(split=[0.2, 0.1, 0.1])
    except AssertionError as excinfo:
        print(f"AssertionError raised: {excinfo}")


@pytest.mark.parametrize("dataset_name", ["QM9"])
def test_dataset_downloader(dataset_name, dataset_factory, prep_temp_dir):
    """
    Test the DatasetDownloader functionality.
    """
    local_cache_dir = str(prep_temp_dir) + "/data_test"

    dataset = dataset_factory(
        dataset_name=dataset_name, local_cache_dir=local_cache_dir
    )
    data = _ImplementedDatasets.get_dataset_class(dataset_name)(
        local_cache_dir=local_cache_dir, version_select="nc_1000_v0"
    )
    assert os.path.exists(f"{local_cache_dir}/{data.gz_data_file['name']}")


@pytest.mark.parametrize("dataset_name", _ImplementedDatasets.get_all_dataset_names())
def test_numpy_dataset_assignment(dataset_name):
    """
    Test if the numpy_dataset attribute is correctly assigned after processing or loading.
    """
    from modelforge.dataset import _ImplementedDatasets

    factory = DatasetFactory()
    data = _ImplementedDatasets.get_dataset_class(dataset_name)(
        version_select="nc_1000_v0"
    )
    factory._load_or_process_data(data)

    assert hasattr(data, "numpy_data")
    assert isinstance(data.numpy_data, np.lib.npyio.NpzFile)


def test_energy_postprocessing():
    # setup test dataset
    from modelforge.dataset.dataset import DataModule

    # test the self energy calculation on the QM9 dataset
    from modelforge.dataset.utils import FirstComeFirstServeSplittingStrategy

    # -------------------------------#
    # Test that we can calculate the normalize energies correctly

    dm = DataModule(
        name="QM9",
        batch_size=10,
        version_select="nc_1000_v0",
        splitting_strategy=FirstComeFirstServeSplittingStrategy(),
        remove_self_energies=True,
    )
    dm.prepare_data()
    dm.setup()

    batch = next(
        iter(dm.val_dataloader())
    )  # NOTE: using validation dataloader because of random shuffel in training dataloader
    unnormalized_E = batch.metadata.E.numpy()
    import numpy as np

    mean = np.average(unnormalized_E)
    stddev = np.std(unnormalized_E)

    # check that normalized energies are correct
    assert torch.allclose(
        batch.metadata.E.squeeze(1),
        torch.tensor(
            [
                [
                    -5966.9515,
                    -6157.1063,
                    -5612.6762,
                    -5385.5678,
                    -4396.5738,
                    -5568.9688,
                    -4778.9399,
                    -6732.1988,
                    -5960.1068,
                    -6156.9383,
                ]
            ],
            dtype=torch.float64,
        ),
    )

    dataset_statistics = dm.dataset_statistics

    torch.isclose(
        dataset_statistics.E_i_mean,
        torch.tensor(-424.8404, dtype=torch.float64),
    )

    torch.isclose(
        dataset_statistics.E_i_stddev,
        torch.tensor(3438.2806, dtype=torch.float64),
    )


@pytest.mark.parametrize("dataset_name", ["QM9"])
def test_self_energy(dataset_name, datamodule_factory):

    # test the self energy calculation on the QM9 dataset
    from modelforge.dataset.utils import FirstComeFirstServeSplittingStrategy

    # prepare reference value
    dm = datamodule_factory(
        dataset_name=dataset_name,
        batch_size=512,
        splitting_strategy=FirstComeFirstServeSplittingStrategy(),
        version_select="nc_1000_v0",
        remove_self_energies=False,
    )

    methane_energy_reference = float(dm.train_dataset[0].metadata.E)
    assert np.isclose(methane_energy_reference, -106277.4161)

    # Scenario 1: dataset contains self energies
    dm = datamodule_factory(
        dataset_name=dataset_name,
        batch_size=512,
        splitting_strategy=FirstComeFirstServeSplittingStrategy(),
    )
    # it is saved in the dataset statistics
    assert dm.dataset_statistics
    self_energies = dm.dataset_statistics.atomic_self_energies
    # 5 elements present in the QM9 dataset
    assert len(self_energies) == 5
    # H: -1313.4668615546
    assert np.isclose(self_energies[1], -1313.4668615546)
    # C: -99366.70745535441
    assert np.isclose(self_energies[6], -99366.70745535441)
    # N: -143309.9379722722
    assert np.isclose(self_energies[7], -143309.9379722722)
    # O: -197082.0671774158
    assert np.isclose(self_energies[8], -197082.0671774158)

    # Scenario 2: dataset may or may not contain self energies
    # but user wants to use least square regression to calculate the energies
    dm = datamodule_factory(
        dataset_name=dataset_name,
        batch_size=512,
        splitting_strategy=FirstComeFirstServeSplittingStrategy(),
        regression_ase=True,
        remove_self_energies=True,
        version_select="nc_1000_v0",
    )

    # it is saved in the dataset statistics
    assert dm.dataset_statistics
    self_energies = dm.dataset_statistics.atomic_self_energies
    # 5 elements present in the total QM9 dataset
    assert len(self_energies) == 5
    # value from DFT calculation
    # H: -1313.4668615546
    assert np.isclose(
        self_energies[1],
        -1577.0870687452618,
    )
    # value from DFT calculation
    # C: -99366.70745535441
    assert np.isclose(
        self_energies[6],
        -99977.40806211969,
    )
    # value from DFT calculation
    # N: -143309.9379722722
    assert np.isclose(
        self_energies[7],
        -143742.7416655554,
    )
    # value from DFT calculation
    # O: -197082.0671774158
    assert np.isclose(
        self_energies[8],
        -197492.33270235246,
    )

    dm = datamodule_factory(
        dataset_name=dataset_name,
        batch_size=512,
        splitting_strategy=FirstComeFirstServeSplittingStrategy(),
        regression_ase=True,
        remove_self_energies=True,
        version_select="nc_1000_v0",
    )
    # it is saved in the dataset statistics
    assert dm.train_dataset
    self_energies = dm.dataset_statistics.atomic_self_energies
    # Test that self energies are correctly removed
    for regression in [True, False]:
        dm = datamodule_factory(
            dataset_name=dataset_name,
            batch_size=512,
            splitting_strategy=FirstComeFirstServeSplittingStrategy(),
            regression_ase=regression,
            remove_self_energies=True,
            version_select="nc_1000_v0",
        )
        # Extract the first molecule (methane)
        # double check that it is methane
        k = dm.train_dataset[0]
        methane_atomic_indices = dm.train_dataset[0].nnp_input.atomic_numbers
        # extract energy
        methane_energy_offset = dm.train_dataset[0].metadata.E
        if regression is False:
            # checking that the offset energy is actually correct for methane
            assert torch.isclose(
                methane_energy_offset, torch.tensor([-1656.8412], dtype=torch.float64)
            )
        # extract the ase offset
        self_energies = dm.dataset_statistics.atomic_self_energies
        methane_ase = sum(
            [
                self_energies[int(index)]
                for index in list(methane_atomic_indices.numpy())
            ]
        )
        # compare this to the energy without postprocessing
        assert np.isclose(methane_energy_reference, methane_energy_offset + methane_ase)<|MERGE_RESOLUTION|>--- conflicted
+++ resolved
@@ -192,12 +192,9 @@
     )
 
     raw_data_item = dataset[0]
-<<<<<<< HEAD
     assert isinstance(raw_data_item, BatchData)
-=======
-    assert isinstance(raw_data_item, dict)
+    # FIXME:
     assert len(raw_data_item) == 8  # 8 properties are returned
->>>>>>> cef5d7d9
 
 
 @pytest.mark.parametrize("dataset_name", ["QM9"])
