from dataclasses import dataclass
from typing import TYPE_CHECKING, Dict, Tuple
from .models import BaseNetwork, CoreNetwork

import torch
from loguru import logger as log
from torch import nn

from modelforge.utils.prop import SpeciesAEV

if TYPE_CHECKING:
    from modelforge.dataset.dataset import NNPInput
    from .models import PairListOutputs


def triu_index(num_species: int) -> torch.Tensor:
    """
    Generate a tensor representing the upper triangular indices for species pairs.

    Parameters
    ----------
    num_species : int
        The number of species in the system.

    Returns
    -------
    torch.Tensor
        A tensor containing the pair indices.
    """
    species1, species2 = torch.triu_indices(num_species, num_species).unbind(0)
    pair_index = torch.arange(species1.shape[0], dtype=torch.long)
    ret = torch.zeros(num_species, num_species, dtype=torch.long)
    ret[species1, species2] = pair_index
    ret[species2, species1] = pair_index

    return ret


from modelforge.potential.utils import NeuralNetworkData

ATOMIC_NUMBER_TO_INDEX_MAP = {
    1: 0,  # H
    6: 1,  # C
    7: 2,  # N
    8: 3,  # O
    9: 4,  # F
    16: 5,  # S
    17: 6,  # Cl
}


@dataclass
class AniNeuralNetworkData(NeuralNetworkData):
    """
    A dataclass to structure the inputs for ANI neural network potentials, designed to facilitate the efficient representation of atomic systems for energy computation and property prediction.

    Attributes
    ----------
    atomic_numbers : torch.Tensor
        A 1D tensor containing the atomic numbers for atoms, used for identifying the atom types within the model. Shape: [num_atoms].

    """

    atom_index: torch.Tensor


from openff.units import unit


class ANIRepresentation(nn.Module):
    """
    Compute the Atomic Environment Vectors (AEVs) for the ANI architecture.

    Parameters
    ----------
    radial_max_distance : unit.Quantity
        The maximum distance for radial symmetry functions.
    radial_min_distance : unit.Quantity
        The minimum distance for radial symmetry functions.
    number_of_radial_basis_functions : int
        The number of radial basis functions.
    maximum_interaction_radius_for_angular_features : unit.Quantity
        The maximum interaction radius for angular features.
    minimum_interaction_radius_for_angular_features : unit.Quantity
        The minimum interaction radius for angular features.
    angular_dist_divisions : int
        The number of angular distance divisions.
    angle_sections : int
        The number of angle sections.
    nr_of_supported_elements : int, optional
        The number of supported elements, by default 7.
    """

    def __init__(
        self,
        radial_max_distance: unit.Quantity,
        radial_min_distanc: unit.Quantity,
        number_of_radial_basis_functions: int,
        maximum_interaction_radius_for_angular_features: unit.Quantity,
        minimum_interaction_radius_for_angular_features: unit.Quantity,
        angular_dist_divisions: int,
        angle_sections: int,
        nr_of_supported_elements: int = 7,
    ):

        super().__init__()
        from modelforge.potential.utils import CosineCutoff

        self.maximum_interaction_radius_for_angular_features = (
            maximum_interaction_radius_for_angular_features
        )
        self.nr_of_supported_elements = nr_of_supported_elements

        self.cutoff_module = CosineCutoff(radial_max_distance)

        self.radial_symmetry_functions = self._setup_radial_symmetry_functions(
            radial_max_distance, radial_min_distanc, number_of_radial_basis_functions
        )
        self.angular_symmetry_functions = self._setup_angular_symmetry_functions(
            maximum_interaction_radius_for_angular_features,
            minimum_interaction_radius_for_angular_features,
            angular_dist_divisions,
            angle_sections,
        )
        # generate indices
        from modelforge.potential.utils import triple_by_molecule

        self.triple_by_molecule = triple_by_molecule
        self.register_buffer("triu_index", triu_index(self.nr_of_supported_elements))

    def _setup_radial_symmetry_functions(
        self,
        max_distance: unit.Quantity,
        min_distance: unit.Quantity,
        number_of_radial_basis_functions: int,
    ):
        from .utils import AniRadialBasisFunction

        radial_symmetry_function = AniRadialBasisFunction(
            number_of_radial_basis_functions,
            max_distance,
            min_distance,
            dtype=torch.float32,
        )
        return radial_symmetry_function

    def _setup_angular_symmetry_functions(
        self,
        max_distance: unit.Quantity,
        min_distance: unit.Quantity,
        angular_dist_divisions,
        angle_sections,
    ):
        from .utils import AngularSymmetryFunction

        # set up modelforge angular features
        return AngularSymmetryFunction(
            max_distance,
            min_distance,
            angular_dist_divisions,
            angle_sections,
            dtype=torch.float32,
        )

    def forward(self, data: AniNeuralNetworkData) -> SpeciesAEV:
        """
        Forward pass to compute Atomic Environment Vectors (AEVs).

        Parameters
        ----------
        data : AniNeuralNetworkData
            The input data for the ANI model.

        Returns
        -------
        SpeciesAEV
            The computed atomic environment vectors (AEVs) for each species.
        """

        # ----------------- Radial symmetry vector ---------------- #
        # compute radial aev

        radial_feature_vector = self.radial_symmetry_functions(data.d_ij)
        # Apply cutoff to radial features
        rcut_ij = self.cutoff_module(data.d_ij)
        radial_feature_vector = radial_feature_vector * rcut_ij

        # Process output to prepare for angular symmetry vector
        postprocessed_radial_aev_and_additional_data = self._postprocess_radial_aev(
            radial_feature_vector, data=data
        )
        processed_radial_feature_vector = postprocessed_radial_aev_and_additional_data[
            "radial_aev"
        ]

        # ----------------- Angular symmetry vector ---------------- #
        # Compute angular AEV
        angular_data = self._preprocess_angular_aev(
            postprocessed_radial_aev_and_additional_data
        )
        # calculate angular aev
        angular_feature_vector = self.angular_symmetry_functions(
            angular_data["angular_r_ij"]
        )
        # postprocess
        angular_data["angular_feature_vector"] = angular_feature_vector
        processed_angular_feature_vector = self._postprocess_angular_aev(
            data, angular_data
        )
        # Concatenate radial and angular features
        aevs = torch.cat(
            [processed_radial_feature_vector, processed_angular_feature_vector], dim=-1
        )

        return SpeciesAEV(data.atom_index, aevs)

    def _postprocess_angular_aev(
        self, data: AniNeuralNetworkData, angular_data: Dict[str, torch.Tensor]
    ):
        """
        Postprocess the angular AEVs.

        Parameters
        ----------
        data : AniNeuralNetworkData
            The input data for the ANI model.
        angular_data : Dict[str, torch.Tensor]
            The angular data including species and displacement vectors.

        Returns
        -------
        torch.Tensor
            The processed angular AEVs.
        """
        angular_sublength = self.angular_symmetry_functions.angular_sublength
        angular_length = (
            (self.nr_of_supported_elements * (self.nr_of_supported_elements + 1))
            // 2
            * angular_sublength
        )

        num_species_pairs = angular_length // angular_sublength

        number_of_atoms = data.number_of_atoms
        # compute angular aev
        central_atom_index = angular_data["central_atom_index"]
        angular_species12 = angular_data["angular_species12"]
        angular_r_ij = angular_data["angular_r_ij"]

        angular_terms_ = angular_data["angular_feature_vector"]
        # Initialize tensor to store angular AEVs

        angular_aev = angular_terms_.new_zeros(
            (number_of_atoms * num_species_pairs, angular_sublength)
        )

        index = (
            central_atom_index * num_species_pairs
            + self.triu_index[angular_species12[0], angular_species12[1]]
        )
        angular_aev.index_add_(0, index, angular_terms_)
        angular_aev = angular_aev.reshape(number_of_atoms, angular_length)
        return angular_aev

    def _postprocess_radial_aev(
        self,
        radial_feature_vector: torch.Tensor,
        data: AniNeuralNetworkData,
    ) -> Dict[str, torch.Tensor]:
        """
        Postprocess the radial AEVs.

        Parameters
        ----------
        radial_feature_vector : torch.Tensor
            The radial feature vectors.
        data : AniNeuralNetworkData
            The input data for the ANI model.

        Returns
        -------
        Dict[str, torch.Tensor]
            A dictionary containing the radial AEVs and additional data.
        """
        radial_feature_vector = radial_feature_vector.squeeze(1)
        number_of_atoms = data.number_of_atoms
        radial_sublength = (
            self.radial_symmetry_functions.number_of_radial_basis_functions
        )
        radial_length = radial_sublength * self.nr_of_supported_elements

        # Initialize tensor to store radial AEVs
        radial_aev = radial_feature_vector.new_zeros(
            (
                number_of_atoms * self.nr_of_supported_elements,
                radial_sublength,
            )
        )
        atom_index12 = data.pair_indices
        species = data.atom_index
        species12 = species[atom_index12]

        index12 = atom_index12 * self.nr_of_supported_elements + species12.flip(0)
        radial_aev.index_add_(0, index12[0], radial_feature_vector)
        radial_aev.index_add_(0, index12[1], radial_feature_vector)

        radial_aev = radial_aev.reshape(number_of_atoms, radial_length)

        # compute new neighbors with radial_cutoff
        distances = data.d_ij.T.flatten()
        even_closer_indices = (
            (
                distances
                <= self.maximum_interaction_radius_for_angular_features.to(
                    unit.nanometer
                ).m
            )
            .nonzero()
            .flatten()
        )
        r_ij = data.r_ij
        atom_index12 = atom_index12.index_select(1, even_closer_indices)
        species12 = species12.index_select(1, even_closer_indices)
        r_ij_small = r_ij.index_select(0, even_closer_indices)

        return {
            "radial_aev": radial_aev,
            "atom_index12": atom_index12,
            "species12": species12,
            "r_ij": r_ij_small,
        }

    def _preprocess_angular_aev(self, data: Dict[str, torch.Tensor]):
        """
        Preprocess the angular AEVs.

        Parameters
        ----------
        data : Dict[str, torch.Tensor]
            The data dictionary containing radial AEVs and additional data.

        Returns
        -------
        Dict[str, torch.Tensor]
            A dictionary containing the preprocessed angular AEV data.
        """
        atom_index12 = data["atom_index12"]
        species12 = data["species12"]
        r_ij = data["r_ij"]

        # compute angular aev
        central_atom_index, pair_index12, sign12 = self.triple_by_molecule(atom_index12)
        species12_small = species12[:, pair_index12]

        r_ij12 = r_ij.index_select(0, pair_index12.view(-1)).view(
            2, -1, 3
        ) * sign12.unsqueeze(-1)
        species12_ = torch.where(
            torch.eq(sign12, 1), species12_small[1], species12_small[0]
        )
        return {
            "angular_r_ij": r_ij12,
            "central_atom_index": central_atom_index,
            "angular_species12": species12_,
        }


class ANIInteraction(nn.Module):
<<<<<<< HEAD
    def __init__(self, *, aev_dim: int, activation_function_class: torch.nn.Module):
=======
    """
    Atomic neural network interaction module for ANI.

    Parameters
    ----------
    aev_dim : int
        The dimensionality of the AEVs.
    activation_function_class : torch.nn.Module
        The activation function class to use.
    """

    def __init__(self, *, aev_dim: int, activation_function_class: torch.nn.Module):

>>>>>>> 38037dc3
        super().__init__()
        # define atomic neural network
        atomic_neural_networks = self.intialize_atomic_neural_network(
            aev_dim, activation_function_class
        )
<<<<<<< HEAD
        H_network = atomic_neural_networks["H"]
        C_network = atomic_neural_networks["C"]
        O_network = atomic_neural_networks["O"]
        N_network = atomic_neural_networks["N"]
        S_network = atomic_neural_networks["S"]
        F_network = atomic_neural_networks["F"]
        Cl_network = atomic_neural_networks["Cl"]
=======
>>>>>>> 38037dc3
        self.atomic_networks = nn.ModuleList(
            [
                atomic_neural_networks[element]
                for element in ["H", "C", "O", "N", "S", "F", "Cl"]
            ]
        )

    def intialize_atomic_neural_network(
        self, aev_dim: int, activation_function_class: torch.nn.Module
    ) -> Dict[str, nn.Module]:
<<<<<<< HEAD
        H_network = torch.nn.Sequential(
            torch.nn.Linear(aev_dim, 256),
            activation_function_class(0.1),
            torch.nn.Linear(256, 192),
            activation_function_class(0.1),
            torch.nn.Linear(192, 160),
            activation_function_class(0.1),
            torch.nn.Linear(160, 1),
        )

        C_network = torch.nn.Sequential(
            torch.nn.Linear(aev_dim, 224),
            activation_function_class(0.1),
            torch.nn.Linear(224, 192),
            activation_function_class(0.1),
            torch.nn.Linear(192, 160),
            activation_function_class(0.1),
            torch.nn.Linear(160, 1),
        )

        N_network = torch.nn.Sequential(
            torch.nn.Linear(aev_dim, 192),
            activation_function_class(0.1),
            torch.nn.Linear(192, 160),
            activation_function_class(0.1),
            torch.nn.Linear(160, 128),
            activation_function_class(0.1),
            torch.nn.Linear(128, 1),
        )

        O_network = torch.nn.Sequential(
            torch.nn.Linear(aev_dim, 192),
            activation_function_class(0.1),
            torch.nn.Linear(192, 160),
            activation_function_class(0.1),
            torch.nn.Linear(160, 128),
            activation_function_class(0.1),
            torch.nn.Linear(128, 1),
        )

        S_network = torch.nn.Sequential(
            torch.nn.Linear(aev_dim, 160),
            activation_function_class(0.1),
            torch.nn.Linear(160, 128),
            activation_function_class(0.1),
            torch.nn.Linear(128, 96),
            activation_function_class(0.1),
            torch.nn.Linear(96, 1),
        )

        F_network = torch.nn.Sequential(
            torch.nn.Linear(aev_dim, 160),
            activation_function_class(0.1),
            torch.nn.Linear(160, 128),
            activation_function_class(0.1),
            torch.nn.Linear(128, 96),
            activation_function_class(0.1),
            torch.nn.Linear(96, 1),
        )

        Cl_network = torch.nn.Sequential(
            torch.nn.Linear(aev_dim, 160),
            activation_function_class(0.1),
            torch.nn.Linear(160, 128),
            activation_function_class(0.1),
            torch.nn.Linear(128, 96),
            activation_function_class(0.1),
            torch.nn.Linear(96, 1),
        )
=======
        """
        Initialize the atomic neural networks for each element.

        Parameters
        ----------
        aev_dim : int
            The dimensionality of the AEVs.
        activation_function_class : torch.nn.Module
            The activation function class to use.

        Returns
        -------
        Dict[str, nn.Module]
            A dictionary mapping element symbols to their corresponding neural networks.
        """

        def create_network(layers):
            """
            Create a neural network with the specified layers.

            Parameters
            ----------
            layers : List[int]
                A list of integers specifying the number of units in each layer.

            Returns
            -------
            nn.Sequential
                The created neural network.
            """
            network_layers = []
            input_dim = aev_dim
            for units in layers:
                network_layers.append(nn.Linear(input_dim, units))
                network_layers.append(activation_function_class(0.1))
                input_dim = units
            network_layers.append(nn.Linear(input_dim, 1))
            return nn.Sequential(*network_layers)
>>>>>>> 38037dc3

        return {
            element: create_network(layers)
            for element, layers in {
                "H": [256, 192, 160],
                "C": [224, 192, 160],
                "N": [192, 160, 128],
                "O": [192, 160, 128],
                "S": [160, 128, 96],
                "F": [160, 128, 96],
                "Cl": [160, 128, 96],
            }.items()
        }

    def forward(self, input: Tuple[torch.Tensor, torch.Tensor]):
        """
        Forward pass to compute atomic energies from AEVs.

        Parameters
        ----------
        input : Tuple[torch.Tensor, torch.Tensor]
            A tuple containing the species tensor and the AEV tensor.

        Returns
        -------
        torch.Tensor
            The computed atomic energies.
        """
        species, aev = input
        output = aev.new_zeros(species.shape)

        for i, model in enumerate(self.atomic_networks):
            mask = torch.eq(species, i)
            midx = mask.nonzero().flatten()
            if midx.shape[0] > 0:
                input_ = aev.index_select(0, midx)
                output[midx] = model(input_).flatten()

        return output.view_as(species)


class ANI2xCore(CoreNetwork):
    """
    Core network class for the ANI2x neural network potential.

    Parameters
    ----------
    maximum_interaction_radius : unit.Quantity
        The maximum radial distance for the radial basis functions.
    minimum_interaction_radius : unit.Quantity
        The minimum radial distance for the radial basis functions.
    number_of_radial_basis_functions : int
        The number of radial basis functions to use.
    maximum_interaction_radius_for_angular_features : unit.Quantity
        The maximum angular distance for the angular basis functions.
    minimum_interaction_radius_for_angular_features : unit.Quantity
        The minimum angular distance for the angular basis functions.
    activation_function : str
        The name of the activation function to use.
    angular_dist_divisions : int
        The number of divisions for the angular distance.
    angle_sections : int
        The number of angle sections to use.
    """

    def __init__(
        self,
        *,
        maximum_interaction_radius: unit.Quantity,
        minimum_interaction_radius: unit.Quantity,
        number_of_radial_basis_functions: int,
        maximum_interaction_radius_for_angular_features: unit.Quantity,
        minimum_interaction_radius_for_angular_features: unit.Quantity,
        activation_function: str,
        angular_dist_divisions: int,
        angle_sections: int,
    ) -> None:
<<<<<<< HEAD
        """
        ANI2x Neural Network Model.
        Parameters
        ----------
        maximum_interaction_radius : Union[unit.Quantity, str]
            The maximum radial distance for the radial basis functions.
        minimum_interaction_radius : Union[unit.Quantity, str]
            The minimum radial distance for the radial basis functions.
        number_of_radial_basis_functions : int
            The number of radial basis functions to use.
        maximum_interaction_radius_for_angular_features : Union[unit.Quantity, str]
            The maximum angular distance for the angular basis functions.
        minimum_interaction_radius_for_angular_features : Union[unit.Quantity, str]
            The minimum angular distance for the angular basis functions.
        angular_dist_divisions : int
            The number of divisions for the angular distance.
        angle_sections : int
            The number of angle sections to use.
        processing_operation : List[Dict[str, str]]
            A list of processing operations to apply to the input data.
        readout_operation : List[Dict[str, str]]
            A list of readout operations to apply to the output data.
        dataset_statistic : Optional[Dict[str, float]], optional
            Optional dataset statistics to use for normalization, by default None.
        """
=======

>>>>>>> 38037dc3
        # number of elements in ANI2x
        self.num_species = 7

        log.debug("Initializing the ANI2x architecture.")
        super().__init__(activation_function)

        # Initialize representation block
        self.ani_representation_module = ANIRepresentation(
            maximum_interaction_radius,
            minimum_interaction_radius,
            number_of_radial_basis_functions,
            maximum_interaction_radius_for_angular_features,
            minimum_interaction_radius_for_angular_features,
            angular_dist_divisions,
            angle_sections,
        )
        # The length of radial aev
        self.radial_length = self.num_species * number_of_radial_basis_functions
        # The length of angular aev
        self.angular_length = (
            (self.num_species * (self.num_species + 1))
            // 2
            * self.ani_representation_module.angular_symmetry_functions.angular_sublength
        )

        # The length of full aev
        self.aev_length = self.radial_length + self.angular_length

        # Intialize interaction blocks
        self.interaction_modules = ANIInteraction(
            aev_dim=self.aev_length,
            activation_function_class=self.activation_function_class,
        )

        # ----- ATOMIC NUMBER LOOKUP --------
        # Create a tensor for direct lookup. The size of this tensor will be
        # # the max atomic number in map. Initialize with a default value (e.g., -1 for not found).

<<<<<<< HEAD
        highest_atomic_number = max(ATOMIC_NUMBER_TO_INDEX_MAP.keys())
        lookup_tensor = torch.full((highest_atomic_number + 1,), -1, dtype=torch.long)
=======
        maximum_atomic_number = max(ATOMIC_NUMBER_TO_INDEX_MAP.keys())
        lookup_tensor = torch.full((maximum_atomic_number + 1,), -1, dtype=torch.long)
>>>>>>> 38037dc3

        # Populate the lookup tensor with indices from your map
        for atomic_number, index in ATOMIC_NUMBER_TO_INDEX_MAP.items():
            lookup_tensor[atomic_number] = index

        self.register_buffer("lookup_tensor", lookup_tensor)

    def _model_specific_input_preparation(
        self, data: "NNPInput", pairlist_output: "PairListOutputs"
    ) -> AniNeuralNetworkData:
        """
        Prepare the model-specific input data for the ANI2x model.

        Parameters
        ----------
        data : NNPInput
            The input data for the model.
        pairlist_output : PairListOutputs
            The pairlist output.

        Returns
        -------
        AniNeuralNetworkData
            The prepared input data for the ANI2x model.
        """
        number_of_atoms = data.atomic_numbers.shape[0]

        nnp_data = AniNeuralNetworkData(
            pair_indices=pairlist_output.pair_indices,
            d_ij=pairlist_output.d_ij,
            r_ij=pairlist_output.r_ij,
            number_of_atoms=number_of_atoms,
            positions=data.positions,
            atom_index=self.lookup_tensor[data.atomic_numbers.long()],
            atomic_numbers=data.atomic_numbers,
            atomic_subsystem_indices=data.atomic_subsystem_indices,
            total_charge=data.total_charge,
        )

        return nnp_data

    def compute_properties(self, data: AniNeuralNetworkData) -> Dict[str, torch.Tensor]:
        """
        Calculate the energy for a given input batch.

        Parameters
        ----------
        data : AniNeuralNetworkData
            The input data for the ANI model.

        Returns
        -------
        Dict[str, torch.Tensor]
            The calculated energies.
        """

        # compute the representation (atomic environment vectors) for each atom
        representation = self.ani_representation_module(data)
        # compute the atomic energies
        E_i = self.interaction_modules(representation)

        return {
            "per_atom_energy": E_i,
            "atomic_subsystem_indices": data.atomic_subsystem_indices,
        }


from typing import Union, Optional, Dict


class ANI2x(BaseNetwork):
    """
    ANI2x network class for the ANI2x neural network potential.

    Parameters
    ----------
    maximum_interaction_radius : Union[unit.Quantity, str]
        The maximum radial distance for the radial basis functions.
    minimum_interaction_radius : Union[unit.Quantity, str]
        The minimum radial distance for the radial basis functions.
    number_of_radial_basis_functions : int
        The number of radial basis functions to use.
    maximum_interaction_radius_for_angular_features : Union[unit.Quantity, str]
        The maximum angular distance for the angular basis functions.
    minimum_interaction_radius_for_angular_features : Union[unit.Quantity, str]
        The minimum angular distance for the angular basis functions.
    angular_dist_divisions : int
        The number of divisions for the angular distance.
    angle_sections : int
        The number of angle sections to use.
    activation_function : str
        The name of the activation function to use.
    postprocessing_parameter : Dict[str, Dict[str, bool]]
        Configuration for postprocessing parameters.
    dataset_statistic : Optional[Dict[str, float]], optional
        Statistics of the dataset, by default None.
    """

    def __init__(
        self,
        maximum_interaction_radius: Union[unit.Quantity, str],
        minimum_interaction_radius: Union[unit.Quantity, str],
        number_of_radial_basis_functions: int,
        maximum_interaction_radius_for_angular_features: Union[unit.Quantity, str],
        minimum_interaction_radius_for_angular_features: Union[unit.Quantity, str],
        angular_dist_divisions: int,
        angle_sections: int,
        activation_function: str,
        postprocessing_parameter: Dict[str, Dict[str, bool]],
        dataset_statistic: Optional[Dict[str, float]] = None,
    ) -> None:

        from modelforge.utils.units import _convert_str_to_unit

        self.only_unique_pairs = True  # NOTE: need to be set before super().__init__

        super().__init__(
            dataset_statistic=dataset_statistic,
            postprocessing_parameter=postprocessing_parameter,
            maximum_interaction_radius=_convert_str_to_unit(maximum_interaction_radius),
        )

        self.core_module = ANI2xCore(
            maximum_interaction_radius=_convert_str_to_unit(maximum_interaction_radius),
            minimum_interaction_radius=_convert_str_to_unit(minimum_interaction_radius),
            number_of_radial_basis_functions=number_of_radial_basis_functions,
            maximum_interaction_radius_for_angular_features=_convert_str_to_unit(
                maximum_interaction_radius_for_angular_features
            ),
            minimum_interaction_radius_for_angular_features=_convert_str_to_unit(
                minimum_interaction_radius_for_angular_features
            ),
            activation_function=activation_function,
            angular_dist_divisions=angular_dist_divisions,
            angle_sections=angle_sections,
        )

    def _config_prior(self):
        log.info("Configuring ANI2x model hyperparameter prior distribution")
        from modelforge.utils.io import import_

        tune = import_("ray").tune
        # from ray import tune

        from modelforge.train.utils import shared_config_prior

        prior = {
            "radial_max_distance": tune.uniform(5, 10),
            "radial_min_distance": tune.uniform(0.6, 1.4),
            "number_of_radial_basis_functions": tune.randint(12, 20),
            "maximum_interaction_radius_for_angular_features": tune.uniform(2.5, 4.5),
            "minimum_interaction_radius_for_angular_features": tune.uniform(0.6, 1.4),
            "angle_sections": tune.randint(3, 8),
        }
        prior.update(shared_config_prior())
        return prior<|MERGE_RESOLUTION|>--- conflicted
+++ resolved
@@ -366,9 +366,6 @@
 
 
 class ANIInteraction(nn.Module):
-<<<<<<< HEAD
-    def __init__(self, *, aev_dim: int, activation_function_class: torch.nn.Module):
-=======
     """
     Atomic neural network interaction module for ANI.
 
@@ -382,22 +379,11 @@
 
     def __init__(self, *, aev_dim: int, activation_function_class: torch.nn.Module):
 
->>>>>>> 38037dc3
         super().__init__()
         # define atomic neural network
         atomic_neural_networks = self.intialize_atomic_neural_network(
             aev_dim, activation_function_class
         )
-<<<<<<< HEAD
-        H_network = atomic_neural_networks["H"]
-        C_network = atomic_neural_networks["C"]
-        O_network = atomic_neural_networks["O"]
-        N_network = atomic_neural_networks["N"]
-        S_network = atomic_neural_networks["S"]
-        F_network = atomic_neural_networks["F"]
-        Cl_network = atomic_neural_networks["Cl"]
-=======
->>>>>>> 38037dc3
         self.atomic_networks = nn.ModuleList(
             [
                 atomic_neural_networks[element]
@@ -408,77 +394,7 @@
     def intialize_atomic_neural_network(
         self, aev_dim: int, activation_function_class: torch.nn.Module
     ) -> Dict[str, nn.Module]:
-<<<<<<< HEAD
-        H_network = torch.nn.Sequential(
-            torch.nn.Linear(aev_dim, 256),
-            activation_function_class(0.1),
-            torch.nn.Linear(256, 192),
-            activation_function_class(0.1),
-            torch.nn.Linear(192, 160),
-            activation_function_class(0.1),
-            torch.nn.Linear(160, 1),
-        )
-
-        C_network = torch.nn.Sequential(
-            torch.nn.Linear(aev_dim, 224),
-            activation_function_class(0.1),
-            torch.nn.Linear(224, 192),
-            activation_function_class(0.1),
-            torch.nn.Linear(192, 160),
-            activation_function_class(0.1),
-            torch.nn.Linear(160, 1),
-        )
-
-        N_network = torch.nn.Sequential(
-            torch.nn.Linear(aev_dim, 192),
-            activation_function_class(0.1),
-            torch.nn.Linear(192, 160),
-            activation_function_class(0.1),
-            torch.nn.Linear(160, 128),
-            activation_function_class(0.1),
-            torch.nn.Linear(128, 1),
-        )
-
-        O_network = torch.nn.Sequential(
-            torch.nn.Linear(aev_dim, 192),
-            activation_function_class(0.1),
-            torch.nn.Linear(192, 160),
-            activation_function_class(0.1),
-            torch.nn.Linear(160, 128),
-            activation_function_class(0.1),
-            torch.nn.Linear(128, 1),
-        )
-
-        S_network = torch.nn.Sequential(
-            torch.nn.Linear(aev_dim, 160),
-            activation_function_class(0.1),
-            torch.nn.Linear(160, 128),
-            activation_function_class(0.1),
-            torch.nn.Linear(128, 96),
-            activation_function_class(0.1),
-            torch.nn.Linear(96, 1),
-        )
-
-        F_network = torch.nn.Sequential(
-            torch.nn.Linear(aev_dim, 160),
-            activation_function_class(0.1),
-            torch.nn.Linear(160, 128),
-            activation_function_class(0.1),
-            torch.nn.Linear(128, 96),
-            activation_function_class(0.1),
-            torch.nn.Linear(96, 1),
-        )
-
-        Cl_network = torch.nn.Sequential(
-            torch.nn.Linear(aev_dim, 160),
-            activation_function_class(0.1),
-            torch.nn.Linear(160, 128),
-            activation_function_class(0.1),
-            torch.nn.Linear(128, 96),
-            activation_function_class(0.1),
-            torch.nn.Linear(96, 1),
-        )
-=======
+
         """
         Initialize the atomic neural networks for each element.
 
@@ -517,7 +433,6 @@
                 input_dim = units
             network_layers.append(nn.Linear(input_dim, 1))
             return nn.Sequential(*network_layers)
->>>>>>> 38037dc3
 
         return {
             element: create_network(layers)
@@ -595,35 +510,6 @@
         angular_dist_divisions: int,
         angle_sections: int,
     ) -> None:
-<<<<<<< HEAD
-        """
-        ANI2x Neural Network Model.
-        Parameters
-        ----------
-        maximum_interaction_radius : Union[unit.Quantity, str]
-            The maximum radial distance for the radial basis functions.
-        minimum_interaction_radius : Union[unit.Quantity, str]
-            The minimum radial distance for the radial basis functions.
-        number_of_radial_basis_functions : int
-            The number of radial basis functions to use.
-        maximum_interaction_radius_for_angular_features : Union[unit.Quantity, str]
-            The maximum angular distance for the angular basis functions.
-        minimum_interaction_radius_for_angular_features : Union[unit.Quantity, str]
-            The minimum angular distance for the angular basis functions.
-        angular_dist_divisions : int
-            The number of divisions for the angular distance.
-        angle_sections : int
-            The number of angle sections to use.
-        processing_operation : List[Dict[str, str]]
-            A list of processing operations to apply to the input data.
-        readout_operation : List[Dict[str, str]]
-            A list of readout operations to apply to the output data.
-        dataset_statistic : Optional[Dict[str, float]], optional
-            Optional dataset statistics to use for normalization, by default None.
-        """
-=======
-
->>>>>>> 38037dc3
         # number of elements in ANI2x
         self.num_species = 7
 
@@ -662,13 +548,8 @@
         # Create a tensor for direct lookup. The size of this tensor will be
         # # the max atomic number in map. Initialize with a default value (e.g., -1 for not found).
 
-<<<<<<< HEAD
-        highest_atomic_number = max(ATOMIC_NUMBER_TO_INDEX_MAP.keys())
-        lookup_tensor = torch.full((highest_atomic_number + 1,), -1, dtype=torch.long)
-=======
         maximum_atomic_number = max(ATOMIC_NUMBER_TO_INDEX_MAP.keys())
         lookup_tensor = torch.full((maximum_atomic_number + 1,), -1, dtype=torch.long)
->>>>>>> 38037dc3
 
         # Populate the lookup tensor with indices from your map
         for atomic_number, index in ATOMIC_NUMBER_TO_INDEX_MAP.items():
