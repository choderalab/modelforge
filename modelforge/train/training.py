--- conflicted
+++ resolved
@@ -778,46 +778,29 @@
     else:
         log.info(f"Using dataset version: {version_select}")
 
-<<<<<<< HEAD
     local_cache_dir = runtime_config.get("local_cache_dir", "./")
     if local_cache_dir is None:
         log.info(f"Using default cache directory: {local_cache_dir}")
     else:
         log.info(f"Using cache directory: {local_cache_dir}")
 
-=======
->>>>>>> 5a312b0f
+
     accelerator = training_config.get("accelerator", "cpu")
     if accelerator == "cpu":
         log.info(f"Using default accelerator: {accelerator}")
     else:
         log.info(f"Using accelerator: {accelerator}")
-<<<<<<< HEAD
     nr_of_epochs = runtime_config.get("nr_of_epochs", 10)
-=======
-
-    nr_of_epochs = training_config.get("nr_of_epochs", 10)
->>>>>>> 5a312b0f
     if nr_of_epochs == 10:
         log.info(f"Using default number of epochs: {nr_of_epochs}")
     else:
         log.info(f"Training for {nr_of_epochs} epochs")
-<<<<<<< HEAD
     num_nodes = runtime_config.get("num_nodes", 1)
-=======
-
-    num_nodes = training_config.get("num_nodes", 1)
->>>>>>> 5a312b0f
     if num_nodes == 1:
         log.info(f"Using default number of nodes: {num_nodes}")
     else:
         log.info(f"Training on {num_nodes} nodes")
-<<<<<<< HEAD
     devices = runtime_config.get("devices", 1)
-=======
-
-    devices = training_config.get("devices", 1)
->>>>>>> 5a312b0f
     if devices == 1:
         log.info(f"Using default device index/number: {devices}")
     else:
@@ -876,11 +859,8 @@
     potential_config: Dict[str, Any],
     training_config: Dict[str, Any],
     dataset_config: Dict[str, Any],
-<<<<<<< HEAD
     runtime_config: Dict[str, Any],
-=======
     checkpoint_path: Optional[str] = None,
->>>>>>> 5a312b0f
 ) -> Trainer:
     """
     Performs the training process for a neural network potential model.
@@ -893,8 +873,6 @@
         Additional parameters for the training process.
     dataset_config : Dict[str, Any], optional
         Additional parameters for the dataset.
-    runtime_config : Dict[str, Any], optional
-        Additional parameters for the runtime.
 
     Returns
     -------
@@ -907,14 +885,9 @@
     from modelforge.potential import NeuralNetworkPotentialFactory
     from modelforge.dataset.dataset import DataModule
 
-<<<<<<< HEAD
     save_dir = runtime_config.get("save_dir", "lightning_logs")
     if save_dir == "lightning_logs":
         log.info(f"Saving logs to default location: {save_dir}")
-
-    experiment_name = runtime_config.get("experiment_name", "exp")
-=======
-    save_dir = training_config.get("save_dir", "lightning_logs")
 
     experiment_name = training_config.get("experiment_name", "exp")
     if experiment_name == "{model_name}_{dataset_name}":
@@ -924,7 +897,7 @@
         training_config["experiment_name"] = (
             experiment_name  # update the save_dir in training_config
         )
->>>>>>> 5a312b0f
+    experiment_name = runtime_config.get("experiment_name", "exp")
     model_name = potential_config["model_name"]
     dataset_name = dataset_config["dataset_name"]
     log_training_arguments(
