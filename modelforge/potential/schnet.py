from dataclasses import dataclass, field
from typing import Dict, Optional

import torch
import torch.nn as nn
from loguru import logger as log
from openff.units import unit

from modelforge.potential.utils import NeuralNetworkData
from .models import InputPreparation, NNPInput, BaseNetwork, CoreNetwork, PairListOutputs


@dataclass
class SchnetNeuralNetworkData(NeuralNetworkData):
    """
    A dataclass to structure the inputs specifically for SchNet-based neural network potentials, including the necessary
    geometric and chemical information, along with the radial symmetry function expansion (`f_ij`) and the cosine cutoff
    (`f_cutoff`) to accurately represent atomistic systems for energy predictions.

    Attributes
    ----------
    pair_indices : torch.Tensor
        A 2D tensor of shape [2, num_pairs], indicating the indices of atom pairs within a molecule or system.
    d_ij : torch.Tensor
        A 1D tensor containing the distances between each pair of atoms identified in `pair_indices`. Shape: [num_pairs, 1].
    r_ij : torch.Tensor
        A 2D tensor of shape [num_pairs, 3], representing the displacement vectors between each pair of atoms.
    number_of_atoms : int
        A integer indicating the number of atoms in the batch.
    positions : torch.Tensor
        A 2D tensor of shape [num_atoms, 3], representing the XYZ coordinates of each atom within the system.
    atomic_numbers : torch.Tensor
        A 1D tensor containing atomic numbers for each atom, used to identify the type of each atom in the system(s).
    atomic_subsystem_indices : torch.Tensor
        A 1D tensor mapping each atom to its respective subsystem or molecule, useful for systems involving multiple
        molecules or distinct subsystems.
    total_charge : torch.Tensor
        A tensor with the total charge of each system or molecule. Shape: [num_systems], where each entry corresponds
        to a distinct system or molecule.
    atomic_embedding : torch.Tensor
        A 2D tensor containing embeddings or features for each atom, derived from atomic numbers.
        Shape: [num_atoms, embedding_dim], where `embedding_dim` is the dimensionality of the embedding vectors.
    f_ij : Optional[torch.Tensor]
        A tensor representing the radial symmetry function expansion of distances between atom pairs, capturing the
        local chemical environment. Shape: [num_pairs, num_features], where `num_features` is the dimensionality of
        the radial symmetry function expansion. This field will be populated after initialization.
    f_cutoff : Optional[torch.Tensor]
        A tensor representing the cosine cutoff function applied to the radial symmetry function expansion, ensuring
        that atom pair contributions diminish smoothly to zero at the cutoff radius. Shape: [num_pairs]. This field
        will be populated after initialization.

    Notes
    -----
    The `SchnetNeuralNetworkInput` class is designed to encapsulate all necessary inputs for SchNet-based neural network
    potentials in a structured and type-safe manner, facilitating efficient and accurate processing of input data by
    the model. The inclusion of radial symmetry functions (`f_ij`) and cosine cutoff functions (`f_cutoff`) allows
    for a detailed and nuanced representation of the atomistic systems, crucial for the accurate prediction of system
    energies and properties.

    Examples
    --------
    >>> inputs = SchnetNeuralNetworkInput(
    ...     pair_indices=torch.tensor([[0, 1], [0, 2], [1, 2]]),
    ...     d_ij=torch.tensor([1.0, 1.0, 1.0]),
    ...     r_ij=torch.tensor([[1.0, 0.0, 0.0], [0.0, 1.0, 0.0], [0.0, 0.0, 1.0]]),
    ...     number_of_atoms=3,
    ...     positions=torch.tensor([[0.0, 0.0, 0.0], [0.0, 0.0, 1.0], [0.0, 1.0, 0.0]]),
    ...     atomic_numbers=torch.tensor([1, 6, 8]),
    ...     atomic_subsystem_indices=torch.tensor([0, 0, 0]),
    ...     total_charge=torch.tensor([0.0]),
    ...     atomic_embedding=torch.randn(3, 5),  # Example atomic embeddings
    ...     f_ij=torch.randn(3, 4),  # Example radial symmetry function expansion
    ...     f_cutoff=torch.tensor([0.5, 0.5, 0.5])  # Example cosine cutoff function
    ... )
    """

    atomic_embedding: torch.Tensor
    f_ij: Optional[torch.Tensor] = field(default=None)
    f_cutoff: Optional[torch.Tensor] = field(default=None)


class SchNetCore(CoreNetwork):
    def __init__(
        self,
        max_Z: int = 100,
        number_of_atom_features: int = 64,
        number_of_radial_basis_functions: int = 20,
        number_of_interaction_modules: int = 3,
        number_of_filters: int = 64,
        shared_interactions: bool = False,
        cutoff: unit.Quantity = 5.0 * unit.angstrom,
    ) -> None:
        """
        Initialize the SchNet class.

        Parameters
        ----------
        max_Z : int, default=100
            Maximum atomic number to be embedded.
        number_of_atom_features : int, default=64
            Dimension of the embedding vectors for atomic numbers.
        number_of_radial_basis_functions:int, default=16
        number_of_interaction_modules : int, default=2
        cutoff : openff.units.unit.Quantity, default=5*unit.angstrom
            The cutoff distance for interactions.
        """
        from .utils import Dense, ShiftedSoftplus

        log.debug("Initializing SchNet model.")
        super().__init__()
        self.number_of_atom_features = number_of_atom_features
        self.number_of_filters = number_of_filters or self.number_of_atom_features
        self.number_of_radial_basis_functions = number_of_radial_basis_functions

        # embedding
        from modelforge.potential.utils import Embedding

        self.embedding_module = Embedding(max_Z, number_of_atom_features)

        # Initialize representation block
        self.schnet_representation_module = SchNETRepresentation(
            cutoff, number_of_radial_basis_functions
        )
        # Intialize interaction blocks
        self.interaction_modules = nn.ModuleList(
            [
                SchNETInteractionModule(
                    self.number_of_atom_features,
                    self.number_of_filters,
                    number_of_radial_basis_functions,
                )
                for _ in range(number_of_interaction_modules)
            ]
        )

        # output layer to obtain per-atom energies
        self.energy_layer = nn.Sequential(
            Dense(
                number_of_atom_features,
                number_of_atom_features,
                activation=ShiftedSoftplus(),
            ),
            Dense(
                number_of_atom_features,
                1,
            ),
        )

    def _model_specific_input_preparation(
        self, data: "NNPInput", pairlist_output: "PairListOutputs"
    ) -> SchnetNeuralNetworkData:
        number_of_atoms = data.atomic_numbers.shape[0]

        nnp_input = SchnetNeuralNetworkData(
            pair_indices=pairlist_output.pair_indices,
            d_ij=pairlist_output.d_ij,
            r_ij=pairlist_output.r_ij,
            number_of_atoms=number_of_atoms,
            positions=data.positions,
            atomic_numbers=data.atomic_numbers,
            atomic_subsystem_indices=data.atomic_subsystem_indices,
            total_charge=data.total_charge,
            atomic_embedding=self.embedding_module(
                data.atomic_numbers
            ),  # atom embedding
        )

        return nnp_input

    def compute_properties(
        self, data: SchnetNeuralNetworkData
    ) -> Dict[str, torch.Tensor]:
        """
        Calculate the energy for a given input batch.

        Parameters
        ----------
        data : NamedTuple

        Returns
        -------
        Dict[str, torch.Tensor]
            Calculated energies; shape (nr_systems,).
        """

        # Compute the representation for each atom (transform to radial basis set, multiply by cutoff)
        representation = self.schnet_representation_module(data.d_ij)
        data.f_ij = representation["f_ij"]
        data.f_cutoff = representation["f_cutoff"]

        x = data.atomic_embedding
        # Iterate over interaction blocks to update features
        for interaction in self.interaction_modules:
            v = interaction(
                x,
                data.pair_indices,
                representation["f_ij"],
                representation["f_cutoff"],
            )
            x = x + v  # Update atomic features

        E_i = self.energy_layer(x).squeeze(1)

        return {
            "per_atom_energy": E_i,
            "scalar_representation": x,
            "atomic_subsystem_indices": data.atomic_subsystem_indices,
        }


class SchNETInteractionModule(nn.Module):
    def __init__(
        self,
        number_of_atom_features: int,
        number_of_filters: int,
        number_of_radial_basis_functions: int,
    ) -> None:
        """
        Initialize the SchNet interaction block.

        Parameters
        ----------
        number_of_atom_features : int
            Number of atom ffeatures, defines the dimensionality of the embedding.
        number_of_filters : int
            Number of filters, defines the dimensionality of the intermediate features.
        number_of_radial_basis_functions : int
            Number of radial basis functions.
        """
        super().__init__()
        from .utils import Dense, ShiftedSoftplus

        assert (
            number_of_radial_basis_functions > 4
        ), "Number of radial basis functions must be larger than 10."
        assert number_of_filters > 1, "Number of filters must be larger than 1."
        assert (
            number_of_atom_features > 10
        ), "Number of atom basis must be larger than 10."

        self.number_of_atom_features = number_of_atom_features  # Initialize parameters
        self.intput_to_feature = Dense(
            number_of_atom_features, number_of_filters, bias=False, activation=None
        )
        self.feature_to_output = nn.Sequential(
            Dense(
                number_of_filters, number_of_atom_features, activation=ShiftedSoftplus()
            ),
            Dense(number_of_atom_features, number_of_atom_features, activation=None),
        )
        self.filter_network = nn.Sequential(
            Dense(
                number_of_radial_basis_functions,
                number_of_filters,
                activation=ShiftedSoftplus(),
            ),
            Dense(number_of_filters, number_of_filters, activation=None),
        )

    def forward(
        self,
        x: torch.Tensor,
        pairlist: torch.Tensor,  # shape [n_pairs, 2]
        f_ij: torch.Tensor,  # shape [n_pairs, number_of_radial_basis_functions]
        f_ij_cutoff: torch.Tensor,  # shape [n_pairs, 1]
    ) -> torch.Tensor:
        """
        Forward pass for the interaction block.

        Parameters
        ----------
        x : torch.Tensor, shape [nr_of_atoms_in_systems, nr_atom_basis]
            Input feature tensor for atoms (output of embedding).
        pairlist : torch.Tensor, shape [n_pairs, 2]
        f_ij : torch.Tensor, shape [n_pairs, 1, number_of_radial_basis_functions]
            Radial basis functions for pairs of atoms.
        f_ij_cutoff : torch.Tensor, shape [n_pairs, 1]

        Returns
        -------
        torch.Tensor, shape [nr_of_atoms_in_systems, nr_atom_basis]
            Updated feature tensor after interaction block.
        """
        idx_i, idx_j = pairlist[0], pairlist[1]

        # Map input features to the filter space
        x = self.intput_to_feature(x)

        # Generate interaction filters based on radial basis functions
        W_ij = self.filter_network(f_ij.squeeze(1)) # FIXME
        W_ij = W_ij * f_ij_cutoff

        # Perform continuous-filter convolution
        x_j = x[idx_j]
<<<<<<< HEAD
        x_ij = x_j * W_ij # (nr_of_atom_pairs, nr_atom_basis)
        
=======
        x_ij = x_j * W_ij

>>>>>>> 71959b06
        out = torch.zeros_like(x)
        out.scatter_add_(0, idx_i.unsqueeze(-1).expand_as(x_ij), x_ij) # from per_atom_pair to _per_atom

        return self.feature_to_output(out) # shape: (nr_of_atoms, 1)


class SchNETRepresentation(nn.Module):
    def __init__(
        self,
        radial_cutoff: unit.Quantity,
        number_of_radial_basis_functions: int,
    ):
        """
        Initialize the SchNet representation layer.

        Parameters
        ----------
        Radial Basis Function Module
        """
        super().__init__()

        self.radial_symmetry_function_module = self._setup_radial_symmetry_functions(
            radial_cutoff, number_of_radial_basis_functions
        )
        # cutoff
        from modelforge.potential import CosineCutoff

        self.cutoff_module = CosineCutoff(radial_cutoff)

    def _setup_radial_symmetry_functions(
        self, radial_cutoff: unit.Quantity, number_of_radial_basis_functions: int
    ):
        from .utils import SchnetRadialBasisFunction

        radial_symmetry_function = SchnetRadialBasisFunction(
            number_of_radial_basis_functions=number_of_radial_basis_functions,
            max_distance=radial_cutoff,
            dtype=torch.float32,
        )
        return radial_symmetry_function

    def forward(self, d_ij: torch.Tensor) -> Dict[str, torch.Tensor]:
        """
        Generate the radial symmetry representation of the pairwise distances.

        Parameters
        ----------
        d_ij : Pairwise distances between atoms; shape [n_pairs, 1]

        Returns
        -------
        Radial basis functions for pairs of atoms; shape [n_pairs, 1, number_of_radial_basis_functions]
        """

        # Convert distances to radial basis functions
        f_ij = self.radial_symmetry_function_module(
            d_ij
        )  # shape (n_pairs, number_of_radial_basis_functions)

        f_cutoff = self.cutoff_module(d_ij)  # shape (n_pairs, 1)

        return {"f_ij": f_ij, "f_cutoff": f_cutoff}


from typing import List, Union


class SchNet(BaseNetwork):
    def __init__(
        self,
        max_Z: int,
        number_of_atom_features: int,
        number_of_radial_basis_functions: int,
        number_of_interaction_modules: int,
        cutoff: Union[unit.Quantity, str],
        number_of_filters: int,
        shared_interactions: bool,
        postprocessing_parameter: Dict[str, Dict[str, bool]],
        dataset_statistic: Optional[Dict[str, float]] = None,
    ) -> None:
        """
        Initialize the SchNet network.

        Schütt, Kindermans, Sauceda, Chmiela, Tkatchenko, Müller:
        SchNet: A continuous-filter convolutional neural network for modeling quantum
        interactions.

        Parameters
        ----------
        max_Z : int, default=100
            Maximum atomic number to be embedded.
        number_of_atom_features : int, default=64
            Dimension of the embedding vectors for atomic numbers.
        number_of_radial_basis_functions:int, default=16
        number_of_interaction_modules : int, default=2
        cutoff : openff.units.unit.Quantity, default=5*unit.angstrom
            The cutoff distance for interactions.
        """
        from modelforge.utils.units import _convert

        self.only_unique_pairs = False  # NOTE: need to be set before super().__init__

        super().__init__(
            dataset_statistic=dataset_statistic,
            postprocessing_parameter=postprocessing_parameter,
            cutoff=_convert(cutoff),
        )

        self.core_module = SchNetCore(
            max_Z=max_Z,
            number_of_atom_features=number_of_atom_features,
            number_of_radial_basis_functions=number_of_radial_basis_functions,
            number_of_interaction_modules=number_of_interaction_modules,
            number_of_filters=number_of_filters,
            shared_interactions=shared_interactions,
        )

    def _config_prior(self):
        log.info("Configuring SchNet model hyperparameter prior distribution")
        from modelforge.utils.io import import_

        tune = import_("ray").tune
        # from ray import tune

        from modelforge.potential.utils import shared_config_prior

        prior = {
            "number_of_atom_features": tune.randint(2, 256),
            "number_of_interaction_modules": tune.randint(1, 5),
            "cutoff": tune.uniform(5, 10),
            "number_of_radial_basis_functions": tune.randint(8, 32),
            "number_of_filters": tune.randint(32, 128),
            "shared_interactions": tune.choice([True, False]),
        }
        prior.update(shared_config_prior())
        return prior

    def combine_per_atom_properties(
        self, values: Dict[str, torch.Tensor]
    ) -> torch.Tensor:
        return values<|MERGE_RESOLUTION|>--- conflicted
+++ resolved
@@ -292,13 +292,7 @@
 
         # Perform continuous-filter convolution
         x_j = x[idx_j]
-<<<<<<< HEAD
         x_ij = x_j * W_ij # (nr_of_atom_pairs, nr_atom_basis)
-        
-=======
-        x_ij = x_j * W_ij
-
->>>>>>> 71959b06
         out = torch.zeros_like(x)
         out.scatter_add_(0, idx_i.unsqueeze(-1).expand_as(x_ij), x_ij) # from per_atom_pair to _per_atom
 
