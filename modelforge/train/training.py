"""
This module contains classes and functions for training neural network potentials using PyTorch Lightning.
"""

from typing import Any, Dict, List, Optional, Type, TypeVar, Tuple, Literal
import time
import lightning.pytorch as pL
import torch
from lightning import Trainer
from loguru import logger as log
from openff.units import unit
from torch.nn import ModuleDict
from torch.optim import Optimizer
from torch.optim.lr_scheduler import (
    ReduceLROnPlateau,
    CosineAnnealingLR,
    CosineAnnealingWarmRestarts,
    OneCycleLR,
    CyclicLR,
)

from modelforge.dataset.dataset import DataModule, DatasetParameters
from modelforge.potential.parameters import (
    AimNet2Parameters,
    ANI2xParameters,
    PaiNNParameters,
    PhysNetParameters,
    SAKEParameters,
    SchNetParameters,
    TensorNetParameters,
)
from modelforge.utils.prop import BatchData

T_NNP_Parameters = TypeVar(
    "T_NNP_Parameters",
    ANI2xParameters,
    SAKEParameters,
    SchNetParameters,
    PhysNetParameters,
    PaiNNParameters,
    TensorNetParameters,
    AimNet2Parameters,
)

from modelforge.train.losses import LossFactory, create_error_metrics
from modelforge.train.parameters import RuntimeParameters, TrainingParameters

__all__ = [
    "PotentialTrainer",
]


def gradient_norm(model):
    """
    Compute the total gradient norm of a model.

    Parameters
    ----------
    model : torch.nn.Module
        The neural network model.

    Returns
    -------
    float
        The total gradient norm.
    """
    total_norm = 0.0
    for p in model.parameters():
        if p.grad is not None:
            param_norm = p.grad.detach().data.norm(2)
            total_norm += param_norm.item() ** 2
    total_norm = total_norm**0.5
    return total_norm


def compute_grad_norm(loss, model):
    """
    Compute the gradient norm of the loss with respect to the model parameters.

    Parameters
    ----------
    loss : torch.Tensor
        The loss tensor.
    model : torch.nn.Module
        The neural network model.

    Returns
    -------
    float
        The total gradient norm.
    """
    parameters = [p for p in model.parameters() if p.requires_grad]
    grads = torch.autograd.grad(
        loss.sum(),
        parameters,
        retain_graph=True,
        create_graph=False,
        allow_unused=True,
    )
    total_norm = 0.0
    for grad in grads:
        if grad is not None:
            param_norm = grad.detach().data.norm(2)
            total_norm += param_norm.item() ** 2
    total_norm = total_norm**0.5
    return total_norm


def _exchange_per_atom_energy_for_per_system_energy(prop: str) -> str:
    """
    Rename 'per_atom_energy' to 'per_system_energy' if applicable.

    Parameters
    ----------
    prop : str
        The property name (e.g., "per_atom_energy").

    Returns
    -------
    str
        The updated property name (e.g., "per_system_energy").
    """
    return "per_system_energy" if prop == "per_atom_energy" else prop


class CalculateProperties(torch.nn.Module):
    _SUPPORTED_PROPERTIES = [
        "per_atom_energy",
        "per_atom_force",
        "per_system_energy",
        "per_system_total_charge",
        "per_system_dipole_moment",
    ]

    def __init__(self, requested_properties: List[str]):
        """
        A utility class for calculating properties such as energies and forces
        from batches using a neural network model.

        Parameters
        ----------
        requested_properties : List[str]
            A list of properties to calculate (e.g., per_atom_energy,
            per_atom_force, per_system_dipole_moment).
        """
        super().__init__()
        self.requested_properties = requested_properties
        self.include_force = "per_atom_force" in self.requested_properties
        self.include_charges = "per_system_total_charge" in self.requested_properties

        # Ensure all requested properties are supported
        assert all(
            prop in self._SUPPORTED_PROPERTIES for prop in self.requested_properties
        ), f"Unsupported property requested: {self.requested_properties}"

    @staticmethod
    def _get_forces(
        batch: BatchData,
        model_prediction: Dict[str, torch.Tensor],
        train_mode: bool,
    ) -> Dict[str, torch.Tensor]:
        """
        Computes the forces from a given batch using the model.

        Parameters
        ----------
        batch : BatchData
            A single batch of data, including input features and target
            energies.
        model_prediction : Dict[str, torch.Tensor]
            A dictionary containing the predicted energies from the model.
        train_mode : bool
            Whether to retain the graph for gradient computation (True for
            training).
        Returns
        -------
        Dict[str, torch.Tensor]
            A dictionary containing the true and predicted forces.
        """
        nnp_input = batch.nnp_input
        nnp_input.positions.requires_grad_(True)  # Ensure gradients are enabled
        # Cast to float32 and extract true forces
        per_atom_force_true = batch.metadata.per_atom_force.to(torch.float32)

        if per_atom_force_true.numel() < 1:
            raise RuntimeError("No force can be calculated.")

        # Sum the energies before computing the gradient
        total_energy = model_prediction["per_system_energy"].sum()
        # Calculate forces as the negative gradient of energy w.r.t. positions
        grad = torch.autograd.grad(
            total_energy,
            nnp_input.positions,
            create_graph=train_mode,
            retain_graph=train_mode,
            allow_unused=False,
        )[0]

        if grad is None:
            raise RuntimeWarning("Force calculation did not return a gradient")

        per_atom_force_predict = (
            -grad.contiguous()
        )  # Forces are the negative gradient of energy

        return {
            "per_atom_force_true": per_atom_force_true,
            "per_atom_force_predict": per_atom_force_predict,
        }

    @staticmethod
    def _get_energies(
        batch: BatchData,
        model_prediction: Dict[str, torch.Tensor],
    ) -> Dict[str, torch.Tensor]:
        """
        Compute the energies from a given batch using the model.

        Parameters
        ----------
        batch : BatchData
            A single batch of data, including input features and target
            energies.
        model_prediction : Dict[str, torch.Tensor]
            The neural network model used to compute the energies.

        Returns
        -------
        Dict[str, torch.Tensor]
            A dictionary containing the true and predicted energies.
        """
        per_system_energy_true = batch.metadata.per_system_energy.to(torch.float32)
        per_system_energy_predict = model_prediction["per_system_energy"]

        # Ensure the shapes match
        assert per_system_energy_true.shape == per_system_energy_predict.shape, (
            f"Shapes of true and predicted energies do not match: "
            f"{per_system_energy_true.shape} != {per_system_energy_predict.shape}"
        )
        return {
            "per_system_energy_true": per_system_energy_true,
            "per_system_energy_predict": per_system_energy_predict,
        }

    def _get_charges(
        self,
        batch: BatchData,
        model_prediction: Dict[str, torch.Tensor],
    ) -> Dict[str, torch.Tensor]:
        """
        Compute total molecular charges and dipole moments from the predicted atomic charges.

        Parameters
        ----------
        batch : BatchData
            A batch of data containing input features and target charges.
        model_prediction : Dict[str, torch.Tensor]
            A dictionary containing the predicted charges from the model.

        Returns
        -------
        Dict[str, torch.Tensor]
            A dictionary containing the true and predicted charges and dipole moments.
        """
        nnp_input = batch.nnp_input
        per_atom_charges_predict = model_prediction[
            "per_atom_charge"
        ]  # Shape: (nr_of_atoms, 1)

        # Calculate predicted total charge by summing per-atom charges for each
        # system
        per_system_total_charge_predict = torch.zeros_like(
            model_prediction["per_system_energy"]
        ).scatter_add_(
            dim=0,
            index=nnp_input.atomic_subsystem_indices.long().unsqueeze(1),
            src=per_atom_charges_predict,
        )  # Shape: [nr_of_systems, 1]

        # Predict the dipole moment
        per_system_dipole_moment = self._predict_dipole_moment(model_prediction, batch)

        return {
            "per_system_total_charge_predict": per_system_total_charge_predict,
            "per_system_total_charge_true": batch.nnp_input.per_system_total_charge,
            "per_system_dipole_moment_predict": per_system_dipole_moment,
            "per_system_dipole_moment_true": batch.metadata.per_system_dipole_moment,
        }

    @staticmethod
    def _predict_dipole_moment(
        model_predictions: Dict[str, torch.Tensor], batch: BatchData
    ) -> torch.Tensor:
        """
        Compute the predicted dipole moment for each system based on the
        predicted partial atomic charges and positions, i.e., the dipole moment
        is calculated as the weighted sum of the partial charges (which requires
        that the coordinates are centered).

        The dipole moment ensures that the predicted charges not only sum up to
        the correct total charge but also reproduce the reference dipole moment.

        Parameters
        ----------
        model_predictions : Dict[str, torch.Tensor]
            A dictionary containing the predicted atomic charges from the model.
        batch : BatchData
            A batch of data containing the atomic positions and indices.

        Returns
        -------
        torch.Tensor
            The predicted dipole moment for each system.
        """
        per_atom_charge = model_predictions["per_atom_charge"]  # Shape: [num_atoms, 1]
        positions = batch.nnp_input.positions  # Shape: [num_atoms, 3]
        per_atom_charge = per_atom_charge  # Shape: [num_atoms, 1]
        per_atom_dipole_contrib = per_atom_charge * positions  # Shape: [num_atoms, 3]

        indices = batch.nnp_input.atomic_subsystem_indices.long()  # Shape: [num_atoms]
        indices = indices.unsqueeze(-1).expand(-1, 3)  # Shape: [num_atoms, 3]

        # Calculate dipole moment as the sum of dipole contributions for each
        # system
        dipole_predict = torch.zeros(
            (model_predictions["per_system_energy"].shape[0], 3),
            device=positions.device,
            dtype=positions.dtype,
        ).scatter_add_(
            dim=0,
            index=indices,
            src=per_atom_dipole_contrib,
        )  # Shape: [nr_of_systems, 3]

        return dipole_predict

    def forward(
        self,
        batch: BatchData,
        model: torch.nn.Module,
        train_mode: bool = False,
    ) -> Dict[str, torch.Tensor]:
        """
        Computes energies, forces, and charges from a given batch using the
        model.

        Parameters
        ----------
        batch : BatchData
            A single batch of data, including input features and target
            energies.
        model : Type[torch.nn.Module]
            The neural network model used to compute the properties.
        train_mode : bool, optional
            Whether to calculate gradients for forces (default is False).

        Returns
        -------
        Dict[str, torch.Tensor]
            The true and predicted energies and forces from the dataset and the
            model.
        """
        predict_target = {}
        nnp_input = batch.nnp_input
        model_prediction = model.forward(nnp_input)

        # Get predicted energies
        energies = self._get_energies(batch, model_prediction)
        predict_target.update(energies)

        # Get forces if they are included in the requested properties
        if self.include_force:
            forces = self._get_forces(batch, model_prediction, train_mode)
            predict_target.update(forces)

        # Get charges if they are included in the requested properties
        if self.include_charges:
            charges = self._get_charges(batch, model_prediction)
            predict_target.update(charges)

        return predict_target


class TrainingAdapter(pL.LightningModule):
    """
    A Lightning module that encapsulates the training process for neural network potentials.
    """

    def __init__(
        self,
        *,
        potential_parameter: T_NNP_Parameters,
        dataset_statistic: Dict[str, Dict[str, unit.Quantity]],
        training_parameter: TrainingParameters,
        optimizer_class: Type[Optimizer],
        nr_of_training_batches: int = -1,
        potential_seed: Optional[int] = None,
    ):
        """
        Initialize the TrainingAdapter with model and training configuration.

        Parameters
        ----------
        potential_parameter : T_NNP_Parameters
            Parameters for the potential model.
        dataset_statistic : Dict[str, Dict[str, unit.Quantity]]
            Dataset statistics such as mean and standard deviation.
        training_parameter : TrainingParameters
            Training configuration, including optimizer, learning rate, and loss functions.
        optimizer_class : Type[Optimizer]
            The optimizer class to use for training.
        nr_of_training_batches : int, optional
            Number of training batches (default is -1).
        potential_seed : Optional[int], optional
            Seed for initializing the model (default is None).
        """
        from modelforge.potential.potential import setup_potential

        self.epoch_start_time = None

        super().__init__()
        self.save_hyperparameters()
        self.training_parameter = training_parameter

        # Setup the potential model
        self.potential = setup_potential(
            potential_parameter=potential_parameter,
            dataset_statistic=dataset_statistic,
            potential_seed=potential_seed,
            jit=False,
            use_training_mode_neighborlist=True,
        )

        # Determine which properties to include based on loss components
        self.include_force = (
            "per_atom_force" in training_parameter.loss_parameter.loss_components
        )

        # Initialize the property calculation utility
        self.calculate_predictions = CalculateProperties(
            training_parameter.loss_parameter.loss_components
        )
        self.optimizer_class = optimizer_class
        self.learning_rate = training_parameter.lr
        self.lr_scheduler = training_parameter.lr_scheduler

        # Setup logging flags based on verbosity
        self.log_histograms = training_parameter.verbose
        self.log_on_training_step = training_parameter.verbose

        # Initialize the loss function with scheduled weights
        weights_scheduling = self._setup_weights_scheduling(
            training_parameter=training_parameter,
        )
        self.loss = LossFactory.create_loss(
            loss_components=training_parameter.loss_parameter.loss_components,
            weights_scheduling=weights_scheduling,
        )

        # Initialize performance metrics for different phases
        self.test_metrics = create_error_metrics(
            training_parameter.loss_parameter.loss_components
        )
        self.val_metrics = create_error_metrics(
            training_parameter.loss_parameter.loss_components
        )
        self.train_metrics = create_error_metrics(
            training_parameter.loss_parameter.loss_components
        )

        self.loss_metrics = create_error_metrics(
            training_parameter.loss_parameter.loss_components, is_loss=True
        )

        # Initialize dictionaries to store predictions and targets
        self.train_preds: Dict[str, Dict[int, torch.Tensor]] = {
            "energy": {},
            "force": {},
        }
        self.train_targets: Dict[str, Dict[int, torch.Tensor]] = {
            "energy": {},
            "force": {},
        }
        self.val_preds: Dict[str, Dict[int, torch.Tensor]] = {
            "energy": {},
            "force": {},
        }
        self.val_targets: Dict[str, Dict[int, torch.Tensor]] = {
            "energy": {},
            "force": {},
        }
        self.test_preds: Dict[str, Dict[int, torch.Tensor]] = {
            "energy": {},
            "force": {},
        }
        self.test_targets: Dict[str, Dict[int, torch.Tensor]] = {
            "energy": {},
            "force": {},
        }

        # Initialize indices for validation and testing NOTE: this indices map
        # back to the dataset
        self.val_indices: Dict[int, torch.Tensor] = {}
        self.test_indices: Dict[int, torch.Tensor] = {}
        self.train_indices: Dict[int, torch.Tensor] = {}

        # Track outlier errors over epochs
        self.outlier_errors_over_epochs: Dict[str, int] = {}
        self.number_of_training_batches = nr_of_training_batches

    def _setup_weights_scheduling(
        self, training_parameter: TrainingParameters
    ) -> Dict[str, torch.Tensor]:
        """
        Setup weight scheduling for loss components over epochs.

        Parameters
        ----------
        training_parameter : TrainingParameters
            The training configuration.

        Returns
        -------
        Dict[str, torch.Tensor]
            A dictionary mapping loss component names to their scheduled
            weights.
        """

        weights_scheduling: Dict[str, torch.Tensor] = {}
        initial_weights = training_parameter.loss_parameter.weight
        nr_of_epochs = training_parameter.number_of_epochs

        for key, initial_weight in initial_weights.items():
            target_weight = training_parameter.loss_parameter.target_weight[key]
            mixing_steps = training_parameter.loss_parameter.mixing_steps[key]

            # Create a linear schedule from initial to target weight
            mixing_scheme = torch.arange(
                start=initial_weight,
                end=target_weight,
                step=mixing_steps,
            )
            assert (
                len(mixing_scheme) < nr_of_epochs
            ), "The number of epochs is less than the number of steps in the weight scheduling"

            # Fill up the rest of the epochs with the target weight
            weights_scheduling[key] = torch.cat(
                [
                    mixing_scheme,
                    torch.ones(nr_of_epochs - mixing_scheme.shape[0]) * target_weight,
                ]
            )
            assert (
                weights_scheduling[key].shape[0] == nr_of_epochs
            ), "Weight scheduling length mismatch."
        return weights_scheduling

    def forward(self, batch: BatchData) -> Dict[str, torch.Tensor]:
        """
        Forward pass to compute energies, forces, and other properties from a
        batch.

        Parameters
        ----------
        batch : BatchData
            A batch of data including input features and target properties.

        Returns
        -------
        Dict[str, torch.Tensor]
            Dictionary of predicted properties (energies, forces, etc.).
        """
        return self.potential(batch)

    def config_prior(self):
        """
        Configures model-specific priors if the model implements them.
        """
        if hasattr(self.potential, "_config_prior"):
            return self.potential._config_prior()

        log.warning("Model does not implement _config_prior().")
        raise NotImplementedError()

    @staticmethod
    def _update_metrics(
        metrics: ModuleDict,
        predict_target: Dict[str, torch.Tensor],
    ):
        """
        Updates the provided metric collections with the predicted and true
        targets.

        Parameters
        ----------
        metrics : ModuleDict
            Metric collections for energy and force evaluation.
        predict_target : Dict[str, torch.Tensor]
            Dictionary containing predicted and true values for properties.
        """

        for prop, metric_collection in metrics.items():
            prop = _exchange_per_atom_energy_for_per_system_energy(
                prop
            )  # only exchange per_atom_energy for per_system_energy
            preds = predict_target[f"{prop}_predict"].detach()
            targets = predict_target[f"{prop}_true"].detach()
            metric_collection.update(preds, targets)

    def on_validation_epoch_start(self):
        """Reset validation metrics at the start of the validation epoch."""
        self._reset_metrics(self.val_metrics)

    def on_test_epoch_start(self):
        """Reset test metrics at the start of the test epoch."""
        self._reset_metrics(self.test_metrics)

    def _reset_metrics(self, metrics: ModuleDict):
        """Utility function to reset all metrics in a ModuleDict."""
        for metric_collection in metrics.values():
            for metric in metric_collection.values():
                metric.reset()

    def training_step(
        self,
        batch: BatchData,
        batch_idx: int,
    ) -> torch.Tensor:
        """
        Training step to compute the MSE loss for a given batch.

        Parameters
        ----------
        batch : BatchData
            The batch of data provided for the training.
        batch_idx : int
            The index of the current batch.

        Returns
        -------
        torch.Tensor
            The loss tensor computed for the current training step.
        """

        # Calculate predictions based on the current batch
        predict_target = self.calculate_predictions(
            batch, self.potential, self.training
        )

        # Compute loss using the loss factory
        loss_dict = self.loss(
            predict_target,
            batch,
            self.current_epoch,
        )  # Contains per-sample losses

        # Update loss metrics with per-sample losses
        batch_size = batch.batch_size()
        for key, metric in loss_dict.items():
            self.loss_metrics[key].update(metric.detach(), batch_size=batch_size)

            # Compute and log gradient norms for each loss component
            if self.training_parameter.log_norm:
                if key == "total_loss":
                    continue  # Skip total loss for gradient norm logging
                grad_norm = compute_grad_norm(metric.mean(), self)
<<<<<<< HEAD
                log.info(f"grad_norm/{key}: {grad_norm}")
                self.log(f"grad_norm/{key}", grad_norm)
=======
                self.log(f"grad_norm/{key}", grad_norm, sync_dist=True)
>>>>>>> fa4814f5

        # Save energy predictions and targets
        self._update_predictions(
            predict_target,
            self.train_preds,
            self.train_targets,
            self.train_indices,
            batch_idx,
            batch,
        )

        # Compute the mean loss for optimization
        total_loss = loss_dict["total_loss"].mean()
        return total_loss

    def validation_step(self, batch: BatchData, batch_idx: int) -> None:
        """
        Validation step to compute validation loss and metrics.
        """

        # Ensure positions require gradients for force calculation
        batch.nnp_input.positions.requires_grad_(True)
        with torch.set_grad_enabled(True):
            # calculate energy and forces
            predict_target = self.calculate_predictions(
                batch, self.potential, self.potential.training
            )

        # Update validation metrics
        self._update_metrics(self.val_metrics, predict_target)

        # Save energy predictions and targets
        self._update_predictions(
            predict_target,
            self.val_preds,
            self.val_targets,
            self.val_indices,
            batch_idx,
            batch,
        )

    def test_step(self, batch: BatchData, batch_idx: int) -> None:
        """
        Test step to compute the test loss and metrics.
        """
        # Ensure positions require gradients for force calculation
        batch.nnp_input.positions.requires_grad_(True)
        with torch.set_grad_enabled(True):
            # calculate energy and forces
            predict_target = self.calculate_predictions(
                batch, self.potential, self.training
            )
        # Update and log metrics
        self._update_metrics(self.test_metrics, predict_target)

        # Save energy predictions and targets
        self._update_predictions(
            predict_target,
            self.test_preds,
            self.test_targets,
            self.test_indices,
            batch_idx,
            batch,
        )

    def _update_predictions(
        self,
        predict_target: Dict[str, torch.Tensor],
        preds: Dict[str, Dict[int, torch.Tensor]],
        targets: Dict[str, Dict[int, torch.Tensor]],
        indices: Dict[int, torch.Tensor],
        batch_idx: int,
        batch: BatchData,
    ):
        """
        Update the predictions and targets dictionaries with the provided data.

        Parameters
        ----------
        predict_target : Dict[str, torch.Tensor]
            The predicted and true values for properties.
        preds : Dict[str, Dict[int, torch.Tensor]]
            Dictionary to store predictions.
        targets : Dict[str, Dict[int, torch.Tensor]]
            Dictionary to store targets.
        indices : Dict[int, torch.Tensor]
            Dictionary to store indices referencing the dataset.
        batch_idx : int
            The index of the current batch.
        batch : BatchData
            The current batch of data.
        """
        # Update energy predictions and targets
        preds["energy"].update(
            {batch_idx: predict_target["per_system_energy_predict"].detach().cpu()}
        )
        targets["energy"].update(
            {batch_idx: predict_target["per_system_energy_true"].detach().cpu()}
        )
        # Save dataset indices
        indices.update(
            {
                batch_idx: batch.metadata.atomic_subsystem_indices_referencing_dataset.detach().cpu()
            }
        )
        # Save force predictions and targets if forces are included
        if "per_atom_force_predict" in predict_target:
            preds["force"].update(
                {batch_idx: predict_target["per_atom_force_predict"].detach().cpu()}
            )
            targets["force"].update(
                {batch_idx: predict_target["per_atom_force_true"].detach().cpu()}
            )

    def _get_energy_tensors(
        self,
        preds: Dict[int, torch.Tensor],
        targets: Dict[int, torch.Tensor],
        indices: Dict[int, torch.Tensor],
    ) -> Tuple[torch.Tensor, torch.Tensor, torch.Tensor, int, int]:
        """
        Gathers and pads prediction and target tensors across processes.

        Parameters
        ----------
        preds : Dict[int, torch.Tensor]
            Dictionary of predictions from different batches.
        targets : Dict[int, torch.Tensor]
            Dictionary of targets from different batches.
        indices : Dict[int, torch.Tensor]
            Dictionary of indices from different batches.

        Returns
        -------
        Tuple[torch.Tensor, torch.Tensor, torch.Tensor, int, int]
            Gathered predictions, targets, indices, maximum length, and padding size.
        """
        # Concatenate the tensors
        preds_tensor = torch.cat(list(preds.values()))
        targets_tensor = torch.cat(list(targets.values()))
        indices_tensor = torch.cat(list(indices.values())).unique()

        # Get maximum length across all processes
        local_length = torch.tensor([preds_tensor.size(0)], device=preds_tensor.device)
        max_length = int(self.all_gather(local_length).max())

        pad_size = max_length - preds_tensor.size(0)
        if pad_size > 0:
            log.debug(f"Padding tensors to the same length: {max_length}")
            log.debug(f"Triggered at device: {self.global_rank}")
            preds_tensor = torch.nn.functional.pad(preds_tensor, (0, pad_size))
            targets_tensor = torch.nn.functional.pad(targets_tensor, (0, pad_size))

        # Gather across processes
        gathered_preds = self.all_gather(preds_tensor)
        gathered_targets = self.all_gather(targets_tensor)
        gathered_indices = self.all_gather(indices_tensor)

        return gathered_preds, gathered_targets, gathered_indices, max_length, pad_size

    def _get_force_tensors(
        self, preds: Dict[int, torch.Tensor], targets: Dict[int, torch.Tensor]
    ) -> Tuple[torch.Tensor, torch.Tensor, int, int]:
        """
        Gathers and pads force prediction and target tensors across processes.

        Parameters
        ----------
        preds : Dict[int, torch.Tensor]
            Dictionary of force predictions from different batches.
        targets : Dict[int, torch.Tensor]
            Dictionary of force targets from different batches.

        Returns
        -------
        Tuple[torch.Tensor, torch.Tensor, int, int]
            Gathered force predictions, targets, maximum length, and padding size.
        """
        # Concatenate the tensors
        preds_tensor = torch.cat(list(preds.values()))
        targets_tensor = torch.cat(list(targets.values()))

        # Get maximum length across all processes
        local_length = torch.tensor([preds_tensor.size(0)], device=preds_tensor.device)
        max_length = int(self.all_gather(local_length).max())

        pad_size = max_length - preds_tensor.size(0)
        if pad_size > 0:
            log.debug(f"Padding force tensors to the same length: {max_length}")
            log.debug(f"Triggered at device: {self.global_rank}")
            # For forces, pad the last dimension (x, y, z)
            preds_tensor = torch.nn.functional.pad(preds_tensor, (0, 0, 0, pad_size))
            targets_tensor = torch.nn.functional.pad(
                targets_tensor, (0, 0, 0, pad_size)
            )
        # Gather across processes
        gathered_preds = self.all_gather(preds_tensor)
        gathered_targets = self.all_gather(targets_tensor)

        return gathered_preds, gathered_targets, max_length, pad_size

    def _log_force_errors(
        self,
        preds: Dict[str, Dict[int, torch.Tensor]],
        targets: Dict[str, Dict[int, torch.Tensor]],
        indices: Dict[int, torch.Tensor],
        phase: str,
    ):
        """
        Log the force error statistics as histograms.

        Parameters
        ----------
        preds : Dict[str, Dict[int, torch.Tensor]]
            Dictionary of force predictions.
        targets : Dict[str, Dict[int, torch.Tensor]]
            Dictionary of force targets.
        indices : Dict[int, torch.Tensor]
            Dictionary of indices referencing the dataset.
        phase : str
            The phase name ('train', 'val', or 'test').
        """

        # Gather tensors
        gathered_preds, gathered_targets, max_length, pad_size = (
            self._get_force_tensors(
                preds["force"],
                targets["force"],
            )
        )

        if self.global_rank == 0:
            # Remove padding
            total_length = max_length * self.trainer.world_size
            gathered_preds = gathered_preds.reshape(total_length, 3)[
                : total_length - pad_size * self.trainer.world_size
            ]
            gathered_targets = gathered_targets.reshape(total_length, 3)[
                : total_length - pad_size * self.trainer.world_size
            ]
            errors = gathered_targets - gathered_preds
            errors_magnitude = errors.norm(dim=1)  # Compute magnitude of force errors
            # make sure that errors are finite
            assert torch.all(
                torch.isfinite(errors_magnitude)
            ), "Force errors contain NaN or Inf values."

            # Create histogram
            histogram_fig = self._create_error_histogram(
                errors_magnitude,
                title=f"{phase.capitalize()} Magnitude of Force Error Histogram - Epoch {self.current_epoch}",
            )

            self._log_plots(phase, None, histogram_fig, force=True)

    def _log_plots(self, phase: str, regression_fig, histogram_fig, force=False):
        """
        Log the regression and error histogram plots for the given phase.

        Parameters
        ----------
        phase : str
            The phase name ('train', 'val', or 'test').
        regression_fig : matplotlib.figure.Figure
            The regression plot figure.
        histogram_fig : matplotlib.figure.Figure
            The error histogram figure.
        force : bool, optional
            Whether to indicate force-related plots (default is False).

        Returns
        -------
        None
        """

        logger_name = self.training_parameter.experiment_logger.logger_name.lower()
        plot_frequency = (
            self.training_parameter.plot_frequency
        )  # how often to log plots

        if logger_name == "wandb":
            import wandb

            # Log only every nth epoch for validation, but always log for test
            if phase == "test" or self.current_epoch % plot_frequency == 0:
                # NOTE: only log every nth epoch for validation, but always log
                # for test
                if not force and regression_fig is not None:
                    # Log histogram of errors and regression plot
                    self.logger.experiment.log(
                        {f"{phase}/regression_plot": wandb.Image(regression_fig)},
                        # step=self.current_epoch
                    )
                self.logger.experiment.log(
                    {
                        f"{phase}/{'force_' if force else 'energy_'}error_histogram": wandb.Image(
                            histogram_fig
                        )
                    },
                    # step=self.current_epoch
                )

        elif logger_name == "tensorboard":
            # Similar adjustments for tensorboard
            if phase == "test" or self.current_epoch % plot_frequency == 0:
                if not force and regression_fig is not None:
                    self.logger.experiment.add_figure(
                        f"{phase}_regression_plot_epoch_{self.current_epoch}",
                        regression_fig,
                        self.current_epoch,
                    )
                self.logger.experiment.add_figure(
                    f"{phase}_{'force_' if force else ''}error_histogram_epoch_{self.current_epoch}",
                    histogram_fig,
                    self.current_epoch,
                )
        else:
            log.warning(f"No logger found to log {phase} plots")

        import matplotlib.pyplot as plt

        # Close the figures
        if regression_fig is not None:
            plt.close(regression_fig)
        plt.close(histogram_fig)

    def _create_regression_plot(
        self, targets: torch.Tensor, predictions: torch.Tensor, title="Regression Plot"
    ):
        """
        Creates a regression plot comparing true targets and predictions.

        Parameters
        ----------
        targets : torch.Tensor
            Array of true target values.
        predictions : torch.Tensor
            Array of predicted values.
        title : str, optional
            Title of the plot. Default is 'Regression Plot'.

        Returns
        -------
        matplotlib.figure.Figure
            The regression plot figure.
        """
        import matplotlib.pyplot as plt

        fig, ax = plt.subplots()
        targets = targets.cpu().numpy()
        predictions = predictions.cpu().numpy()
        ax.scatter(targets, predictions, alpha=0.5)
        ax.plot([targets.min(), targets.max()], [targets.min(), targets.max()], "r--")
        ax.set_xlabel("True Values")
        ax.set_ylabel("Predicted Values")
        ax.set_title(title)
        return fig

    def _create_error_histogram(self, errors: torch.Tensor, title="Error Histogram"):
        """
        Create an error histogram plot.

        Parameters
        ----------
        errors : torch.Tensor
            Tensor of error magnitudes.
        title : str, optional
            Title of the histogram (default is 'Error Histogram').

        Returns
        -------
        matplotlib.figure.Figure
            The error histogram figure.
        """
        import matplotlib.pyplot as plt
        import numpy as np

        errors_np = errors.cpu().numpy().flatten()

        # Compute mean and standard deviation
        mean_error = np.mean(errors_np)
        std_error = np.std(errors_np)

        fig, ax = plt.subplots(figsize=(8, 6))
        bins = 50

        # Plot histogram and get bin data
        counts, bin_edges, patches = ax.hist(
            errors_np, bins=bins, alpha=0.75, edgecolor="black"
        )

        # Set y-axis to log scale
        ax.set_yscale("log")

        # Highlight outlier bins beyond 3 standard deviations
        for count, edge_left, edge_right, patch in zip(
            counts, bin_edges[:-1], bin_edges[1:], patches
        ):
            if (edge_left < mean_error - 3 * std_error) or (
                edge_right > mean_error + 3 * std_error
            ):
                patch.set_facecolor("red")
            else:
                patch.set_facecolor("blue")

        # Add vertical lines for mean and standard deviations
        ax.axvline(mean_error, color="k", linestyle="dashed", linewidth=1, label="Mean")
        ax.axvline(
            mean_error + 3 * std_error,
            color="r",
            linestyle="dashed",
            linewidth=1,
            label="±3 Std Dev",
        )
        ax.axvline(
            mean_error - 3 * std_error, color="r", linestyle="dashed", linewidth=1
        )

        ax.set_xlabel("Error")
        ax.set_ylabel("Frequency (Log Scale)")
        ax.set_title(title)
        ax.legend()

        return fig

    def _log_figures_for_each_phase(
        self,
        preds: Dict[str, Dict[int, torch.Tensor]],
        targets: Dict[str, Dict[int, torch.Tensor]],
        indices: Dict[int, torch.Tensor],
        phase: Literal["train", "val", "test"],
    ):
        """
        Log regression plots and error histograms for a specific phase.

        Parameters
        ----------
        preds : Dict[str, Dict[int, torch.Tensor]]
            Dictionary of predictions.
        targets : Dict[str, Dict[int, torch.Tensor]]
            Dictionary of targets.
        indices : Dict[int, torch.Tensor]
            Dictionary of dataset indices.
        phase : Literal["train", "val", "test"]
            The phase name.

        """
        # Gather across processes
        gathered_preds, gathered_targets, gathered_indices, max_length, pad_size = (
            self._get_energy_tensors(
                preds["energy"],
                targets["energy"],
                indices,
            )
        )

        # Proceed only on main process
        if self.global_rank == 0:
            # Remove padding
            total_length = max_length * self.trainer.world_size
            gathered_preds = gathered_preds.reshape(total_length)[
                : total_length - pad_size * self.trainer.world_size
            ]
            gathered_targets = gathered_targets.reshape(total_length)[
                : total_length - pad_size * self.trainer.world_size
            ]
            gathered_indices = gathered_indices.reshape(total_length)[
                : total_length - pad_size * self.trainer.world_size
            ]

            errors = gathered_targets - gathered_preds
            if errors.size == 0:
                log.warning("Errors array is empty.")

            # Create regression plot
            regression_fig = self._create_regression_plot(
                gathered_targets,
                gathered_preds,
                title=f"{phase.capitalize()} Regression Plot - Epoch {self.current_epoch}",
            )

            # Generate error histogram plot
            histogram_fig = self._create_error_histogram(
                errors,
                title=f"{phase.capitalize()} Error Histogram - Epoch {self.current_epoch}",
            )
            self._log_plots(phase, regression_fig, histogram_fig)

            # Log outlier error counts for non-training phases
            if phase != "train":
                self._identify__and_log_top_k_errors(errors, gathered_indices, phase)
                self.log_dict(
                    self.outlier_errors_over_epochs, on_epoch=True, rank_zero_only=True
                )

    def _identify__and_log_top_k_errors(
        self,
        errors: torch.Tensor,
        indices: torch.Tensor,
        phase: Literal["train", "val", "test"],
        k: int = 3,
    ):
        """
        Identify and log the top k largest errors.

        Parameters
        ----------
        errors : torch.Tensor
            Tensor of error magnitudes.
        indices : torch.Tensor
            Tensor of dataset indices corresponding to the errors.
        phase : Literal["train", "val", "test"]
            The phase name.
        k : int, optional
            Number of top errors to track (default is 3).

        """

        # Compute absolute errors
        abs_errors = torch.abs(errors).detach().cpu()
        # Flatten tensors
        abs_errors = abs_errors.flatten()
        indices = indices.flatten().long().detach().cpu()

        # Get top k errors and their corresponding indices
        top_k_errors, top_k_indices = torch.topk(abs_errors, k)

        top_k_indices = indices[top_k_indices].tolist()
        for idx, error in zip(top_k_indices, top_k_errors.tolist()):
            key = f"outlier_count/{phase}/{idx}"
            if key not in self.outlier_errors_over_epochs:
                self.outlier_errors_over_epochs[key] = 0
            self.outlier_errors_over_epochs[key] += 1
            log.info(
                f"{self.current_epoch}: {phase} : Outlier error {error} at index {idx}."
            )

    def _clear_error_tracking(self, preds, targets, incides):
        """
        Clear the prediction, target, and index tracking dictionaries.

        Parameters
        ----------
        preds : Dict[str, Dict[int, torch.Tensor]]
            Dictionary of predictions.
        targets : Dict[str, Dict[int, torch.Tensor]]
            Dictionary of targets.
        indices : Dict[int, torch.Tensor]
            Dictionary of dataset indices.

        """
        for d in [preds, targets]:
            d["energy"].clear()
            d["force"].clear()
        incides.clear()

    def on_test_epoch_end(self):
        """Logs metrics and figures at the end of the test epoch."""
        self._log_metrics(self.test_metrics, "test")
        self._log_figures_for_each_phase(
            self.test_preds,
            self.test_targets,
            self.test_indices,
            "test",
        )
        # Clear the dictionaries after logging
        self._clear_error_tracking(
            self.test_preds,
            self.test_targets,
            self.test_indices,
        )

    def on_validation_epoch_end(self):
        """Logs metrics and figures at the end of the validation epoch."""
        self._log_metrics(self.val_metrics, "val")
        self._log_figures_for_each_phase(
            self.val_preds,
            self.val_targets,
            self.val_indices,
            "val",
        )
        # Clear the dictionaries after logging
        self._clear_error_tracking(
            self.val_preds,
            self.val_targets,
            self.val_indices,
        )

    def on_train_epoch_start(self):
        """Start the epoch timer."""
        self.epoch_start_time = time.time()

    def _log_time(self):
        """Log the time taken per epoch to W&B."""
        epoch_time = time.time() - self.epoch_start_time
        if isinstance(self.logger, pL.loggers.WandbLogger):
            # Log epoch duration to W&B
            self.logger.experiment.log(
                {"epoch_time": epoch_time, "epoch": self.current_epoch}
            )
        else:
            log.warning("Weights & Biases logger not found; epoch time not logged.")

    def on_train_epoch_end(self):
        """Logs metrics, learning rate, histograms, and figures at the end of the training epoch."""
        self._log_metrics(self.loss_metrics, "loss")
        # this performs gather operations and logs only at rank == 0
        self._log_figures_for_each_phase(
            self.train_preds,
            self.train_targets,
            self.train_indices,
            "train",
        )
        if self.include_force:
            self._log_force_errors(
                self.train_preds,
                self.train_targets,
                self.train_indices,
                "train",
            )
        # Clear the dictionaries after logging
        self._clear_error_tracking(
            self.train_preds,
            self.train_targets,
            self.train_indices,
        )

        self._log_learning_rate()
        self._log_time()
        self._log_histograms()
        # log the weights of the different loss components
        if self.trainer.is_global_zero:
            for key, weight in self.loss.weights_scheduling.items():
                self.log(
                    f"loss/{key}/weight",
                    weight[self.current_epoch],
                    rank_zero_only=True,
                )

    def _log_learning_rate(self):
        """Logs the current learning rate."""
        sch = self.lr_schedulers()
        if self.trainer.is_global_zero:
            try:
                self.log(
                    "lr",
                    sch.get_last_lr()[0],
                    on_epoch=True,
                    prog_bar=True,
                    rank_zero_only=True,
                )
            except AttributeError:
                pass

    def _log_metrics(self, metrics: ModuleDict, phase: str):
        """
        Log all accumulated metrics for a given phase.

        Parameters
        ----------
        metrics : ModuleDict
            The metrics to log.
        phase : str
            The phase name ('train', 'val', or 'test').

        """
        # abbreviate long names to shorter versions
        abbreviate = {
            "MeanAbsoluteError": "mae",
            "MeanSquaredError": "rmse",
            "MeanMetric": "mse",  # NOTE: MeanMetric is the MSE since we accumulate the squared error
        }  # NOTE: MeanSquaredError(squared=False) is RMSE

        for prop, metric_collection in metrics.items():
            for metric_name, metric in metric_collection.items():
                metric_value = metric.compute()
                metric.reset()
                self.log(
                    f"{phase}/{prop}/{abbreviate[metric_name]}",
                    metric_value,
                    prog_bar=True,
                    sync_dist=True,
                )

    def _log_histograms(self):
        """
        Log histograms of model parameters and their gradients if enabled.
        """
        if self.log_histograms:
            for name, params in self.named_parameters():
                if params is not None:
                    self.logger.experiment.add_histogram(
                        name, params, self.current_epoch
                    )
                if params.grad is not None:
                    self.logger.experiment.add_histogram(
                        f"{name}.grad", params.grad, self.current_epoch
                    )

    def configure_optimizers(self):
        """
        Configure the optimizers and learning rate schedulers.

        Returns
        -------
        Dict[str, Any]
            A dictionary containing the optimizer and optionally the scheduler.
        """
        from modelforge.train.parameters import (
            ReduceLROnPlateauConfig,
            CosineAnnealingLRConfig,
            CosineAnnealingWarmRestartsConfig,
            OneCycleLRConfig,
            CyclicLRConfig,
        )

        # Separate parameters into weight and bias groups
        weight_params = []
        bias_params = []

        for name, param in self.potential.named_parameters():
            if (
                "weight" in name
                or "atomic_shift" in name
                or "gate" in name
                or "agh" in name
            ):
                weight_params.append(param)
            elif "bias" in name or "atomic_scale" in name:
                bias_params.append(param)
            else:
                # If parameter type is unknown, raise an error
                raise ValueError(f"Unknown parameter type: {name}")

        # Define parameter groups with different weight decay
        param_groups = [
            {
                "params": weight_params,
                "lr": self.learning_rate,
                "weight_decay": 1e-3,  # Apply weight decay to weights
            },
            {
                "params": bias_params,
                "lr": self.learning_rate,
                "weight_decay": 0.0,  # No weight decay for biases
            },
        ]

        optimizer = torch.optim.AdamW(param_groups)

        lr_scheduler_config = self.lr_scheduler

        if lr_scheduler_config is None:
            return {"optimizer": optimizer}

        interval = lr_scheduler_config.interval
        frequency = lr_scheduler_config.frequency
        monitor = (
            lr_scheduler_config.monitor or self.monitor
        )  # Use default monitor if not specified

        # Determine the scheduler class and parameters
        if isinstance(lr_scheduler_config, ReduceLROnPlateauConfig):
            scheduler_class = ReduceLROnPlateau
            scheduler_params = lr_scheduler_config.model_dump(
                exclude={"scheduler_name", "frequency", "interval", "monitor"}
            )
        elif isinstance(lr_scheduler_config, CosineAnnealingLRConfig):
            scheduler_class = CosineAnnealingLR
            scheduler_params = lr_scheduler_config.model_dump(
                exclude={"scheduler_name", "frequency", "interval", "monitor"}
            )
        elif isinstance(lr_scheduler_config, CosineAnnealingWarmRestartsConfig):
            scheduler_class = CosineAnnealingWarmRestarts
            scheduler_params = lr_scheduler_config.model_dump(
                exclude={"scheduler_name", "frequency", "interval", "monitor"}
            )
        elif isinstance(lr_scheduler_config, OneCycleLRConfig):
            scheduler_class = OneCycleLR
            scheduler_params = lr_scheduler_config.model_dump(
                exclude={
                    "scheduler_name",
                    "frequency",
                    "interval",
                    "monitor",
                    "steps_per_epoch",
                    "total_steps",
                }
            )

            # Calculate steps_per_epoch
            steps_per_epoch = self.number_of_training_batches
            scheduler_params["steps_per_epoch"] = steps_per_epoch
            scheduler_params["epochs"] = lr_scheduler_config.epochs
        elif isinstance(lr_scheduler_config, CyclicLRConfig):
            scheduler_class = CyclicLR
            scheduler_params = lr_scheduler_config.model_dump(
                exclude={
                    "scheduler_name",
                    "frequency",
                    "interval",
                    "monitor",
                    "epochs_up",
                    "epochs_down",
                }
            )

            # Calculate steps_per_epoch
            steps_per_epoch = self.number_of_training_batches

            # Calculate step_size_up and step_size_down
            epochs_up = lr_scheduler_config.epochs_up
            epochs_down = (
                lr_scheduler_config.epochs_down or epochs_up
            )  # Symmetric cycle if not specified
            step_size_up = int(epochs_up * steps_per_epoch)
            step_size_down = int(epochs_down * steps_per_epoch)

            scheduler_params["step_size_up"] = step_size_up
            scheduler_params["step_size_down"] = step_size_down
        else:
            raise NotImplementedError(
                f"Unsupported learning rate scheduler: {lr_scheduler_config.scheduler_name}"
            )
        lr_scheduler_instance = scheduler_class(optimizer, **scheduler_params)

        scheduler = {
            "scheduler": lr_scheduler_instance,
            "monitor": monitor,  # Name of the metric to monitor
            "interval": interval,
            "frequency": frequency,
        }

        return {"optimizer": optimizer, "lr_scheduler": scheduler}


from openff.units import unit


class PotentialTrainer:
    """
    Class for training neural network potentials using PyTorch Lightning.
    """

    def __init__(
        self,
        *,
        dataset_parameter: DatasetParameters,
        potential_parameter: T_NNP_Parameters,
        training_parameter: TrainingParameters,
        runtime_parameter: RuntimeParameters,
        dataset_statistic: Dict[str, Dict[str, unit.Quantity]],
        use_default_dataset_statistic: bool,
        optimizer_class: Type[Optimizer] = torch.optim.AdamW,
        potential_seed: Optional[int] = None,
        verbose: bool = False,
    ):
        """
        Initializes the TrainingAdapter with the specified model and training
        configuration.

        Parameters
        ----------
        dataset_parameter : DatasetParameters
            Parameters for the dataset.
        potential_parameter : Union[ANI2xParameters, SAKEParameters,
        SchNetParameters, PhysNetParameters, PaiNNParameters,
        TensorNetParameters]
            Parameters for the potential model.
        training_parameter : TrainingParameters
            Parameters for the training process.
        runtime_parameter : RuntimeParameters
            Parameters for runtime configuration.
        dataset_statistic : Dict[str, Dict[str, unit.Quantity]]
            Dataset statistics such as mean and standard deviation.
        use_default_dataset_statistic: bool
            Whether to use default dataset statistic
        optimizer_class : Type[Optimizer], optional
            The optimizer class to use for training, by default
            torch.optim.AdamW.
        potential_seed: Optional[int], optional
            Seed to initialize the potential training adapter, default is None.
        verbose : bool, optional
            If True, enables verbose logging, by default False.
        """

        super().__init__()

        # Assign parameters to instance variables
        self.dataset_parameter = dataset_parameter
        self.potential_parameter = potential_parameter
        self.training_parameter = training_parameter
        self.runtime_parameter = runtime_parameter
        self.verbose = verbose

        # Setup data module
        self.datamodule = self.setup_datamodule()
        # Read and assign provided dataset statistics
        self.dataset_statistic = (
            self.read_dataset_statistics()
            if not use_default_dataset_statistic
            else dataset_statistic
        )
        self.experiment_logger = self.setup_logger()
        self.callbacks = self.setup_callbacks()
        self.trainer = self.setup_trainer()
        self.optimizer_class = optimizer_class
        self.lightning_module = self.setup_lightning_module(potential_seed)

    def read_dataset_statistics(
        self,
    ) -> dict[str, dict[str, Any]]:
        """
        Read and log dataset statistics.

        Returns
        -------
        Dict[str, float]
            The dataset statistics.
        """
        from modelforge.potential.utils import (
            convert_str_to_unit_in_dataset_statistics,
            read_dataset_statistics,
        )

        # read toml file
        dataset_statistic = read_dataset_statistics(
            self.datamodule.dataset_statistic_filename
        )
        # convert dictionary of str:str to str:units
        dataset_statistic = convert_str_to_unit_in_dataset_statistics(dataset_statistic)
        log.info(
            f"Setting per_atom_energy_mean and per_atom_energy_stddev for {self.potential_parameter.potential_name}"
        )
        log.info(
            f"per_atom_energy_mean: {dataset_statistic['training_dataset_statistics']['per_atom_energy_mean']}"
        )
        log.info(
            f"per_atom_energy_stddev: {dataset_statistic['training_dataset_statistics']['per_atom_energy_stddev']}"
        )
        return dataset_statistic

    def setup_datamodule(self) -> DataModule:
        """
        Set up the DataModule for the dataset.

        Returns
        -------
        DataModule
            Configured DataModule instance.
        """
        from modelforge.dataset.dataset import DataModule
        from modelforge.dataset.utils import REGISTERED_SPLITTING_STRATEGIES

        dm = DataModule(
            name=self.dataset_parameter.dataset_name,
            batch_size=self.training_parameter.batch_size,
            remove_self_energies=self.training_parameter.remove_self_energies,
            shift_center_of_mass_to_origin=self.training_parameter.shift_center_of_mass_to_origin,
            version_select=self.dataset_parameter.version_select,
            local_cache_dir=self.runtime_parameter.local_cache_dir,
            splitting_strategy=REGISTERED_SPLITTING_STRATEGIES[
                self.training_parameter.splitting_strategy.name
            ](
                seed=self.training_parameter.splitting_strategy.seed,
                split=self.training_parameter.splitting_strategy.data_split,
            ),
            regenerate_processed_cache=self.dataset_parameter.regenerate_processed_cache,
        )
        dm.prepare_data()
        dm.setup()
        return dm

    def setup_lightning_module(
        self, potential_seed: Optional[int] = None
    ) -> pL.LightningModule:
        """
        Set up the model for training.

        Parameters
        ----------
        potential_seed : int, optional
            Seed to be used to initialize the potential, by default None.

        Returns
        -------
        nn.Module
            Configured model instance, wrapped in a TrainingAdapter.
        """

        # Initialize model
        return TrainingAdapter(
            potential_parameter=self.potential_parameter,
            dataset_statistic=self.dataset_statistic,
            training_parameter=self.training_parameter,
            optimizer_class=self.optimizer_class,
            nr_of_training_batches=len(self.datamodule.train_dataloader()),
            potential_seed=potential_seed,
        )

    def setup_logger(self) -> pL.loggers.Logger:
        """
        Set up the experiment logger based on the configuration.

        Returns
        -------
        pL.loggers.Logger
            Configured logger instance.
        """

        experiment_name = self._format_experiment_name(
            self.runtime_parameter.experiment_name
        )

        if self.training_parameter.experiment_logger.logger_name == "tensorboard":
            from lightning.pytorch.loggers import TensorBoardLogger

            logger = (
                TensorBoardLogger(
                    save_dir=str(
                        self.training_parameter.experiment_logger.tensorboard_configuration.save_dir
                    ),
                    name=experiment_name,
                ),
            )
        elif self.training_parameter.experiment_logger.logger_name == "wandb":
            from modelforge.utils.io import check_import

            check_import("wandb")
            from lightning.pytorch.loggers import WandbLogger

            logger = WandbLogger(
                save_dir=str(
                    self.training_parameter.experiment_logger.wandb_configuration.save_dir
                ),
                log_model=self.training_parameter.experiment_logger.wandb_configuration.log_model,
                project=self.training_parameter.experiment_logger.wandb_configuration.project,
                group=self.training_parameter.experiment_logger.wandb_configuration.group,
                job_type=self.training_parameter.experiment_logger.wandb_configuration.job_type,
                tags=self._generate_tags(
                    self.training_parameter.experiment_logger.wandb_configuration.tags
                ),
                notes=self.training_parameter.experiment_logger.wandb_configuration.notes,
                name=experiment_name,
            )
        else:
            raise ValueError("Unsupported logger type.")
        return logger

    def setup_callbacks(self) -> List[Any]:
        """
        Set up the callbacks for the trainer.
        The callbacks include early stopping (optional), model checkpointing, and stochastic weight averaging (optional).


        Returns
        -------
        List[Any]
            List of configured callbacks.
        """
        from lightning.pytorch.callbacks import (
            EarlyStopping,
            ModelCheckpoint,
            StochasticWeightAveraging,
            Callback,
        )

        callbacks = []
        if self.training_parameter.stochastic_weight_averaging:
            callbacks.append(
                StochasticWeightAveraging(
                    **self.training_parameter.stochastic_weight_averaging.model_dump()
                )
            )

        if self.training_parameter.early_stopping:
            callbacks.append(
                EarlyStopping(**self.training_parameter.early_stopping.model_dump())
            )

        # Save the best model based on the validation loss
        # NOTE: The filename is formatted as "best_{potential_name}-{dataset_name}-{epoch:02d}"
        checkpoint_filename = (
            f"best_{self.potential_parameter.potential_name}-{self.dataset_parameter.dataset_name}"
            + "-{epoch:02d}"
        )
        callbacks.append(
            ModelCheckpoint(
                save_top_k=2,
                monitor=self.training_parameter.monitor,
                filename=checkpoint_filename,
            )
        )

        # compute gradient norm
        class GradNormCallback(Callback):
            """
            Logs the gradient norm.
            """

            def on_before_optimizer_step(self, trainer, pl_module, optimizer):
                pl_module.log("grad_norm/model", gradient_norm(pl_module))

        if self.training_parameter.log_norm:
            callbacks.append(GradNormCallback())

        return callbacks

    def setup_trainer(self) -> Trainer:
        """
        Set up the Trainer for training.

        Returns
        -------
        Trainer
            Configured Trainer instance.
        """
        from lightning import Trainer

        # if devices is a list (but longer than 1)
        if (
            isinstance(self.runtime_parameter.devices, list)
            and len(self.runtime_parameter.devices) > 1
        ) or (
            isinstance(self.runtime_parameter.devices, int)
            and self.runtime_parameter.devices > 1
        ):
            from lightning.pytorch.strategies import DDPStrategy

            strategy = DDPStrategy(find_unused_parameters=True)
        else:
            strategy = "auto"

        trainer = Trainer(
            strategy=strategy,
            max_epochs=self.training_parameter.number_of_epochs,
            min_epochs=self.training_parameter.min_number_of_epochs,
            num_nodes=self.runtime_parameter.number_of_nodes,
            devices=self.runtime_parameter.devices,
            accelerator=self.runtime_parameter.accelerator,
            logger=self.experiment_logger,
            callbacks=self.callbacks,
            benchmark=True,
            inference_mode=False,
            num_sanity_val_steps=0,
            gradient_clip_val=10.0,  # FIXME: hardcoded for now
            log_every_n_steps=self.runtime_parameter.log_every_n_steps,
            enable_model_summary=True,
            enable_progress_bar=self.runtime_parameter.verbose,  # if true will show progress bar
        )
        return trainer

    def train_potential(self) -> Trainer:
        """
        Run the training, validation, and testing processes.

        Returns
        -------
        Trainer
            The configured trainer instance after running the training process.
        """
        self.trainer.fit(
            self.lightning_module,
            train_dataloaders=self.datamodule.train_dataloader(
                num_workers=self.dataset_parameter.num_workers,
                pin_memory=self.dataset_parameter.pin_memory,
            ),
            val_dataloaders=self.datamodule.val_dataloader(),
            ckpt_path=(
                self.runtime_parameter.checkpoint_path
                if self.runtime_parameter.checkpoint_path != "None"
                else None
            ),  # NOTE: automatically resumes training from checkpoint
        )

        self.trainer.validate(
            model=self.lightning_module,
            dataloaders=self.datamodule.val_dataloader(),
            ckpt_path="best",
            verbose=True,
        )

        self.trainer.test(
            model=self.lightning_module,
            dataloaders=self.datamodule.test_dataloader(),
            ckpt_path="best",
            verbose=True,
        )
        return self.trainer

    def config_prior(self):
        """
        Configures model-specific priors if the model implements them.
        """
        if hasattr(self.lightning_module, "_config_prior"):
            return self.lightning_module._config_prior()

        log.warning("Model does not implement _config_prior().")
        raise NotImplementedError()

    def _format_experiment_name(self, experiment_name: str) -> str:
        """
        Replace the placeholders in the experiment name with the actual values.

        Parameters
        ----------
        experiment_name : str
            The experiment name with placeholders.

        Returns
        -------
        str
            The experiment name with the placeholders replaced.
        """
        # replace placeholders in the experiment name
        experiment_name = experiment_name.replace(
            "{potential_name}", self.potential_parameter.potential_name
        )
        experiment_name = experiment_name.replace(
            "{dataset_name}", self.dataset_parameter.dataset_name
        )
        return experiment_name

    def _generate_tags(self, tags: List[str]) -> List[str]:
        """Generates tags for the experiment."""
        import modelforge

        tags.extend(
            [
                str(modelforge.__version__),
                self.dataset_parameter.dataset_name,
                self.potential_parameter.potential_name,
                f"loss-{'-'.join(self.training_parameter.loss_parameter.loss_components)}",
            ]
        )
        return tags


from typing import List, Optional, Union


def read_config(
    condensed_config_path: Optional[str] = None,
    training_parameter_path: Optional[str] = None,
    dataset_parameter_path: Optional[str] = None,
    potential_parameter_path: Optional[str] = None,
    runtime_parameter_path: Optional[str] = None,
    accelerator: Optional[str] = None,
    devices: Optional[Union[int, List[int]]] = None,
    number_of_nodes: Optional[int] = None,
    experiment_name: Optional[str] = None,
    save_dir: Optional[str] = None,
    local_cache_dir: Optional[str] = None,
    checkpoint_path: Optional[str] = None,
    log_every_n_steps: Optional[int] = None,
    simulation_environment: Optional[str] = None,
):
    """
    Reads one or more TOML configuration files and loads them into the pydantic
    models.

    Parameters
    ----------
    condensed_config_path : Optional[str], optional
        Path to the TOML configuration that contains all parameters for the
        dataset, potential, training, and runtime parameters. Any other provided
        configuration files will be ignored.
    training_parameter_path : Optional[str], optional
        Path to the TOML file defining the training parameters.
    dataset_parameter_path : Optional[str], optional
        Path to the TOML file defining the dataset parameters.
    potential_parameter_path : Optional[str], optional
        Path to the TOML file defining the potential parameters.
    runtime_parameter_path : Optional[str], optional
        Path to the TOML file defining the runtime parameters. If this is not
        provided, the code will attempt to use the runtime parameters provided
        as arguments.
    accelerator : Optional[str], optional
        Accelerator type to use. If provided, this overrides the accelerator
        type in the runtime_defaults configuration.
    devices : Optional[Union[int, List[int]]], optional
        Device index/indices to use. If provided, this overrides the devices in
        the runtime_defaults configuration.
    number_of_nodes : Optional[int], optional
        Number of nodes to use. If provided, this overrides the number of nodes
        in the runtime_defaults configuration.
    experiment_name : Optional[str], optional
        Name of the experiment. If provided, this overrides the experiment name
        in the runtime_defaults configuration.
    save_dir : Optional[str], optional
        Directory to save the model. If provided, this overrides the save
        directory in the runtime_defaults configuration.
    local_cache_dir : Optional[str], optional
        Local cache directory. If provided, this overrides the local cache
        directory in the runtime_defaults configuration.
    checkpoint_path : Optional[str], optional
        Path to the checkpoint file. If provided, this overrides the checkpoint
        path in the runtime_defaults configuration.
    log_every_n_steps : Optional[int], optional
        Number of steps to log. If provided, this overrides the
        log_every_n_steps in the runtime_defaults configuration.
    simulation_environment : Optional[str], optional
        Simulation environment. If provided, this overrides the simulation
        environment in the runtime_defaults configuration.

    Returns
    -------
    Tuple[TrainingParameters, DatasetParameters, T_NNP_Parameters,
    RuntimeParameters]
        Tuple containing the training, dataset, potential, and runtime
        parameters.
    """
    import toml

    # Initialize the config dictionaries
    training_config_dict = {}
    dataset_config_dict = {}
    potential_config_dict = {}
    runtime_config_dict = {}

    if condensed_config_path is not None:
        # Load all configurations from a single condensed TOML file
        config = toml.load(condensed_config_path)
        log.info(f"Reading config from : {condensed_config_path}")

        training_config_dict = config.get("training", {})
        dataset_config_dict = config.get("dataset", {})
        potential_config_dict = config.get("potential", {})
        runtime_config_dict = config.get("runtime", {})

    else:
        if training_parameter_path:
            training_config_dict = toml.load(training_parameter_path).get(
                "training", {}
            )
        if dataset_parameter_path:
            dataset_config_dict = toml.load(dataset_parameter_path).get("dataset", {})
        if potential_parameter_path:
            potential_config_dict = toml.load(potential_parameter_path).get(
                "potential", {}
            )
        if runtime_parameter_path:
            runtime_config_dict = toml.load(runtime_parameter_path).get("runtime", {})

    # Override runtime configuration with command-line arguments if provided
    runtime_overrides = {
        "accelerator": accelerator,
        "devices": devices,
        "number_of_nodes": number_of_nodes,
        "experiment_name": experiment_name,
        "save_dir": save_dir,
        "local_cache_dir": local_cache_dir,
        "checkpoint_path": checkpoint_path,
        "log_every_n_steps": log_every_n_steps,
        "simulation_environment": simulation_environment,
    }

    for key, value in runtime_overrides.items():
        if value is not None:
            runtime_config_dict[key] = value

    # Load and instantiate the data classes with the merged configuration
    from modelforge.dataset.dataset import DatasetParameters
    from modelforge.potential import _Implemented_NNP_Parameters
    from modelforge.train.parameters import RuntimeParameters, TrainingParameters

    potential_name = potential_config_dict["potential_name"]
    PotentialParameters = (
        _Implemented_NNP_Parameters.get_neural_network_parameter_class(potential_name)
    )

    dataset_parameters = DatasetParameters(**dataset_config_dict)
    training_parameters = TrainingParameters(**training_config_dict)
    runtime_parameters = RuntimeParameters(**runtime_config_dict)
    potential_parameter = PotentialParameters(**potential_config_dict)

    return (
        training_parameters,
        dataset_parameters,
        potential_parameter,
        runtime_parameters,
    )


def read_config_and_train(
    condensed_config_path: Optional[str] = None,
    training_parameter_path: Optional[str] = None,
    dataset_parameter_path: Optional[str] = None,
    potential_parameter_path: Optional[str] = None,
    runtime_parameter_path: Optional[str] = None,
    accelerator: Optional[str] = None,
    devices: Optional[Union[int, List[int]]] = None,
    number_of_nodes: Optional[int] = None,
    experiment_name: Optional[str] = None,
    save_dir: Optional[str] = None,
    local_cache_dir: Optional[str] = None,
    checkpoint_path: Optional[str] = None,
    log_every_n_steps: Optional[int] = None,
    simulation_environment: Optional[str] = "PyTorch",
):
    """
    Reads one or more TOML configuration files and performs training based on the parameters.

    Parameters
    ----------
    condensed_config_path : str, optional
        Path to the TOML configuration that contains all parameters for the dataset, potential, training, and runtime parameters.
        Any other provided configuration files will be ignored.
    training_parameter_path : str, optional
        Path to the TOML file defining the training parameters.
    dataset_parameter_path : str, optional
        Path to the TOML file defining the dataset parameters.
    potential_parameter_path : str, optional
        Path to the TOML file defining the potential parameters.
    runtime_parameter_path : str, optional
        Path to the TOML file defining the runtime parameters. If this is not provided, the code will attempt to use
        the runtime parameters provided as arguments.
    accelerator : str, optional
        Accelerator type to use.  If provided, this  overrides the accelerator type in the runtime_defaults configuration.
    devices : int|List[int], optional
        Device index/indices to use.  If provided, this overrides the devices in the runtime_defaults configuration.
    number_of_nodes : int, optional
        Number of nodes to use.  If provided, this overrides the number of nodes in the runtime_defaults configuration.
    experiment_name : str, optional
        Name of the experiment.  If provided, this overrides the experiment name in the runtime_defaults configuration.
    save_dir : str, optional
        Directory to save the model.  If provided, this overrides the save directory in the runtime_defaults configuration.
    local_cache_dir : str, optional
        Local cache directory.  If provided, this overrides the local cache directory in the runtime_defaults configuration.
    checkpoint_path : str, optional
        Path to the checkpoint file.  If provided, this overrides the checkpoint path in the runtime_defaults configuration.
    log_every_n_steps : int, optional
        Number of steps to log.  If provided, this overrides the log_every_n_steps in the runtime_defaults configuration.
    simulation_environment : str, optional
        Simulation environment.  If provided, this overrides the simulation environment in the runtime_defaults configuration.

    Returns
    -------
    Trainer
        The configured trainer instance after running the training process.
    """
    from modelforge.potential.potential import NeuralNetworkPotentialFactory

    (
        training_parameter,
        dataset_parameter,
        potential_parameter,
        runtime_parameter,
    ) = read_config(
        condensed_config_path=condensed_config_path,
        training_parameter_path=training_parameter_path,
        dataset_parameter_path=dataset_parameter_path,
        potential_parameter_path=potential_parameter_path,
        runtime_parameter_path=runtime_parameter_path,
        accelerator=accelerator,
        devices=devices,
        number_of_nodes=number_of_nodes,
        experiment_name=experiment_name,
        save_dir=save_dir,
        local_cache_dir=local_cache_dir,
        checkpoint_path=checkpoint_path,
        log_every_n_steps=log_every_n_steps,
        simulation_environment=simulation_environment,
    )

    trainer = NeuralNetworkPotentialFactory.generate_trainer(
        potential_parameter=potential_parameter,
        training_parameter=training_parameter,
        dataset_parameter=dataset_parameter,
        runtime_parameter=runtime_parameter,
    )

    return trainer.train_potential()<|MERGE_RESOLUTION|>--- conflicted
+++ resolved
@@ -665,12 +665,7 @@
                 if key == "total_loss":
                     continue  # Skip total loss for gradient norm logging
                 grad_norm = compute_grad_norm(metric.mean(), self)
-<<<<<<< HEAD
-                log.info(f"grad_norm/{key}: {grad_norm}")
-                self.log(f"grad_norm/{key}", grad_norm)
-=======
                 self.log(f"grad_norm/{key}", grad_norm, sync_dist=True)
->>>>>>> fa4814f5
 
         # Save energy predictions and targets
         self._update_predictions(
