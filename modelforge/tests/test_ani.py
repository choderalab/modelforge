--- conflicted
+++ resolved
@@ -190,20 +190,10 @@
     calculated_rbf_output = calculated_rbf_output * rcut_ij
 
     # test that both ANI and MF obtain the same radial symmetry outpu
-<<<<<<< HEAD
     reference_rbf_output, ani_d_ij = (
         provide_reference_values_for_test_ani_test_compute_rsf_with_diagonal_batching()
     )
     assert torch.allclose(calculated_rbf_output, reference_rbf_output, atol=1e-4)
-=======
-
-    (
-        reference_rbf_output,
-        ani_d_ij,
-    ) = provide_reference_values_for_test_ani_test_compute_rsf_with_diagonal_batching()
-    assert torch.allclose(calculated_rbf_output, reference_rbf_output, atol=1e-4)
-
->>>>>>> 01ac5443
     assert torch.allclose(
         ani_d_ij, d_ij.squeeze(1) * 10, atol=1e-4
     )  # NOTE: unit mismatch
