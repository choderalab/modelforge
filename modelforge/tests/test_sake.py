import os

import jax.random
import jax.numpy as jnp
import pytest
import torch
import numpy as onp

from modelforge.potential.sake import SAKE, SAKEInteraction
import sake as reference_sake
from sys import platform


ON_MAC = platform == "darwin"


def test_SAKE_init():
    """Test initialization of the SAKE neural network potential."""
<<<<<<< HEAD
    from modelforge.tests.test_models import load_configs
=======
    from modelforge.train.training import return_toml_config
    from importlib import resources
    from modelforge.tests.data import potential

    model_name = "SAKE"

    file_path = resources.files(potential) / f"{model_name.lower()}_defaults.toml"
    config = return_toml_config(file_path)
>>>>>>> 5181bdb4

    # read default parameters
    config = load_configs(f"sake_without_ase", "qm9")
    # Extract parameters
    potential_parameter = config["potential"].get("potential_parameter", {})

    sake = SAKE(**potential_parameter)
    assert sake is not None, "SAKE model should be initialized."


from openff.units import unit


def test_sake_forward(single_batch_with_batchsize_64):
    """
    Test the forward pass of the SAKE model.
    """
    # get methane input
    methane = single_batch_with_batchsize_64.nnp_input

<<<<<<< HEAD
    from modelforge.tests.test_models import load_configs
=======
    from modelforge.train.training import return_toml_config
    from importlib import resources
    from modelforge.tests.data import potential

    model_name = "SAKE"

    file_path = resources.files(potential) / f"{model_name.lower()}_defaults.toml"
    config = return_toml_config(file_path)
>>>>>>> 5181bdb4

    # read default parameters
    config = load_configs(f"sake_without_ase", "qm9")
    # Extract parameters
    potential_parameter = config["potential"].get("potential_parameter", {})

<<<<<<< HEAD
    sake = SAKE(**potential_parameters)
    energy = sake(methane)["E"]
=======
    sake = SAKE(**potential_parameter)
    energy = sake(methane).E
>>>>>>> 5181bdb4
    nr_of_mols = methane.atomic_subsystem_indices.unique().shape[0]

    assert (
        len(energy) == nr_of_mols
    )  # Assuming energy is calculated per sample in the batch


def test_sake_interaction_forward():
    nr_atoms = 41
    nr_atom_basis = 47
    geometry_basis = 3
    sake_block = SAKEInteraction(
        nr_atom_basis=nr_atom_basis,
        nr_edge_basis=37,
        nr_edge_basis_hidden=5,
        nr_atom_basis_hidden=7,
        nr_atom_basis_spatial_hidden=13,
        nr_atom_basis_spatial=17,
        nr_atom_basis_velocity=19,
        nr_coefficients=23,
        nr_heads=29,
        activation=torch.nn.ReLU(),
        cutoff=5.0 * unit.angstrom,
        number_of_radial_basis_functions=53,
        epsilon=1e-5,
    )
    h = torch.randn(nr_atoms, nr_atom_basis)
    x = torch.randn(nr_atoms, geometry_basis)
    v = torch.randn(nr_atoms, geometry_basis)
    pairlist = torch.cartesian_prod(torch.arange(nr_atoms), torch.arange(nr_atoms))
    nr_pairs = 43
    edge_mask = onp.random.choice(len(pairlist), nr_pairs, replace=False)
    pairlist = pairlist[edge_mask].T
    sake_block(h, x, v, pairlist)


@pytest.mark.parametrize("eq_atol", [3e-1])
@pytest.mark.parametrize("h_atol", [8e-2])
def test_sake_layer_equivariance(h_atol, eq_atol, single_batch_with_batchsize_64):
    import torch
    from modelforge.potential.sake import SAKE
    from dataclasses import replace

    # Model parameters
    nr_atom_basis = 11
    torch.manual_seed(1884)

    # define a rotation matrix in 3D that rotates by 90 degrees around the z-axis
    # (clockwise when looking along the z-axis towards the origin)
    rotation_matrix = torch.tensor([[0.0, 1.0, 0.0], [-1.0, 0.0, 0.0], [0.0, 0.0, 1.0]])

<<<<<<< HEAD
    from modelforge.tests.test_models import load_configs
=======
    from modelforge.train.training import return_toml_config
    from importlib import resources
    from modelforge.tests.data import potential

    model_name = "SAKE"

    file_path = resources.files(potential) / f"{model_name.lower()}_defaults.toml"
    config = return_toml_config(file_path)
>>>>>>> 5181bdb4

    config = load_configs(f"sake_without_ase", "qm9")
    # Extract parameters
<<<<<<< HEAD
    potential_parameters = config["potential"].get("potential_parameters", {})

    potential_parameters["number_of_atom_features"] = nr_atom_basis
    sake = SAKE(**potential_parameters)
=======
    potential_parameter = config["potential"].get("potential_parameter", {})
    potential_parameter["number_of_atom_features"] = nr_atom_basis
    sake = SAKE(**potential_parameter)
>>>>>>> 5181bdb4

    # get methane input
    methane = single_batch_with_batchsize_64.nnp_input
    perturbed_methane_input = replace(methane)
    perturbed_methane_input.positions = torch.matmul(methane.positions, rotation_matrix)

    # prepare reference and perturbed inputs
    pairlist_output = sake.input_preparation.prepare_inputs(methane)
    reference_prepared_input = sake.core_module._model_specific_input_preparation(
        methane, pairlist_output
    )
    reference_v_torch = torch.randn_like(reference_prepared_input.positions)

    pairlist_output = sake.input_preparation.prepare_inputs(perturbed_methane_input)
    perturbed_prepared_input = sake.core_module._model_specific_input_preparation(
        perturbed_methane_input, pairlist_output
    )
    perturbed_v_torch = torch.matmul(reference_v_torch, rotation_matrix)

    (
        reference_h_out_torch,
        reference_x_out_torch,
        reference_v_out_torch,
    ) = sake.core_module.interaction_modules[0](
        reference_prepared_input.atomic_embedding,
        reference_prepared_input.positions,
        reference_v_torch,
        reference_prepared_input.pair_indices,
    )
    (
        perturbed_h_out_torch,
        perturbed_x_out_torch,
        perturbed_v_out_torch,
    ) = sake.core_module.interaction_modules[0](
        perturbed_prepared_input.atomic_embedding,
        perturbed_prepared_input.positions,
        perturbed_v_torch,
        perturbed_prepared_input.pair_indices,
    )

    # x and v are equivariant, h is invariant
    assert torch.allclose(reference_h_out_torch, perturbed_h_out_torch, atol=h_atol)
    assert torch.allclose(
        torch.matmul(reference_x_out_torch, rotation_matrix),
        perturbed_x_out_torch,
        atol=eq_atol,
    )
    assert torch.allclose(
        torch.matmul(reference_v_out_torch, rotation_matrix),
        perturbed_v_out_torch,
        atol=eq_atol,
    )


def make_reference_equivalent_sake_interaction(out_features, hidden_features, nr_heads):
    cutoff = 5.0 * unit.angstrom
    # Define the modelforge layer
    mf_sake_block = SAKEInteraction(
        nr_atom_basis=out_features,
        nr_edge_basis=hidden_features,
        nr_edge_basis_hidden=hidden_features,
        nr_atom_basis_hidden=hidden_features,
        nr_atom_basis_spatial_hidden=hidden_features,
        nr_atom_basis_spatial=hidden_features,
        nr_atom_basis_velocity=hidden_features,
        nr_coefficients=(nr_heads * hidden_features),
        nr_heads=nr_heads,
        activation=torch.nn.SiLU(),
        cutoff=cutoff,
        number_of_radial_basis_functions=50,
        epsilon=1e-5,
    )

    # Define the reference layer
    ref_sake_interaction = reference_sake.layers.DenseSAKELayer(
        out_features=out_features,
        hidden_features=hidden_features,
        n_heads=nr_heads,
        cutoff=None,
    )

    return mf_sake_block, ref_sake_interaction


def make_equivalent_pairlist_mask(key, nr_atoms, nr_pairs, include_self_pairs):
    all_pairs = torch.cartesian_prod(torch.arange(nr_atoms), torch.arange(nr_atoms))
    self_pairs = all_pairs.T[0] == all_pairs.T[1]
    non_self_pairs = all_pairs[~self_pairs]
    non_self_pairs_jax = jnp.array(onp.array(non_self_pairs))
    if include_self_pairs:
        nr_pairs_choose = nr_pairs - nr_atoms
        assert nr_pairs_choose >= 0, (
            "Number of pairs must be greater than or equal to the number of atoms if "
            "include_self_pairs is True."
        )
    else:
        nr_pairs_choose = nr_pairs
    pairlist_jax = jax.random.choice(
        key, non_self_pairs_jax, (nr_pairs_choose,), replace=False
    ).T
    if include_self_pairs:
        pairlist_jax = jnp.concatenate(
            [pairlist_jax, jnp.array(onp.array(all_pairs[self_pairs].T))], axis=1
        )
    pairlist = torch.tensor(onp.array(pairlist_jax), dtype=torch.int64)
    mask = jnp.zeros((nr_atoms, nr_atoms))
    for i in range(nr_pairs):
        mask = mask.at[pairlist_jax[0, i], pairlist_jax[1, i]].set(1)
    return pairlist, mask


def test_radial_symmetry_function_against_reference():
    from modelforge.potential.utils import (
        SAKERadialSymmetryFunction,
        SAKERadialBasisFunction,
    )
    from sake.utils import ExpNormalSmearing as RefExpNormalSmearing

    nr_atoms = 13
    number_of_radial_basis_functions = 11
    cutoff_upper = 6.0 * unit.bohr
    cutoff_lower = 2.0 * unit.bohr
    mf_unit = unit.nanometer
    ref_unit = unit.nanometer

    radial_symmetry_function_module = SAKERadialSymmetryFunction(
        number_of_radial_basis_functions=number_of_radial_basis_functions,
        max_distance=cutoff_upper,
        min_distance=cutoff_lower,
        dtype=torch.float32,
        trainable=False,
        radial_basis_function=SAKERadialBasisFunction(cutoff_lower),
    )
    ref_radial_basis_module = RefExpNormalSmearing(
        num_rbf=number_of_radial_basis_functions,
        cutoff_upper=cutoff_upper.to(ref_unit).m,
        cutoff_lower=cutoff_lower.to(ref_unit).m,
    )
    key = jax.random.PRNGKey(1884)

    # Generate random input data in JAX
    d_ij_bohr_mag = jax.random.normal(key, (nr_atoms, nr_atoms, 1))
    d_ij_jax = (d_ij_bohr_mag * unit.bohr).to(ref_unit).m
    d_ij = torch.from_numpy(
        onp.array((d_ij_bohr_mag * unit.bohr).to(mf_unit).m)
    ).reshape(nr_atoms**2)

    mf_rbf = radial_symmetry_function_module(d_ij)
    variables = ref_radial_basis_module.init(key, d_ij_jax)

    assert torch.allclose(
        torch.from_numpy(onp.array(variables["params"]["means"])),
        radial_symmetry_function_module.radial_basis_centers.detach().T,
    )
    assert torch.allclose(
        torch.from_numpy(onp.array(variables["params"]["betas"])),
        radial_symmetry_function_module.radial_scale_factor.detach().T,
    )

    ref_rbf = ref_radial_basis_module.apply(variables, d_ij_jax)

    assert torch.allclose(
        mf_rbf,
        torch.from_numpy(onp.array(ref_rbf)).reshape(
            nr_atoms**2, number_of_radial_basis_functions
        ),
    )


@pytest.mark.skipif(ON_MAC, reason="Test fails on macOS")
@pytest.mark.parametrize("include_self_pairs", [True, False])
@pytest.mark.parametrize("v_is_none", [True, False])
def test_sake_layer_against_reference(include_self_pairs, v_is_none):

    nr_atoms = 13
    out_features = 11
    hidden_features = 7
    geometry_basis = 3
    nr_heads = 5
    nr_atom_basis = out_features
    nr_pairs = 17
    key = jax.random.PRNGKey(1884)
    torch.manual_seed(1884)

    pairlist, mask = make_equivalent_pairlist_mask(
        key, nr_atoms, nr_pairs, include_self_pairs=include_self_pairs
    )

    mf_sake_block, ref_sake_interaction = make_reference_equivalent_sake_interaction(
        out_features, hidden_features, nr_heads
    )
    # Generate random input data in JAX
    h_key, x_key, v_key, init_key = jax.random.split(key, 4)
    h_jax = jax.random.normal(h_key, (nr_atoms, nr_atom_basis))
    x_jax = jax.random.normal(x_key, (nr_atoms, geometry_basis))
    if v_is_none:
        v_jax = None
        v = torch.zeros((nr_atoms, geometry_basis))
    else:
        v_jax = jax.random.normal(v_key, (nr_atoms, geometry_basis))
        v = torch.from_numpy(onp.array(v_jax))

    # Convert the input tensors from JAX to torch and reshape to diagonal batching
    h = torch.from_numpy(onp.array(h_jax))
    x = torch.from_numpy(onp.array(x_jax))

    variables = ref_sake_interaction.init(init_key, h_jax, x_jax, v_jax, mask)
    layer = variables["params"]

    assert torch.allclose(
        torch.from_numpy(onp.array(layer["edge_model"]["kernel"]["betas"])),
        mf_sake_block.radial_symmetry_function_module.radial_scale_factor.detach().T,
    )
    assert torch.allclose(
        torch.from_numpy(onp.array(layer["edge_model"]["kernel"]["means"])),
        mf_sake_block.radial_symmetry_function_module.radial_basis_centers.detach().T,
    )
    layer["edge_model"]["mlp_in"]["bias"] = (
        mf_sake_block.edge_mlp_in.bias.detach().numpy().T
    )
    layer["edge_model"]["mlp_in"]["kernel"] = (
        mf_sake_block.edge_mlp_in.weight.detach().numpy().T
    )
    layer["edge_model"]["mlp_out"]["layers_0"]["bias"] = (
        mf_sake_block.edge_mlp_out[0].bias.detach().numpy().T
    )
    layer["edge_model"]["mlp_out"]["layers_0"]["kernel"] = (
        mf_sake_block.edge_mlp_out[0].weight.detach().numpy().T
    )
    layer["edge_model"]["mlp_out"]["layers_2"]["bias"] = (
        mf_sake_block.edge_mlp_out[1].bias.detach().numpy().T
    )
    layer["edge_model"]["mlp_out"]["layers_2"]["kernel"] = (
        mf_sake_block.edge_mlp_out[1].weight.detach().numpy().T
    )
    layer["node_mlp"]["layers_0"]["bias"] = (
        mf_sake_block.node_mlp[0].bias.detach().numpy().T
    )
    layer["node_mlp"]["layers_0"]["kernel"] = (
        mf_sake_block.node_mlp[0].weight.detach().numpy().T
    )
    layer["node_mlp"]["layers_2"]["bias"] = (
        mf_sake_block.node_mlp[1].bias.detach().numpy().T
    )
    layer["node_mlp"]["layers_2"]["kernel"] = (
        mf_sake_block.node_mlp[1].weight.detach().numpy().T
    )
    layer["post_norm_mlp"]["layers_0"]["bias"] = (
        mf_sake_block.post_norm_mlp[0].bias.detach().numpy().T
    )
    layer["post_norm_mlp"]["layers_0"]["kernel"] = (
        mf_sake_block.post_norm_mlp[0].weight.detach().numpy().T
    )
    layer["post_norm_mlp"]["layers_2"]["bias"] = (
        mf_sake_block.post_norm_mlp[1].bias.detach().numpy().T
    )
    layer["post_norm_mlp"]["layers_2"]["kernel"] = (
        mf_sake_block.post_norm_mlp[1].weight.detach().numpy().T
    )
    layer["semantic_attention_mlp"]["layers_0"]["bias"] = (
        mf_sake_block.semantic_attention_mlp.bias.detach().numpy().T
    )
    layer["semantic_attention_mlp"]["layers_0"]["kernel"] = (
        mf_sake_block.semantic_attention_mlp.weight.detach().numpy().T
    )

    if not v_is_none:
        layer["velocity_mlp"]["layers_0"]["kernel"] = (
            mf_sake_block.velocity_mlp[0].weight.detach().numpy().T
        )
        layer["velocity_mlp"]["layers_0"]["bias"] = (
            mf_sake_block.velocity_mlp[0].bias.detach().numpy().T
        )
        layer["velocity_mlp"]["layers_2"]["kernel"] = (
            mf_sake_block.velocity_mlp[1].weight.detach().numpy().T
        )
    layer["v_mixing"]["kernel"] = mf_sake_block.v_mixing_mlp.weight.detach().numpy().T
    layer["x_mixing"]["layers_0"]["kernel"] = (
        mf_sake_block.x_mixing_mlp.weight.detach().numpy().T
    )

    mf_h, mf_x, mf_v = mf_sake_block(h, x, v, pairlist)

    ref_h, ref_x, ref_v = ref_sake_interaction.apply(
        variables, h_jax, x_jax, v_jax, mask
    )

    ref_h_is_nan = torch.from_numpy(onp.isnan(ref_h))
    ref_x_is_nan = torch.from_numpy(onp.isnan(ref_x))
    ref_v_is_nan = torch.from_numpy(onp.isnan(ref_v))

    assert torch.allclose(
        torch.nan_to_num(mf_h, nan=0.0) * ~ref_h_is_nan,
        torch.nan_to_num(torch.from_numpy(onp.array(ref_h)), nan=0.0),
    )
    assert torch.allclose(
        torch.nan_to_num(mf_x, nan=0.0) * ~ref_x_is_nan,
        torch.nan_to_num(torch.from_numpy(onp.array(ref_x)), nan=0.0),
    )
    assert torch.allclose(
        torch.nan_to_num(mf_v, nan=0.0) * ~ref_v_is_nan,
        torch.nan_to_num(torch.from_numpy(onp.array(ref_v)), nan=0.0),
    )


def test_sake_model_against_reference(single_batch_with_batchsize_1):
    nr_heads = 5
    nr_atom_basis = 11
    max_Z = 13
    key = jax.random.PRNGKey(1884)
    torch.manual_seed(1884)
    nr_interaction_blocks = 3
    cutoff = 5.0 * unit.angstrom

    mf_sake = SAKE(
        max_Z=max_Z,
        number_of_atom_features=nr_atom_basis,
        number_of_interaction_modules=nr_interaction_blocks,
        number_of_spatial_attention_heads=nr_heads,
        cutoff=cutoff,
        number_of_radial_basis_functions=50,
        epsilon=1e-8,
        processing=[],
        readout=[
            {
                "step": "from_atom_to_molecule",
                "mode": "sum",
                "in": "E_i",
                "index_key": "atomic_subsystem_indices",
                "out": "E",
            }
        ],
    )

    ref_sake = reference_sake.models.DenseSAKEModel(
        hidden_features=nr_atom_basis,
        out_features=1,
        depth=nr_interaction_blocks,
        n_heads=nr_heads,
        cutoff=None,
    )

    # get methane input
    methane = single_batch_with_batchsize_1.nnp_input
    pairlist_output = mf_sake.input_preparation.prepare_inputs(methane)
    prepared_methane = mf_sake.core_module._model_specific_input_preparation(
        methane, pairlist_output
    )

    mask = jnp.zeros(
        (prepared_methane.number_of_atoms, prepared_methane.number_of_atoms)
    )
    for i in range(prepared_methane.pair_indices.shape[1]):
        mask = mask.at[
            prepared_methane.pair_indices[0, i].item(),
            prepared_methane.pair_indices[1, i].item(),
        ].set(1)

    h = jax.nn.one_hot(prepared_methane.atomic_numbers.detach().numpy(), max_Z)
    x = prepared_methane.positions.detach().numpy()
    variables = ref_sake.init(key, h, x, mask=mask)

    variables["params"]["embedding_in"]["kernel"] = (
        mf_sake.core_module.embedding.weight.detach().numpy().T
    )
    variables["params"]["embedding_in"]["bias"] = (
        mf_sake.core_module.embedding.bias.detach().numpy().T
    )
    variables["params"]["embedding_out"]["layers_0"]["kernel"] = (
        mf_sake.core_module.energy_layer[0].weight.detach().numpy().T
    )
    variables["params"]["embedding_out"]["layers_0"]["bias"] = (
        mf_sake.core_module.energy_layer[0].bias.detach().numpy().T
    )
    variables["params"]["embedding_out"]["layers_2"]["kernel"] = (
        mf_sake.core_module.energy_layer[2].weight.detach().numpy().T
    )
    variables["params"]["embedding_out"]["layers_2"]["bias"] = (
        mf_sake.core_module.energy_layer[2].bias.detach().numpy().T
    )
    layers = (
        (layer_name, variables["params"][layer_name])
        for layer_name in variables["params"].keys()
        if layer_name.startswith("d")
    )
    for (layer_name, layer), mf_sake_block in zip(
        layers, mf_sake.core_module.interaction_modules.children()
    ):
        layer["edge_model"]["kernel"]["betas"] = (
            mf_sake_block.radial_symmetry_function_module.radial_scale_factor.detach()
            .numpy()
            .T
        )
        layer["edge_model"]["kernel"]["means"] = (
            mf_sake_block.radial_symmetry_function_module.radial_basis_centers.detach()
            .numpy()
            .T
        )
        layer["edge_model"]["mlp_in"]["bias"] = (
            mf_sake_block.edge_mlp_in.bias.detach().numpy().T
        )
        layer["edge_model"]["mlp_in"]["kernel"] = (
            mf_sake_block.edge_mlp_in.weight.detach().numpy().T
        )
        layer["edge_model"]["mlp_out"]["layers_0"]["bias"] = (
            mf_sake_block.edge_mlp_out[0].bias.detach().numpy().T
        )
        layer["edge_model"]["mlp_out"]["layers_0"]["kernel"] = (
            mf_sake_block.edge_mlp_out[0].weight.detach().numpy().T
        )
        layer["edge_model"]["mlp_out"]["layers_2"]["bias"] = (
            mf_sake_block.edge_mlp_out[1].bias.detach().numpy().T
        )
        layer["edge_model"]["mlp_out"]["layers_2"]["kernel"] = (
            mf_sake_block.edge_mlp_out[1].weight.detach().numpy().T
        )
        layer["node_mlp"]["layers_0"]["bias"] = (
            mf_sake_block.node_mlp[0].bias.detach().numpy().T
        )
        layer["node_mlp"]["layers_0"]["kernel"] = (
            mf_sake_block.node_mlp[0].weight.detach().numpy().T
        )
        layer["node_mlp"]["layers_2"]["bias"] = (
            mf_sake_block.node_mlp[1].bias.detach().numpy().T
        )
        layer["node_mlp"]["layers_2"]["kernel"] = (
            mf_sake_block.node_mlp[1].weight.detach().numpy().T
        )
        layer["post_norm_mlp"]["layers_0"]["bias"] = (
            mf_sake_block.post_norm_mlp[0].bias.detach().numpy().T
        )
        layer["post_norm_mlp"]["layers_0"]["kernel"] = (
            mf_sake_block.post_norm_mlp[0].weight.detach().numpy().T
        )
        layer["post_norm_mlp"]["layers_2"]["bias"] = (
            mf_sake_block.post_norm_mlp[1].bias.detach().numpy().T
        )
        layer["post_norm_mlp"]["layers_2"]["kernel"] = (
            mf_sake_block.post_norm_mlp[1].weight.detach().numpy().T
        )
        layer["semantic_attention_mlp"]["layers_0"]["bias"] = (
            mf_sake_block.semantic_attention_mlp.bias.detach().numpy().T
        )
        layer["semantic_attention_mlp"]["layers_0"]["kernel"] = (
            mf_sake_block.semantic_attention_mlp.weight.detach().numpy().T
        )

        if layer_name != "d0":
            layer["velocity_mlp"]["layers_0"]["kernel"] = (
                mf_sake_block.velocity_mlp[0].weight.detach().numpy().T
            )
            layer["velocity_mlp"]["layers_0"]["bias"] = (
                mf_sake_block.velocity_mlp[0].bias.detach().numpy().T
            )
            layer["velocity_mlp"]["layers_2"]["kernel"] = (
                mf_sake_block.velocity_mlp[1].weight.detach().numpy().T
            )
        layer["v_mixing"]["kernel"] = (
            mf_sake_block.v_mixing_mlp.weight.detach().numpy().T
        )
        layer["x_mixing"]["layers_0"]["kernel"] = (
            mf_sake_block.x_mixing_mlp.weight.detach().numpy().T
        )

    # jax.tree_util.tree_map_with_path(lambda path, leaf: print(path, leaf.shape), variables)

    mf_out = mf_sake(methane)
    ref_out = ref_sake.apply(variables, h, x, mask=mask)[0].sum(-2)
    # ref_out is nan, so we can't compare it to the modelforge output

    print(f"{mf_out.E=}")
    print(f"{ref_out=}")
    # assert torch.allclose(mf_out.E, torch.from_numpy(onp.array(ref_out[0])))


def test_model_invariance(single_batch_with_batchsize_1):
    from dataclasses import replace

<<<<<<< HEAD
    from modelforge.tests.test_models import load_configs
=======
    from modelforge.train.training import return_toml_config
    from importlib import resources
    from modelforge.tests.data import potential

    model_name = "SAKE"

    file_path = resources.files(potential) / f"{model_name.lower()}_defaults.toml"
    config = return_toml_config(file_path)
>>>>>>> 5181bdb4

    config = load_configs(f"sake_without_ase", "qm9")
    # Extract parameters
    potential_parameter = config["potential"].get("potential_parameter", {})

    model = SAKE(**potential_parameter)
    # get methane input
    methane = single_batch_with_batchsize_1.nnp_input

    rotation_matrix = torch.tensor([[0.0, 1.0, 0.0], [-1.0, 0.0, 0.0], [0.0, 0.0, 1.0]])
    perturbed_methane_input = replace(methane)
    perturbed_methane_input.positions = torch.matmul(methane.positions, rotation_matrix)

    reference_out = model(methane)
    perturbed_out = model(perturbed_methane_input)

    assert torch.allclose(reference_out.E, perturbed_out.E)<|MERGE_RESOLUTION|>--- conflicted
+++ resolved
@@ -16,18 +16,7 @@
 
 def test_SAKE_init():
     """Test initialization of the SAKE neural network potential."""
-<<<<<<< HEAD
     from modelforge.tests.test_models import load_configs
-=======
-    from modelforge.train.training import return_toml_config
-    from importlib import resources
-    from modelforge.tests.data import potential
-
-    model_name = "SAKE"
-
-    file_path = resources.files(potential) / f"{model_name.lower()}_defaults.toml"
-    config = return_toml_config(file_path)
->>>>>>> 5181bdb4
 
     # read default parameters
     config = load_configs(f"sake_without_ase", "qm9")
@@ -48,31 +37,15 @@
     # get methane input
     methane = single_batch_with_batchsize_64.nnp_input
 
-<<<<<<< HEAD
     from modelforge.tests.test_models import load_configs
-=======
-    from modelforge.train.training import return_toml_config
-    from importlib import resources
-    from modelforge.tests.data import potential
-
-    model_name = "SAKE"
-
-    file_path = resources.files(potential) / f"{model_name.lower()}_defaults.toml"
-    config = return_toml_config(file_path)
->>>>>>> 5181bdb4
 
     # read default parameters
     config = load_configs(f"sake_without_ase", "qm9")
     # Extract parameters
     potential_parameter = config["potential"].get("potential_parameter", {})
 
-<<<<<<< HEAD
     sake = SAKE(**potential_parameters)
     energy = sake(methane)["E"]
-=======
-    sake = SAKE(**potential_parameter)
-    energy = sake(methane).E
->>>>>>> 5181bdb4
     nr_of_mols = methane.atomic_subsystem_indices.unique().shape[0]
 
     assert (
@@ -124,31 +97,13 @@
     # (clockwise when looking along the z-axis towards the origin)
     rotation_matrix = torch.tensor([[0.0, 1.0, 0.0], [-1.0, 0.0, 0.0], [0.0, 0.0, 1.0]])
 
-<<<<<<< HEAD
     from modelforge.tests.test_models import load_configs
-=======
-    from modelforge.train.training import return_toml_config
-    from importlib import resources
-    from modelforge.tests.data import potential
-
-    model_name = "SAKE"
-
-    file_path = resources.files(potential) / f"{model_name.lower()}_defaults.toml"
-    config = return_toml_config(file_path)
->>>>>>> 5181bdb4
 
     config = load_configs(f"sake_without_ase", "qm9")
     # Extract parameters
-<<<<<<< HEAD
-    potential_parameters = config["potential"].get("potential_parameters", {})
-
-    potential_parameters["number_of_atom_features"] = nr_atom_basis
-    sake = SAKE(**potential_parameters)
-=======
     potential_parameter = config["potential"].get("potential_parameter", {})
     potential_parameter["number_of_atom_features"] = nr_atom_basis
     sake = SAKE(**potential_parameter)
->>>>>>> 5181bdb4
 
     # get methane input
     methane = single_batch_with_batchsize_64.nnp_input
@@ -627,18 +582,7 @@
 def test_model_invariance(single_batch_with_batchsize_1):
     from dataclasses import replace
 
-<<<<<<< HEAD
     from modelforge.tests.test_models import load_configs
-=======
-    from modelforge.train.training import return_toml_config
-    from importlib import resources
-    from modelforge.tests.data import potential
-
-    model_name = "SAKE"
-
-    file_path = resources.files(potential) / f"{model_name.lower()}_defaults.toml"
-    config = return_toml_config(file_path)
->>>>>>> 5181bdb4
 
     config = load_configs(f"sake_without_ase", "qm9")
     # Extract parameters
