import torch


def test_gaussian_rbf_implementation():
    # compare schnetpack GaussianRBF with modelforge GaussianRBF
    from modelforge.potential.utils import _GaussianRBF
    from schnetpack.nn import GaussianRBF as schnetpack_GaussianRBF
<<<<<<< HEAD
    from openmm import unit
=======
    from openff.units import unit
>>>>>>> 1c8eee94

    n_rbf = 2
    cutoff = unit.Quantity(5.0, unit.angstrom)
    schnetpack_rbf = schnetpack_GaussianRBF(
<<<<<<< HEAD
        n_rbf=n_rbf, cutoff=cutoff.value_in_unit(unit.angstrom)
    )
    rbf = GaussianRBF(n_rbf=n_rbf, cutoff=cutoff)
=======
        n_rbf=n_rbf, cutoff=cutoff.to(unit.angstrom).m
    )
    rbf = _GaussianRBF(n_rbf=n_rbf, cutoff=cutoff)
>>>>>>> 1c8eee94

    r = torch.rand(5, 3)
    print(schnetpack_rbf(r))
    print(rbf(r / 10))
    assert torch.allclose(schnetpack_rbf(r), rbf(r / 10), atol=1e-8)
    assert schnetpack_rbf.n_rbf == rbf.n_rbf


def setup_input():
    import torch

    # ------------------------------------ #
    # set up the input for the spk Painn model
    methan_spk = {
        "_idx": torch.tensor([0]),
        "dipole_moment": torch.tensor([0.0], dtype=torch.float64),
        "energy_U0": torch.tensor([-40.4789], dtype=torch.float64),
        "energy_U": torch.tensor([-40.4761], dtype=torch.float64),
        "_n_atoms": torch.tensor([5]),
        "_atomic_numbers": torch.tensor([6, 1, 1, 1, 1]),
        "_positions": torch.tensor(
            [
                [-1.2698e-02, 1.0858e00, 8.0010e-03],
                [2.1504e-03, -6.0313e-03, 1.9761e-03],
                [1.0117e00, 1.4638e00, 2.7657e-04],
                [-5.4082e-01, 1.4475e00, -8.7664e-01],
                [-5.2381e-01, 1.4379e00, 9.0640e-01],
            ],
            dtype=torch.float64,
        ),
        "_cell": torch.tensor(
            [[[0.0, 0.0, 0.0], [0.0, 0.0, 0.0], [0.0, 0.0, 0.0]]], dtype=torch.float64
        ),
        "_pbc": torch.tensor([False, False, False]),
        "_offsets": torch.tensor(
            [
                [0.0, 0.0, 0.0],
                [0.0, 0.0, 0.0],
                [0.0, 0.0, 0.0],
                [0.0, 0.0, 0.0],
                [0.0, 0.0, 0.0],
                [0.0, 0.0, 0.0],
                [0.0, 0.0, 0.0],
                [0.0, 0.0, 0.0],
                [0.0, 0.0, 0.0],
                [0.0, 0.0, 0.0],
                [0.0, 0.0, 0.0],
                [0.0, 0.0, 0.0],
                [0.0, 0.0, 0.0],
                [0.0, 0.0, 0.0],
                [0.0, 0.0, 0.0],
                [0.0, 0.0, 0.0],
                [0.0, 0.0, 0.0],
                [0.0, 0.0, 0.0],
                [0.0, 0.0, 0.0],
                [0.0, 0.0, 0.0],
            ],
            dtype=torch.float64,
        ),
        "_idx_i": torch.tensor(
            [0, 0, 0, 0, 1, 1, 1, 1, 2, 2, 2, 2, 3, 3, 3, 3, 4, 4, 4, 4]
        ),
        "_idx_j": torch.tensor(
            [1, 2, 3, 4, 0, 2, 3, 4, 0, 1, 3, 4, 0, 1, 2, 4, 0, 1, 2, 3]
        ),
        "_Rij": torch.tensor(
            [
                [1.4849e-02, -1.0918e00, -6.0249e-03],
                [1.0244e00, 3.7795e-01, -7.7244e-03],
                [-5.2812e-01, 3.6172e-01, -8.8464e-01],
                [-5.1112e-01, 3.5213e-01, 8.9840e-01],
                [-1.4849e-02, 1.0918e00, 6.0249e-03],
                [1.0096e00, 1.4698e00, -1.6995e-03],
                [-5.4297e-01, 1.4536e00, -8.7862e-01],
                [-5.2596e-01, 1.4440e00, 9.0442e-01],
                [-1.0244e00, -3.7795e-01, 7.7244e-03],
                [-1.0096e00, -1.4698e00, 1.6995e-03],
                [-1.5525e00, -1.6225e-02, -8.7692e-01],
                [-1.5355e00, -2.5819e-02, 9.0612e-01],
                [5.2812e-01, -3.6172e-01, 8.8464e-01],
                [5.4297e-01, -1.4536e00, 8.7862e-01],
                [1.5525e00, 1.6225e-02, 8.7692e-01],
                [1.7001e-02, -9.5940e-03, 1.7830e00],
                [5.1112e-01, -3.5213e-01, -8.9840e-01],
                [5.2596e-01, -1.4440e00, -9.0442e-01],
                [1.5355e00, 2.5819e-02, -9.0612e-01],
                [-1.7001e-02, 9.5940e-03, -1.7830e00],
            ],
            dtype=torch.float64,
        ),
    }
    # ------------------------------------ #

    # ------------------------------------ #
    # set up the input for the modelforge Painn model
    atomic_numbers = torch.tensor([[6], [1], [1], [1], [1]], dtype=torch.int64)

    positions = (
        torch.tensor(
            [
                [-1.2698e-02, 1.0858e00, 8.0010e-03],
                [2.1504e-03, -6.0313e-03, 1.9761e-03],
                [1.0117e00, 1.4638e00, 2.7657e-04],
                [-5.4082e-01, 1.4475e00, -8.7664e-01],
                [-5.2381e-01, 1.4379e00, 9.0640e-01],
            ],
            dtype=torch.float64,
            requires_grad=True,
        )
        / 10
    )
    E_labels = torch.tensor([0.0], requires_grad=True)
    atomic_subsystem_indices = torch.tensor([0, 0, 0, 0, 0], dtype=torch.int32)
    modelforge_methane = {
        "atomic_numbers": atomic_numbers,
        "positions": positions,
        "E_labels": E_labels,
        "atomic_subsystem_indices": atomic_subsystem_indices,
    }
    # ------------------------------------ #

    return {
        "spk_methane_input": methan_spk,
        "modelforge_methane_input": modelforge_methane,
    }


def setup_spk_painn_representation(cutoff, nr_atom_basis, n_rbf):
    # ------------------------------------ #
    # set up the schnetpack Painn representation model
    from schnetpack.nn import GaussianRBF, CosineCutoff
    from schnetpack.representation import PaiNN as schnetpack_PaiNN
<<<<<<< HEAD
    from openmm import unit

    radial_basis = GaussianRBF(n_rbf=n_rbf, cutoff=cutoff.value_in_unit(unit.angstrom))
=======
    from openff.units import unit

    radial_basis = GaussianRBF(n_rbf=n_rbf, cutoff=cutoff.to(unit.angstrom).m)
>>>>>>> 1c8eee94
    return schnetpack_PaiNN(
        n_atom_basis=nr_atom_basis,
        n_interactions=3,
        radial_basis=radial_basis,
<<<<<<< HEAD
        cutoff_fn=CosineCutoff(cutoff.value_in_unit(unit.angstrom)),
=======
        cutoff_fn=CosineCutoff(cutoff.to(unit.angstrom).m),
>>>>>>> 1c8eee94
    )


def setup_modelforge_painn_representation(cutoff, nr_atom_basis, n_rbf):
    # ------------------------------------ #
    # set up the modelforge Painn representation model
    # which means that we only want to call the
    # _transform_input() method
    from modelforge.potential import _CosineCutoff, _GaussianRBF
    from modelforge.potential.utils import SlicedEmbedding
    from modelforge.potential.painn import PaiNN
<<<<<<< HEAD
    from openmm import unit
=======
    from openff.units import unit
>>>>>>> 1c8eee94

    embedding = SlicedEmbedding(max_Z=100, embedding_dim=nr_atom_basis, sliced_dim=0)
    radial_basis = _GaussianRBF(n_rbf=n_rbf, cutoff=cutoff)
    cutoff = _CosineCutoff(cutoff)

    return PaiNN(
        embedding_module=embedding,
        nr_interaction_blocks=3,
        radial_basis_module=radial_basis,
        cutoff_module=cutoff,
    )


def test_painn_representation_implementation():
    # ---------------------------------------- #
    # test the implementation of the representation part of the PaiNN model
    # ---------------------------------------- #
<<<<<<< HEAD
    from openmm import unit
=======
    from openff.units import unit
>>>>>>> 1c8eee94

    cutoff = unit.Quantity(5.0, unit.angstrom)
    nr_atom_basis = 8
    n_rbf = 5
    torch.manual_seed(1234)
    schnetpack_painn = setup_spk_painn_representation(
        cutoff, nr_atom_basis, n_rbf
    ).double()
    torch.manual_seed(1234)
    modelforge_painn = setup_modelforge_painn_representation(
        cutoff, nr_atom_basis, n_rbf
    ).double()

    # ------------------------------------ #
    # set up the input for the spk Painn model
    input = setup_input()
    spk_input = input["spk_methane_input"]
    modelforge_input = input["modelforge_methane_input"]

    schnetpack_results = schnetpack_painn(spk_input)
    modelforge_painn._set_dtype()
    modelforge_input_1 = modelforge_painn._input_checks(modelforge_input)
    modelforge_input_2 = modelforge_painn.prepare_inputs(modelforge_input_1)

    # ---------------------------------------- #
    # test neighborlist and distance
    # ---------------------------------------- #
    assert torch.allclose(spk_input["_Rij"] / 10, modelforge_input_2["r_ij"], atol=1e-4)
    assert torch.allclose(spk_input["_idx_i"], modelforge_input_2["pair_indices"][0])
    assert torch.allclose(spk_input["_idx_j"], modelforge_input_2["pair_indices"][1])
    idx_i = spk_input["_idx_i"]
    idx_j = spk_input["_idx_j"]

    # ---------------------------------------- #
    # test rbf
    # ---------------------------------------- #
    r_ij = spk_input["_Rij"]
    d_ij = torch.norm(r_ij, dim=1, keepdim=True)
    dir_ij = r_ij / d_ij
    schnetpack_phi_ij = schnetpack_painn.radial_basis(d_ij)
    modelforge_phi_ij = modelforge_painn.radial_basis_module(
        d_ij / 10
    )  # NOTE: converting to nm

    assert torch.allclose(schnetpack_phi_ij, modelforge_phi_ij)
    phi_ij = schnetpack_phi_ij
    # ---------------------------------------- #
    # test cutoff
    # ---------------------------------------- #
    spk_fcut = schnetpack_painn.cutoff_fn(d_ij)
    mf_fcut = modelforge_painn.cutoff_module(d_ij / 10)  # NOTE: converting to nm
    assert torch.allclose(spk_fcut, mf_fcut)

    # ---------------------------------------- #
    # test filter
    # ---------------------------------------- #
    spk_filters = schnetpack_painn.filter_net(phi_ij) * spk_fcut[..., None]
    mf_filters = schnetpack_painn.filter_net(phi_ij) * mf_fcut[..., None]
    assert torch.allclose(spk_filters, mf_filters)

    # ---------------------------------------- #
    # test embedding
    # ---------------------------------------- #
    import schnetpack.properties as properties

    assert torch.allclose(
        spk_input[properties.Z], modelforge_input["atomic_numbers"].squeeze()
    )
    spk_embedding = schnetpack_painn.embedding(spk_input[properties.Z])
    mf_embedding = modelforge_painn.embedding_module(modelforge_input["atomic_numbers"])
    assert torch.allclose(spk_embedding, mf_embedding)

    # ---------------------------------------- #
    # test interaction
    # ---------------------------------------- #
    # compare dimensions of q and mu in spk and modelforge
    spk_q = spk_embedding[:, None]
    spk_qs = spk_q.shape
    mf_q = mf_embedding[:, None]
    mf_qs = mf_q.shape
    assert spk_qs == mf_qs
    assert torch.allclose(spk_q, mf_q)

    spk_mu = torch.zeros((spk_qs[0], 3, spk_qs[2]))
    mf_mu = torch.zeros((mf_qs[0], 3, mf_qs[2]))
    assert spk_mu.shape == mf_mu.shape

    # set up the filter and interaction, pass the input and compare the results
    # ---------------------------------------- #
    mf_intra_net = modelforge_painn.interaction_modules[0].intra_atomic_net
    spk_intra_net = schnetpack_painn.interactions[0].interatomic_context_net
    assert torch.allclose(mf_q, spk_q)
    # reset parameters
    torch.manual_seed(1234)
    [dense.reset_parameters() for dense in mf_intra_net]
    torch.manual_seed(1234)
    [dense.reset_parameters() for dense in spk_intra_net]

    intra_mf_q = mf_intra_net(mf_q)
    intra_spk_q = spk_intra_net(spk_q)

    assert torch.allclose(intra_mf_q, intra_spk_q)
    # ---------------------------------------- #

    filter_list = torch.split(spk_filters, 3 * schnetpack_painn.n_atom_basis, dim=-1)
    n_atoms = spk_input[properties.Z].shape[0]
    spk_q, spk_mu = schnetpack_painn.interactions[0](
        spk_q, spk_mu, filter_list[0], dir_ij, idx_i, idx_j, n_atoms
    )
    torch.manual_seed(1234)
    pair_indices = modelforge_input_2["pair_indices"]
    filter_list = torch.split(mf_filters, 3 * modelforge_painn.nr_atom_basis, dim=-1)

    # test intra-atomic NNP
    mf_q, mf_mu = modelforge_painn.interaction_modules[0](
        mf_q,
        mf_mu,
        filter_list[0],
        dir_ij,
        pair_indices,
    )

    assert spk_q.shape == mf_q.shape
    assert spk_mu.shape == mf_mu.shape
    assert torch.allclose(spk_q, mf_q)
    assert torch.allclose(spk_mu, mf_mu)

    # ---------------------------------------- #
    # test mixing
    # ---------------------------------------- #
    # reset parameters
    torch.manual_seed(1234)
    [
        dense.reset_parameters()
        for dense in modelforge_painn.mixing_modules[0].intra_atomic_net
    ]
    modelforge_painn.mixing_modules[0].mu_channel_mix.reset_parameters()
    torch.manual_seed(1234)
    [
        dense.reset_parameters()
        for dense in schnetpack_painn.mixing[0].intraatomic_context_net
    ]
    schnetpack_painn.mixing[0].mu_channel_mix.reset_parameters()

    mixed_spk_q, mixed_spk_mu = schnetpack_painn.mixing[0](spk_q, spk_mu)
    mixed_mf_q, mixed_mf_mu = modelforge_painn.mixing_modules[0](mf_q, mf_mu)
    assert torch.allclose(mixed_mf_q, mixed_spk_q)
    assert torch.allclose(mixed_mf_mu, mixed_spk_mu)

    # ---------------------------------------- #
    # test forward pass
    # ---------------------------------------- #

    modelforge_results = modelforge_painn._forward(modelforge_input_2)
    # FIXME: NOTE: this is still not the same
    # assert torch.allclose(
    #     schnetpack_results["scalar_representation"],
    #     modelforge_results["scalar_representation"],
    # )

    # assert torch.allclose(
    #     schnetpack_results["vector_representation"],
    #     modelforge_results["vector_representation"],
    # )<|MERGE_RESOLUTION|>--- conflicted
+++ resolved
@@ -5,24 +5,14 @@
     # compare schnetpack GaussianRBF with modelforge GaussianRBF
     from modelforge.potential.utils import _GaussianRBF
     from schnetpack.nn import GaussianRBF as schnetpack_GaussianRBF
-<<<<<<< HEAD
-    from openmm import unit
-=======
     from openff.units import unit
->>>>>>> 1c8eee94
 
     n_rbf = 2
     cutoff = unit.Quantity(5.0, unit.angstrom)
     schnetpack_rbf = schnetpack_GaussianRBF(
-<<<<<<< HEAD
-        n_rbf=n_rbf, cutoff=cutoff.value_in_unit(unit.angstrom)
+        n_rbf=n_rbf, cutoff=cutoff.to(unit.angstrom).m
     )
     rbf = GaussianRBF(n_rbf=n_rbf, cutoff=cutoff)
-=======
-        n_rbf=n_rbf, cutoff=cutoff.to(unit.angstrom).m
-    )
-    rbf = _GaussianRBF(n_rbf=n_rbf, cutoff=cutoff)
->>>>>>> 1c8eee94
 
     r = torch.rand(5, 3)
     print(schnetpack_rbf(r))
@@ -155,24 +145,14 @@
     # set up the schnetpack Painn representation model
     from schnetpack.nn import GaussianRBF, CosineCutoff
     from schnetpack.representation import PaiNN as schnetpack_PaiNN
-<<<<<<< HEAD
-    from openmm import unit
-
-    radial_basis = GaussianRBF(n_rbf=n_rbf, cutoff=cutoff.value_in_unit(unit.angstrom))
-=======
     from openff.units import unit
 
     radial_basis = GaussianRBF(n_rbf=n_rbf, cutoff=cutoff.to(unit.angstrom).m)
->>>>>>> 1c8eee94
     return schnetpack_PaiNN(
         n_atom_basis=nr_atom_basis,
         n_interactions=3,
         radial_basis=radial_basis,
-<<<<<<< HEAD
-        cutoff_fn=CosineCutoff(cutoff.value_in_unit(unit.angstrom)),
-=======
         cutoff_fn=CosineCutoff(cutoff.to(unit.angstrom).m),
->>>>>>> 1c8eee94
     )
 
 
@@ -184,11 +164,7 @@
     from modelforge.potential import _CosineCutoff, _GaussianRBF
     from modelforge.potential.utils import SlicedEmbedding
     from modelforge.potential.painn import PaiNN
-<<<<<<< HEAD
-    from openmm import unit
-=======
     from openff.units import unit
->>>>>>> 1c8eee94
 
     embedding = SlicedEmbedding(max_Z=100, embedding_dim=nr_atom_basis, sliced_dim=0)
     radial_basis = _GaussianRBF(n_rbf=n_rbf, cutoff=cutoff)
@@ -206,11 +182,7 @@
     # ---------------------------------------- #
     # test the implementation of the representation part of the PaiNN model
     # ---------------------------------------- #
-<<<<<<< HEAD
-    from openmm import unit
-=======
     from openff.units import unit
->>>>>>> 1c8eee94
 
     cutoff = unit.Quantity(5.0, unit.angstrom)
     nr_atom_basis = 8
