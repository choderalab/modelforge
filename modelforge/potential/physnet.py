--- conflicted
+++ resolved
@@ -144,10 +144,7 @@
         activation_function_class: torch.nn.Module,
     ):
         super().__init__()
-<<<<<<< HEAD
-=======
         # Initialize dense layers and residual connection
->>>>>>> 38037dc3
         self.dense = Dense(
             input_dim, output_dim, activation_function=activation_function_class()
         )
@@ -197,10 +194,7 @@
         super().__init__()
         from .utils import Dense
 
-<<<<<<< HEAD
-=======
         # Initialize activation function
->>>>>>> 38037dc3
         self.activation_function = activation_function_class()
 
         # Initialize attention mask
@@ -389,14 +383,6 @@
         number_of_interaction_residual: int,
         activation_function_class: torch.nn.Module,
     ):
-<<<<<<< HEAD
-        """
-        Wrapper module that combines the PhysNetInteraction, PhysNetResidual, and PhysNetOutput classes into a single module. This serves as the building block for the PhysNet model.
-
-        This is a skeletal implementation that needs to be expanded upon.
-        """
-=======
->>>>>>> 38037dc3
 
         super().__init__()
 
@@ -487,30 +473,11 @@
         number_of_radial_basis_functions: int,
         number_of_interaction_residual: int,
         number_of_modules: int,
-<<<<<<< HEAD
-        activation_function: str,
-    ) -> None:
-        """
-        Implementation of the PhysNet neural network potential.
-
-        Parameters
-        ----------
-        featurization_config: Dict[str, Union[List[str], int]],
-
-        maximum_interaction_radius : openff.units.unit.Quantity
-            The cutoff distance for interactions.
-        number_of_modules : int
-        """
-
-        log.debug("Initializing the PhysNet architecture.")
-        super().__init__(activation_function)
-=======
         activation_name: str,
     ) -> None:
 
         log.debug("Initializing the PhysNet architecture.")
         super().__init__(activation_name)
->>>>>>> 38037dc3
 
         # featurize the atomic input
         from modelforge.potential.utils import FeaturizeInput
@@ -518,11 +485,7 @@
         number_of_per_atom_features = int(
             featurization_config["number_of_per_atom_features"]
         )
-<<<<<<< HEAD
-        highest_atomic_number = int(featurization_config["highest_atomic_number"])
-=======
         maximum_atomic_number = int(featurization_config["maximum_atomic_number"])
->>>>>>> 38037dc3
         self.physnet_representation_module = PhysNetRepresentation(
             maximum_interaction_radius=maximum_interaction_radius,
             number_of_radial_basis_functions=number_of_radial_basis_functions,
@@ -544,13 +507,8 @@
         )
 
         # learnable shift and bias that is applied per-element to ech atomic energy
-<<<<<<< HEAD
-        self.atomic_scale = nn.Parameter(torch.ones(highest_atomic_number, 2))
-        self.atomic_shift = nn.Parameter(torch.zeros(highest_atomic_number, 2))
-=======
         self.atomic_scale = nn.Parameter(torch.ones(maximum_atomic_number, 2))
         self.atomic_shift = nn.Parameter(torch.zeros(maximum_atomic_number, 2))
->>>>>>> 38037dc3
 
     def _model_specific_input_preparation(
         self, data: "NNPInput", pairlist_output: "PairListOutputs"
@@ -722,29 +680,6 @@
         postprocessing_parameter: Dict[str, Dict[str, bool]],
         dataset_statistic: Optional[Dict[str, float]] = None,
     ) -> None:
-<<<<<<< HEAD
-        """
-        Implementation of the PhysNet neural network potential.
-
-        Parameters
-        ----------
-        featurization : Dict[str, Union[List[str], int]]
-            Configuration for atomic feature generation.
-        maximum_interaction_radius : Union[unit.Quantity, str]
-            The cutoff distance for interactions.
-        number_of_radial_basis_functions : int
-            The number of radial basis functions.
-        number_of_interaction_residual : int
-            The number of interaction residuals.
-        number_of_modules : int
-            The number of PhysNet modules.
-        postprocessing_parameter : Dict[str, Dict[str, bool]]
-            Configuration for postprocessing parameters.
-        dataset_statistic : Optional[Dict[str, float]], optional
-            Statistics of the dataset, by default None.
-        """
-=======
->>>>>>> 38037dc3
 
         self.only_unique_pairs = False  # NOTE: for pairlist
         super().__init__(
@@ -759,11 +694,7 @@
             number_of_radial_basis_functions=number_of_radial_basis_functions,
             number_of_interaction_residual=number_of_interaction_residual,
             number_of_modules=number_of_modules,
-<<<<<<< HEAD
-            activation_function=activation_function,
-=======
             activation_name=activation_function,
->>>>>>> 38037dc3
         )
 
     def _config_prior(self):
