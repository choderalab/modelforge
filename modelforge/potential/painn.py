--- conflicted
+++ resolved
@@ -178,10 +178,6 @@
         transformed_input = self._generate_representation(inputs)
         q = transformed_input["q"]
         mu = transformed_input["mu"]
-<<<<<<< HEAD
-
-=======
->>>>>>> 1c8eee94
         for i, (interaction_mod, mixing_mod) in enumerate(
             zip(self.interaction_modules, self.mixing_modules)
         ):
