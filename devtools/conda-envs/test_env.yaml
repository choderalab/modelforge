--- conflicted
+++ resolved
@@ -19,12 +19,8 @@
   - lightning
   - tensorboard
   - torchvision
-<<<<<<< HEAD
-=======
   - openff-units
   - pint
->>>>>>> 202c3729
-  - ase
 
     # Testing
   - pytest
