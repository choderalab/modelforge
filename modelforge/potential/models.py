from abc import ABC, abstractmethod
from typing import (
    TYPE_CHECKING,
    Any,
    Dict,
    Mapping,
    NamedTuple,
    Tuple,
    Type,
    Optional,
    List,
)

import lightning as pl
import torch
from loguru import logger as log
from openff.units import unit
from torch.nn import Module

from modelforge.dataset.dataset import NNPInput

if TYPE_CHECKING:
    from modelforge.potential.ani import ANI2x, AniNeuralNetworkData
    from modelforge.potential.painn import PaiNN, PaiNNNeuralNetworkData
    from modelforge.potential.physnet import PhysNet, PhysNetNeuralNetworkData
    from modelforge.potential.sake import SAKE, SAKENeuralNetworkInput
    from modelforge.potential.schnet import SchNet, SchnetNeuralNetworkData


# Define NamedTuple for the outputs of Pairlist and Neighborlist forward method
class PairListOutputs(NamedTuple):
    """
    A namedtuple to store the outputs of the Pairlist and Neighborlist forward methods.

    Attributes:
        pair_indices (torch.Tensor): A tensor of shape (2, n_pairs) containing the indices of the interacting atom pairs.
        d_ij (torch.Tensor): A tensor of shape (n_pairs, 1) containing the Euclidean distances between the atoms in each pair.
        r_ij (torch.Tensor): A tensor of shape (n_pairs, 3) containing the displacement vectors between the atoms in each pair.
    """

    pair_indices: torch.Tensor
    d_ij: torch.Tensor
    r_ij: torch.Tensor


class Pairlist(Module):
    """
    Handle pair list calculations for atoms, returning atom indices pairs and displacement vectors.

    Attributes:
        only_unique_pairs (bool): If True, only unique pairs are returned (default is False).
            Otherwise, all pairs are returned.
    """

    def __init__(self, only_unique_pairs: bool = False):
        """
        Initialize the Pairlist object.

        Parameters:
            only_unique_pairs (bool, optional): If True, only unique pairs are returned (default is False).
                Otherwise, all pairs are returned.
        """
        super().__init__()
        self.only_unique_pairs = only_unique_pairs

    def enumerate_all_pairs(self, atomic_subsystem_indices: torch.Tensor):
        """Compute all pairs of atoms and their distances.

        Parameters
        ----------
        atomic_subsystem_indices : torch.Tensor, shape (nr_atoms_per_systems)
            Atom indices to indicate which atoms belong to which molecule
            Note in all cases, the values in this tensor must be numbered from 0 to n_molecules - 1
            sequentially, with no gaps in the numbering. E.g., [0,0,0,1,1,2,2,2 ...].
            This is the case for all internal data structures, and those no validation is performed in
            this routine. If the data is not structured in this way, the results will be incorrect.

        """

        # get device that passed tensors lives on, initialize on the same device
        device = atomic_subsystem_indices.device

        # if there is only one molecule, we do not need to use additional looping and offsets
        if torch.sum(atomic_subsystem_indices) == 0:
            n = len(atomic_subsystem_indices)
            if self.only_unique_pairs:
                i_final_pairs, j_final_pairs = torch.triu_indices(
                    n, n, 1, device=device
                )
            else:
                # Repeat each number n-1 times for i_indices
                i_final_pairs = torch.repeat_interleave(
                    torch.arange(n, device=device),
                    repeats=n - 1,
                )

                # Correctly construct j_indices
                j_final_pairs = torch.cat(
                    [
                        torch.cat(
                            (
                                torch.arange(i, device=device),
                                torch.arange(i + 1, n, device=device),
                            )
                        )
                        for i in range(n)
                    ]
                )

        else:
            # if we have more than one molecule, we will take into account molecule size and offsets when
            # calculating pairs, as using the approach above is not memory efficient for datasets with large molecules
            # and/or larger batch sizes; while not likely a problem on higher end GPUs with large amounts of memory
            # cheaper commodity and mobile GPUs may have issues

            # atomic_subsystem_indices are always numbered from 0 to n_molecules - 1
            # e.g., a single molecule will be [0, 0, 0, 0 ... ]
            # and a batch of molecules will always start at 0 and increment [ 0, 0, 0, 1, 1, 1, ...]
            # As such, we can use bincount, as there are no gaps in the numbering
            # Note if the indices are not numbered from 0 to n_molecules - 1, this will not work
            # E.g., bincount on [3,3,3, 4,4,4, 5,5,5] will return [0,0,0,3,3,3,3,3,3]
            # as we have no values for 0, 1, 2
            # using a combination of unique and argsort would make this work for any numbering ordering
            # but that is not how the data ends up being structured internally, and thus is not needed
            repeats = torch.bincount(atomic_subsystem_indices)
            offsets = torch.cat(
                (torch.tensor([0], device=device), torch.cumsum(repeats, dim=0)[:-1])
            )

            i_indices = torch.cat(
                [
                    torch.repeat_interleave(
                        torch.arange(o, o + r, device=device), repeats=r
                    )
                    for r, o in zip(repeats, offsets)
                ]
            )
            j_indices = torch.cat(
                [
                    torch.cat([torch.arange(o, o + r, device=device) for _ in range(r)])
                    for r, o in zip(repeats, offsets)
                ]
            )

            if self.only_unique_pairs:
                # filter out pairs that are not unique
                unique_pairs_mask = i_indices < j_indices
                i_final_pairs = i_indices[unique_pairs_mask]
                j_final_pairs = j_indices[unique_pairs_mask]
            else:
                # filter out identical values
                unique_pairs_mask = i_indices != j_indices
                i_final_pairs = i_indices[unique_pairs_mask]
                j_final_pairs = j_indices[unique_pairs_mask]

        # concatenate to form final (2, n_pairs) tensor
        pair_indices = torch.stack((i_final_pairs, j_final_pairs))

        return pair_indices.to(device)

    def construct_initial_pairlist_using_numpy(
        self, atomic_subsystem_indices: torch.Tensor
    ):
        """Compute all pairs of atoms and also return counts of the number of pairs for each molecule in batch.

        Parameters
        ----------
        atomic_subsystem_indices : torch.Tensor, shape (nr_atoms_per_systems)
            Atom indices to indicate which atoms belong to which molecule
            Note in all cases, the values in this tensor must be numbered from 0 to n_molecules - 1
            sequentially, with no gaps in the numbering. E.g., [0,0,0,1,1,2,2,2 ...].
            This is the case for all internal data structures, and those no validation is performed in
            this routine. If the data is not structured in this way, the results will be incorrect.
        Returns
        -------
        pair_indices : np.ndarray, shape (2, n_pairs)
            Pairs of atom indices, 0-indexed for each molecule
        number_of_pairs : np.ndarray, shape (n_molecules)
            The number to index into pair_indices for each molecule

        """

        # atomic_subsystem_indices are always numbered from 0 to n_molecules - 1
        # e.g., a single molecule will be [0, 0, 0, 0 ... ]
        # and a batch of molecules will always start at 0 and increment [ 0, 0, 0, 1, 1, 1, ...]
        # As such, we can use bincount, as there are no gaps in the numbering
        # Note if the indices are not numbered from 0 to n_molecules - 1, this will not work
        # E.g., bincount on [3,3,3, 4,4,4, 5,5,5] will return [0,0,0,3,3,3,3,3,3]
        # as we have no values for 0, 1, 2
        # using a combination of unique and argsort would make this work for any numbering ordering
        # but that is not how the data ends up being structured internally, and thus is not needed

        import numpy as np

        # get the number of atoms in each molecule
        repeats = np.bincount(atomic_subsystem_indices)

        # calculate the number of pairs for each molecule, using simple permutation
        npairs_by_molecule = np.array([r * (r - 1) for r in repeats], dtype=np.int16)

        i_indices = np.concatenate(
            [
                np.repeat(
                    np.arange(
                        0,
                        r,
                        dtype=np.int16,
                    ),
                    repeats=r,
                )
                for r in repeats
            ]
        )
        j_indices = np.concatenate(
            [
                np.concatenate([np.arange(0, 0 + r, dtype=np.int16) for _ in range(r)])
                for r in repeats
            ]
        )

        # filter out identical pairs where i==j
        unique_pairs_mask = i_indices != j_indices
        i_final_pairs = i_indices[unique_pairs_mask]
        j_final_pairs = j_indices[unique_pairs_mask]

        # concatenate to form final (2, n_pairs) vector
        pair_indices = np.stack((i_final_pairs, j_final_pairs))

        return pair_indices, npairs_by_molecule

    def calculate_r_ij(
        self, pair_indices: torch.Tensor, positions: torch.Tensor
    ) -> torch.Tensor:
        """Compute displacement vectors between atom pairs.

        Parameters
        ----------
        pair_indices : torch.Tensor
            Atom indices for pairs of atoms. Shape: [2, n_pairs].
        positions : torch.Tensor
            Atom positions. Shape: [atoms, 3].

        Returns
        -------
        torch.Tensor
            Displacement vectors between atom pairs. Shape: [n_pairs, 3].
        """
        # Select the pairs of atom coordinates from the positions
        selected_positions = positions.index_select(0, pair_indices.view(-1)).view(
            2, -1, 3
        )
        return selected_positions[1] - selected_positions[0]

    def calculate_d_ij(self, r_ij: torch.Tensor) -> torch.Tensor:
        """Compute Euclidean distances between atoms in each pair.

        Parameters
        ----------
        r_ij : torch.Tensor
            Displacement vectors between atoms in a pair. Shape: [n_pairs, 3].

        Returns
        -------
        torch.Tensor
            Euclidean distances. Shape: [n_pairs, 1].
        """
        return r_ij.norm(dim=1).unsqueeze(1)

    def forward(
        self,
        positions: torch.Tensor,
        atomic_subsystem_indices: torch.Tensor,
    ) -> PairListOutputs:
        """
        Performs the forward pass of the Pairlist module.

        Parameters
        ----------
        positions : torch.Tensor
            Atom positions. Shape: [nr_atoms, 3].
        atomic_subsystem_indices (torch.Tensor, shape (nr_atoms_per_systems)):
            Atom indices to indicate which atoms belong to which molecule.

        Returns
        -------
        PairListOutputs: A namedtuple containing the following attributes:
            pair_indices (torch.Tensor): A tensor of shape (2, n_pairs) containing the indices of the interacting atom pairs.
            d_ij (torch.Tensor): A tensor of shape (n_pairs, 1) containing the Euclidean distances between the atoms in each pair.
            r_ij (torch.Tensor): A tensor of shape (n_pairs, 3) containing the displacement vectors between the atoms in each pair.
        """
        pair_indices = self.enumerate_all_pairs(
            atomic_subsystem_indices,
        )
        r_ij = self.calculate_r_ij(pair_indices, positions)

        return PairListOutputs(
            pair_indices=pair_indices,
            d_ij=self.calculate_d_ij(r_ij),
            r_ij=r_ij,
        )


class Neighborlist(Pairlist):
    """Manage neighbor list calculations with a specified cutoff distance.

    This class extends Pairlist to consider a cutoff distance for neighbor calculations.
    """

    def __init__(self, cutoff: unit.Quantity, only_unique_pairs: bool = False):
        """
        Initialize the Neighborlist with a specific cutoff distance.

        Parameters
        ----------
        cutoff : unit.Quantity
            Cutoff distance for neighbor calculations.
        """
        super().__init__(only_unique_pairs=only_unique_pairs)
        self.register_buffer("cutoff", torch.tensor(cutoff.to(unit.nanometer).m))

    def forward(
        self,
        positions: torch.Tensor,
        atomic_subsystem_indices: torch.Tensor,
        pair_indices: Optional[torch.Tensor] = None,
    ) -> PairListOutputs:
        """
        Forward pass to compute neighbor list considering a cutoff distance.

        Overrides the `forward` method from Pairlist to include cutoff distance in calculations.

        Parameters
        ----------
        positions : torch.Tensor
            Atom positions. Shape: [nr_systems, nr_atoms, 3].
        atomic_subsystem_indices : torch.Tensor
            Indices identifying atoms in subsystems. Shape: [nr_atoms].

        Returns
        -------
        PairListOutputs
            A NamedTuple containing 'pair_indices', 'd_ij' (distances), and 'r_ij' (displacement vectors).
        """

        if pair_indices is None:
            pair_indices = self.enumerate_all_pairs(
                atomic_subsystem_indices,
            )

        r_ij = self.calculate_r_ij(pair_indices, positions)
        d_ij = self.calculate_d_ij(r_ij)

        # Find pairs within the cutoff
        in_cutoff = (d_ij <= self.cutoff).squeeze()
        # Get the atom indices within the cutoff
        pair_indices_within_cutoff = pair_indices[:, in_cutoff]

        return PairListOutputs(
            pair_indices=pair_indices_within_cutoff,
            d_ij=d_ij[in_cutoff],
            r_ij=r_ij[in_cutoff],
        )


from typing import Callable, Literal, Optional, Union

import numpy as np


class JAXModel:
    """A model wrapper that facilitates calling a JAX function with predefined parameters and buffers.

    Attributes
    ----------
    jax_fn : Callable
        The JAX function to be called.
    parameter : jax.
        Parameters required by the JAX function.
    buffer : Any
        Buffers required by the JAX function.
    name : str
        Name of the model.
    """

    def __init__(
        self, jax_fn: Callable, parameter: np.ndarray, buffer: np.ndarray, name: str
    ):
        self.jax_fn = jax_fn
        self.parameter = parameter
        self.buffer = buffer
        self.name = name

    def __call__(self, data: NamedTuple):
        """Calls the JAX function using the stored parameters and buffers along with additional data.

        Parameters
        ----------
        data : NamedTuple
            Data to be passed to the JAX function.

        Returns
        -------
        Any
            The result of the JAX function.
        """

        return self.jax_fn(self.parameter, self.buffer, data)

    def __repr__(self):
        return f"{self.__class__.__name__} wrapping {self.name}"


class PyTorch2JAXConverter:
    """
    Wraps a PyTorch neural network potential instance in a Flax module using the
    `pytorch2jax` library (https://github.com/subho406/Pytorch2Jax).
    The converted model uses dlpack to convert between Pytorch and Jax tensors
    in-memory and executes Pytorch backend inside Jax wrapped functions.
    The wrapped modules are compatible with Jax backward-mode autodiff.

    Parameters
    ----------
    nnp_instance : Any
        The neural network potential instance to convert.

    Returns
    -------
    JAXModel
        The converted JAX model.
    """

    def convert_to_jax_model(
        self, nnp_instance: Union["ANI2x", "SchNet", "PaiNN", "PhysNet"]
    ) -> JAXModel:
        """
        Convert a PyTorch neural network instance to a JAX model.

        Parameters
        ----------
        nnp_instance : Union["ANI2x", "SchNet", "PaiNN", "PhysNet"]
            The PyTorch neural network instance to be converted.

        Returns
        -------
        JAXModel
            A JAX model containing the converted neural network function, parameters, and buffers.
        """

        jax_fn, params, buffers = self._convert_pytnn_to_jax(nnp_instance)
        return JAXModel(jax_fn, params, buffers, nnp_instance.__class__.__name__)

    @staticmethod
    def _convert_pytnn_to_jax(
        nnp_instance: Union["ANI2x", "SchNet", "PaiNN", "PhysNet"]
    ) -> Tuple[Callable, np.ndarray, np.ndarray]:
        """Internal method to convert PyTorch neural network parameters and buffers to JAX format.

        Parameters
        ----------
        nnp_instance : Any
            The PyTorch neural network instance.

        Returns
        -------
        Tuple[Callable, Any, Any]
            A tuple containing the JAX function, parameters, and buffers.
        """

        # make sure
        from modelforge.utils.io import import_

        jax = import_("jax")
        # use the wrapper to check if pytorch2jax is in the environment

        custom_vjp = import_("jax").custom_vjp

        # from jax import custom_vjp
        convert_to_jax = import_("pytorch2jax").pytorch2jax.convert_to_jax
        convert_to_pyt = import_("pytorch2jax").pytorch2jax.convert_to_pyt
        # from pytorch2jax.pytorch2jax import convert_to_jax, convert_to_pyt

        import functorch
        from functorch import make_functional_with_buffers

        # Convert the PyTorch model to a functional representation and extract the model function and parameters
        model_fn, model_params, model_buffer = make_functional_with_buffers(
            nnp_instance
        )

        # Convert the model parameters from PyTorch to JAX representations
        model_params = jax.tree_map(convert_to_jax, model_params)
        # Convert the model buffer from PyTorch to JAX representations
        model_buffer = jax.tree_map(convert_to_jax, model_buffer)

        # Define the apply function using a custom VJP
        @custom_vjp
        def apply(params, *args, **kwargs):
            # Convert the input data from JAX to PyTorch
            params, args, kwargs = map(
                lambda x: jax.tree_map(convert_to_pyt, x), (params, args, kwargs)
            )
            # Apply the model function to the input data
            out = model_fn(params, *args, **kwargs)
            # Convert the output data from PyTorch to JAX
            out = jax.tree_map(convert_to_jax, out)
            return out

        # Define the forward and backward passes for the VJP
        def apply_fwd(params, *args, **kwargs):
            return apply(params, *args, **kwargs), (params, args, kwargs)

        def apply_bwd(res, grads):
            params, args, kwargs = res
            params, args, kwargs = map(
                lambda x: jax.tree_map(convert_to_pyt, x), (params, args, kwargs)
            )
            grads = jax.tree_map(convert_to_pyt, grads)
            # Compute the gradients using the model function and convert them from JAX to PyTorch representations
            grads = functorch.vjp(model_fn, params, *args, **kwargs)[1](grads)
            return jax.tree_map(convert_to_jax, grads)

        apply.defvjp(apply_fwd, apply_bwd)

        # Return the apply function and the converted model parameters
        return apply, model_params, model_buffer


class NeuralNetworkPotentialFactory:
    """
    Factory class for creating instances of neural network potentials for training/inference.
    """

    @staticmethod
    def generate_model(
        *,
        use: Literal["training", "inference"],
        model_parameter: Dict[str, Union[str, Any]],
        simulation_environment: Literal["PyTorch", "JAX"] = "PyTorch",
        training_parameter: Optional[Dict[str, Any]] = None,
        dataset_statistic: Optional[Dict[str, float]] = None,
    ) -> Union[Type[torch.nn.Module], Type[JAXModel], Type[pl.LightningModule]]:
        """
        Creates an NNP instance of the specified type, configured either for training or inference.

        Parameters
        ----------
        use : str
            The use case for the model instance, either 'training' or 'inference'.
        simulation_environment : str
            The ML framework to use, either 'PyTorch' or 'JAX'.
        model_parameter : dict, optional
            Parameters specific to the model, by default {}.
        training_parameter : dict, optional
            Parameters for configuring the training, by default {}.

        Returns
        -------
        Union[Union[torch.nn.Module], pl.LightningModule, JAXModel]
            An instantiated model.

        Raises
        ------
        ValueError
            If an unknown use case is requested.
        NotImplementedError
            If the requested model type is not implemented.
        """

        from modelforge.potential import _Implemented_NNPs
        from modelforge.train.training import TrainingAdapter

        # obtain model for training
        if use == "training":
            if simulation_environment == "JAX":
                log.warning(
                    "Training in JAX is not availalbe. Falling back to PyTorch."
                )
            model = TrainingAdapter(
                model_parameter=model_parameter,
                **training_parameter,
                dataset_statistic=dataset_statistic,
            )
            return model
        # obtain model for inference
        elif use == "inference":
            model_type = model_parameter["model_name"]
            nnp_class: Type = _Implemented_NNPs.get_neural_network_class(model_type)
            model = nnp_class(
                **model_parameter["core_parameter"],
                postprocessing_parameter=model_parameter["postprocessing_parameter"],
                dataset_statistic=dataset_statistic,
            )
            if simulation_environment == "JAX":
                return PyTorch2JAXConverter().convert_to_jax_model(model)
            else:
                return model
        else:
            raise NotImplementedError(f"Unsupported 'use' value: {use}")


class ComputeInteractingAtomPairs(torch.nn.Module):
    def __init__(self, cutoff: unit.Quantity, only_unique_pairs: bool = True):
        """
        A module for preparing input data, including the calculation of pair lists, distances (d_ij), and displacement vectors (r_ij) for molecular simulations.
        Parameters
        ----------
        cutoff : unit.Quantity
            The cutoff distance for neighbor list calculations.
        only_unique_pairs : bool, optional
            Whether to only use unique pairs in the pair list calculation, by default True. This should be set to True for all message passing networks.

        """

        super().__init__()
        from .models import Neighborlist

        self.only_unique_pairs = only_unique_pairs
        self.calculate_distances_and_pairlist = Neighborlist(cutoff, only_unique_pairs)

    def prepare_inputs(self, data: Union[NNPInput, NamedTuple]):
        """
        Prepares the input tensors for passing to the model.

        This method handles general input manipulation, such as calculating distances
        and generating the pair list. It also calls the model-specific input preparation.

        Parameters
        ----------
        data : Union[NNPInput, NamedTuple]
            The input data provided by the dataset, containing atomic numbers, positions, and other necessary information.

        Returns
        -------
        PairListOutputs
            A namedtuple containing the pair indices, Euclidean distances (d_ij), and displacement vectors (r_ij).
        """
        # ---------------------------
        # general input manipulation
        positions = data.positions
        atomic_subsystem_indices = data.atomic_subsystem_indices
        # calculate pairlist if none is provided
        if data.pair_list is None:
            pairlist_output = self.calculate_distances_and_pairlist(
                positions=positions,
                atomic_subsystem_indices=atomic_subsystem_indices,
                pair_indices=None,
            )
            pair_list = data.pair_list
        else:
            # pairlist is provided, remove redundant pairs if requested
            if self.only_unique_pairs:
                i_indices = data.pair_list[0]
                j_indices = data.pair_list[1]
                unique_pairs_mask = i_indices < j_indices
                i_final_pairs = i_indices[unique_pairs_mask]
                j_final_pairs = j_indices[unique_pairs_mask]
                pair_list = torch.stack((i_final_pairs, j_final_pairs))
            else:
                pair_list = data.pair_list
            # only calculate d_ij and r_ij
            pairlist_output = self.calculate_distances_and_pairlist(
                positions=positions,
                atomic_subsystem_indices=atomic_subsystem_indices,
                pair_indices=pair_list.to(torch.int64),
            )

        return pairlist_output

    def _input_checks(self, data: Union[NNPInput, NamedTuple]):
        """
        Performs input validation checks.

        Ensures the input data conforms to expected shapes and types.

        Parameters
        ----------
        data : NNPInput
            The input data to be validated.

        Raises
        ------
        ValueError
            If the input data does not meet the expected criteria.
        """
        # check that the input is instance of NNPInput
        assert isinstance(data, NNPInput) or isinstance(data, Tuple)

        nr_of_atoms = data.atomic_numbers.shape[0]
        assert data.atomic_numbers.shape == torch.Size([nr_of_atoms])
        assert data.atomic_subsystem_indices.shape == torch.Size([nr_of_atoms])
        nr_of_molecules = torch.unique(data.atomic_subsystem_indices).numel()
        assert data.total_charge.shape == torch.Size([nr_of_molecules])
        assert data.positions.shape == torch.Size([nr_of_atoms, 3])


from torch.nn import ModuleDict


class PostProcessing(torch.nn.Module):
    """
    A module for handling post-processing operations on model outputs, including normalization, calculation of atomic self-energies, and reduction operations to compute per-molecule properties from per-atom properties.
    """

    _SUPPORTED_PROPERTIES = ["per_atom_energy", "general_postprocessing_operation"]
    _SUPPORTED_OPERATIONS = ["normalize", "from_atom_to_molecule_reduction"]

    def __init__(
        self,
        postprocessing_parameter: Dict[str, Dict[str, bool]],
        dataset_statistic: Dict[str, Dict[str, float]],
    ):
        """
        Parameters
        ----------
        postprocessing_parameter: Dict[str, Dict[str, bool]] # TODO: update
        dataset_statistic : Dict[str, float]
            A dictionary containing the dataset statistics for normalization and other calculations.
        """
        super().__init__()

        self._registered_properties: List[str] = []

        # operations that use nn.Sequence to pass the output of the model to the next
        self.registered_chained_operations = ModuleDict()

        self.dataset_statistic = dataset_statistic

        self._initialize_postprocessing(
            postprocessing_parameter,
        )

    def _get_per_atom_energy_mean_and_stddev_of_dataset(self) -> Tuple[float, float]:
        """
        Calculate the mean and standard deviation of the per-atom energy in the dataset.

        Returns
        -------
        Tuple[float, float]
            The mean and standard deviation of the per-atom energy.
        """
        if self.dataset_statistic is None:
            mean = 0.0
            stddev = 1.0
            log.warning(
                f"No mean and stddev provided for dataset. Setting to default value {mean=} and {stddev=}!"
            )
        else:
            training_dataset_statistics = self.dataset_statistic[
                "training_dataset_statistics"
            ]
            mean = unit.Quantity(
                training_dataset_statistics["per_atom_energy_mean"]
            ).m_as(unit.kilojoule_per_mole)
            stddev = unit.Quantity(
                training_dataset_statistics["per_atom_energy_stddev"]
            ).m_as(unit.kilojoule_per_mole)
        return mean, stddev

    def _initialize_postprocessing(
        self,
        postprocessing_parameter: Dict[str, Dict[str, bool]],
    ):
        """
        Initialize the postprocessing operations based on the given postprocessing parameters.

        Parameters:
            postprocessing_parameter (Dict[str, Dict[str, bool]]): A dictionary containing the postprocessing parameters for each property.

        Raises:
            ValueError: If a property is not supported.

        Returns:
            None
        """

        from .processing import (
            FromAtomToMoleculeReduction,
            ScaleValues,
            CalculateAtomicSelfEnergy,
        )

        for property, operations in postprocessing_parameter.items():
            # register properties for which postprocessing should be performed
            if property.lower() in self._SUPPORTED_PROPERTIES:
                self._registered_properties.append(property.lower())
            else:
                raise ValueError(
                    f"Property {property} is not supported. Supported properties are {self._SUPPORTED_PROPERTIES}"
                )

            # register operations that are performed for the property
            postprocessing_sequence = torch.nn.Sequential()
            prostprocessing_sequence_names = []

            # for each property parse the requested operations
            if property == "per_atom_energy":
                if operations.get("normalize", False):
                    mean, stddev = (
                        self._get_per_atom_energy_mean_and_stddev_of_dataset()
                    )
                    postprocessing_sequence.append(
                        ScaleValues(
                            mean=mean,
                            stddev=stddev,
                            property="per_atom_energy",
                            output_name="per_atom_energy",
                        )
                    )
                    prostprocessing_sequence_names.append("normalize")
                # check if also reduction is requested
                if operations.get("from_atom_to_molecule_reduction", False):
                    postprocessing_sequence.append(
                        FromAtomToMoleculeReduction(
                            per_atom_property_name="per_atom_energy",
                            index_name="atomic_subsystem_indices",
                            output_name="per_molecule_energy",
                            keep_per_atom_property=operations.get(
                                "keep_per_atom_property", False
                            ),
                        )
                    )
                    prostprocessing_sequence_names.append(
                        "from_atom_to_molecule_reduction"
                    )
            elif property == "general_postprocessing_operation":
                # check if also self-energies are requested
                if operations.get("calculate_molecular_self_energy", False):

                    if self.dataset_statistic is None:
                        log.warning(
                            "Dataset statistics are required to calculate the molecular self-energies but haven't been provided."
                        )
                    else:
                        atomic_self_energies = self.dataset_statistic[
                            "atomic_self_energies"
                        ]

                        postprocessing_sequence.append(
                            CalculateAtomicSelfEnergy(atomic_self_energies)
                        )
                        prostprocessing_sequence_names.append(
                            "calculate_molecular_self_energy"
                        )

                        postprocessing_sequence.append(
                            FromAtomToMoleculeReduction(
                                per_atom_property_name="ase_tensor",
                                index_name="atomic_subsystem_indices",
                                output_name="per_molecule_self_energy",
                            )
                        )

                # check if also self-energies are requested
                elif operations.get("calculate_atomic_self_energy", False):
                    if self.dataset_statistic is None:
                        log.warning(
                            "Dataset statistics are required to calculate the molecular self-energies but haven't been provided."
                        )
                    else:
                        atomic_self_energies = self.dataset_statistic[
                            "atomic_self_energies"
                        ]

                        postprocessing_sequence.append(
                            CalculateAtomicSelfEnergy(atomic_self_energies)()
                        )
                        prostprocessing_sequence_names.append(
                            "calculate_atomic_self_energy"
                        )

            log.debug(prostprocessing_sequence_names)

            self.registered_chained_operations[property] = postprocessing_sequence

    def forward(self, data: Dict[str, torch.Tensor]):
        """
        Perform post-processing operations for all registered properties.
        """

        # NOTE: this is not very elegant, but I am unsure how to do this better
        # I am currently directly writing new keys and values in the data dictionary
        for property in PostProcessing._SUPPORTED_PROPERTIES:
            if property in self._registered_properties:
                self.registered_chained_operations[property](data)

        return data


class BaseNetwork(Module):
    def __init__(
        self,
        *,
        postprocessing_parameter: Dict[str, Dict[str, bool]],
<<<<<<< HEAD
        dataset_statistic: Optional[Dict[str, float]],
=======
        dataset_statistic,
>>>>>>> acdd2c05
        cutoff: unit.Quantity,
    ):
        """
        The BaseNetwork wraps the input preparation (including pairlist calculation, d_ij and r_ij calculation), the actual model as well as the output preparation in a wrapper class.

        Learned parameters are present only in the core model, the input preparation and output preparation are not learned.

        Parameters
        ----------
        postprocessing_parameter : Dict[str, Dict[str, bool]] # TODO: update
        """

        super().__init__()
        from modelforge.utils.units import _convert

<<<<<<< HEAD
        self.perform_postprocessing = PostProcessing(
=======
        self.postprocessing = PostProcessing(
>>>>>>> acdd2c05
            postprocessing_parameter, dataset_statistic
        )

        # check if self.only_unique_pairs is set in child class
        if not hasattr(self, "only_unique_pairs"):
            raise RuntimeError(
                "The only_unique_pairs attribute is not set in the child class. Please set it to True or False before calling super().__init__."
            )
<<<<<<< HEAD
        self.compute_interacting_pairs = ComputeInteractingAtomPairs(
=======
        self.input_preparation = InputPreparation(
>>>>>>> acdd2c05
            cutoff=_convert(cutoff), only_unique_pairs=self.only_unique_pairs
        )

    def load_state_dict(
        self, state_dict: Mapping[str, Any], strict: bool = True, assign: bool = False
    ):
        """
        Load the state dictionary into the model, with optional prefix removal and key exclusions.

        Parameters
        ----------
        state_dict : Mapping[str, Any]
            The state dictionary to load.
        strict : bool, optional
            Whether to strictly enforce that the keys in `state_dict` match the keys returned by this module's `state_dict()` function (default is True).
        assign : bool, optional
            Whether to assign the state dictionary to the model directly (default is False).

        Notes
        -----
        - This function can remove a specific prefix from the keys in the state dictionary.
        - It can also exclude certain keys from being loaded into the model.
        """

        # Prefix to remove
        prefix = "model."
        excluded_keys = ["loss.per_molecule_energy", "loss.per_atom_force"]

        # Create a new dictionary without the prefix in the keys if prefix exists
        if any(key.startswith(prefix) for key in state_dict.keys()):
            filtered_state_dict = {
                key[len(prefix) :] if key.startswith(prefix) else key: value
                for key, value in state_dict.items()
                if key not in excluded_keys
            }
            log.debug(f"Removed prefix: {prefix}")
        else:
            # Create a filtered dictionary without excluded keys if no prefix exists
            filtered_state_dict = {
                k: v for k, v in state_dict.items() if k not in excluded_keys
            }
            log.debug("No prefix found. No modifications to keys in state loading.")

        super().load_state_dict(filtered_state_dict, strict=strict, assign=assign)

<<<<<<< HEAD
    def prepare_pairwise_properties(self, data):

        self.compute_interacting_pairs._input_checks(data)
        return self.compute_interacting_pairs.prepare_inputs(data)
=======
    def prepare_input(self, data):

        self.input_preparation._input_checks(data)
        return self.input_preparation.prepare_inputs(data)
>>>>>>> acdd2c05

    def compute(self, data, core_input):
        return self.core_module(data, core_input)

    def forward(self, input_data: NNPInput):
        """
        Executes the forward pass of the model.
        This method performs input checks, prepares the inputs,
        and computes the outputs using the core network.

        Parameters
        ----------
        data : NNPInput
            The input data provided by the dataset, containing atomic numbers, positions, and other necessary information.

        Returns
        -------
        Any
            The outputs computed by the core network.
        """

        # compute all interacting pairs with distances
        pairwise_properties = self.prepare_pairwise_properties(input_data)
        # prepare the input for the forward pass
        output = self.compute(input_data, pairwise_properties)
        # perform postprocessing operations
        processed_output = self.perform_postprocessing(output)
        return processed_output


class CoreNetwork(Module, ABC):
    def __init__(
        self,
    ):
        """
        The CoreNetwork implements methods that are used by all neural network potentials. Every network inherits from CoreNetwork.
        Networks are taking in a NNPInput and pairlist and returning a dictionary of **atomic** properties.

        Operations that are performed outside the network (e.g. pairlist calculation and operations that reduce atomic properties to molecule properties) are not part of the network and implemented in the BaseNetwork, which is a wrapper around the CoreNetwork.
        """

        super().__init__()
        self._dtype: Optional[bool] = None  # set at runtime

    @abstractmethod
    def _model_specific_input_preparation(
        self, data: NNPInput, pairlist: PairListOutputs
    ) -> Union[
        "PhysNetNeuralNetworkData",
        "PaiNNNeuralNetworkData",
        "SchnetNeuralNetworkData",
        "AniNeuralNetworkData",
        "SAKENeuralNetworkInput",
    ]:
        """
        Prepares model-specific inputs before the forward pass.

        This abstract method should be implemented by subclasses to accommodate any
        model-specific preprocessing of inputs.

        Parameters
        ----------
        data : NNPInput
            The initial inputs to the neural network model, including atomic numbers, positions, and other relevant data.
        pairlist : PairListOutputs
            The outputs of a pairlist calculation, including pair indices, distances, and displacement vectors.

        Returns
        -------
        NeuralNetworkData
            The processed inputs, ready for the model's forward pass.
        """
        pass

    @abstractmethod
    def compute_properties(
        self,
        data: Union[
            "PhysNetNeuralNetworkData",
            "PaiNNNeuralNetworkData",
            "SchnetNeuralNetworkData",
            "AniNeuralNetworkData",
            "SAKENeuralNetworkInput",
        ],
    ):
        """
        Defines the forward pass of the model.

        This abstract method should be implemented by subclasses to specify the model's computation from inputs (processed input data) to outputs (per atom properties).

        Parameters
        ----------
        data : The processed input data, specific to the model's requirements.

        Returns
        -------
        Any
            The model's output as computed from the inputs.
        """
        pass

    def load_pretrained_weights(self, path: str):
        """
        Loads pretrained weights into the model from the specified path.

        Parameters
        ----------
        path : str
            The path to the file containing the pretrained weights.

        Returns
        -------
        None
        """
        self.load_state_dict(torch.load(path, map_location=self.device))
        self.eval()  # Set the model to evaluation mode

    def forward(
        self, data: NNPInput, pairlist_output: PairListOutputs
    ) -> Dict[str, torch.Tensor]:
        """
        Implements the forward pass through the network.

        Parameters
        ----------
        data : NNPInput
            Contains input data for the batch obtained directly from the dataset, including atomic numbers, positions,
            and other relevant fields.
        pairlist_output : PairListOutputs
            Contains the indices for the selected pairs and their associated distances and displacement vectors.

        Returns
        -------
        Dict[str, torch.Tensor]
            The calculated per-atom properties and other properties from the forward pass.
        """
        # perform model specific modifications
        nnp_input = self._model_specific_input_preparation(data, pairlist_output)
        # perform the forward pass implemented in the subclass
        outputs = self.compute_properties(nnp_input)
        # add atomic numbers to the output
        outputs["atomic_numbers"] = data.atomic_numbers

        return outputs<|MERGE_RESOLUTION|>--- conflicted
+++ resolved
@@ -891,11 +891,7 @@
         self,
         *,
         postprocessing_parameter: Dict[str, Dict[str, bool]],
-<<<<<<< HEAD
         dataset_statistic: Optional[Dict[str, float]],
-=======
-        dataset_statistic,
->>>>>>> acdd2c05
         cutoff: unit.Quantity,
     ):
         """
@@ -911,11 +907,7 @@
         super().__init__()
         from modelforge.utils.units import _convert
 
-<<<<<<< HEAD
         self.perform_postprocessing = PostProcessing(
-=======
-        self.postprocessing = PostProcessing(
->>>>>>> acdd2c05
             postprocessing_parameter, dataset_statistic
         )
 
@@ -924,11 +916,7 @@
             raise RuntimeError(
                 "The only_unique_pairs attribute is not set in the child class. Please set it to True or False before calling super().__init__."
             )
-<<<<<<< HEAD
         self.compute_interacting_pairs = ComputeInteractingAtomPairs(
-=======
-        self.input_preparation = InputPreparation(
->>>>>>> acdd2c05
             cutoff=_convert(cutoff), only_unique_pairs=self.only_unique_pairs
         )
 
@@ -974,17 +962,10 @@
 
         super().load_state_dict(filtered_state_dict, strict=strict, assign=assign)
 
-<<<<<<< HEAD
     def prepare_pairwise_properties(self, data):
 
         self.compute_interacting_pairs._input_checks(data)
         return self.compute_interacting_pairs.prepare_inputs(data)
-=======
-    def prepare_input(self, data):
-
-        self.input_preparation._input_checks(data)
-        return self.input_preparation.prepare_inputs(data)
->>>>>>> acdd2c05
 
     def compute(self, data, core_input):
         return self.core_module(data, core_input)
