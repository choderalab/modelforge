import os
from typing import Callable, Dict, List, Optional

import numpy as np
import pytorch_lightning as pl
import torch
from loguru import logger
from torch.utils.data import DataLoader

from modelforge.utils.prop import PropertyNames

from modelforge.dataset.utils import RandomSplittingStrategy, SplittingStrategy


class TorchDataset(torch.utils.data.Dataset):
    """
    A custom dataset class to wrap numpy datasets for PyTorch.

    Parameters
    ----------
    dataset : np.lib.npyio.NpzFile
        The underlying numpy dataset.
    property_name : PropertyNames
        Property names to extract from the dataset.
    preloaded : bool, optional
        If True, preconverts the properties to PyTorch tensors to save time during item fetching.
        Default is False.

    """

    # TODO: add support for general properties with given formats

    def __init__(
            self,
            dataset: np.lib.npyio.NpzFile,
            property_name: PropertyNames,
            preloaded: bool = False,
    ):
        self.properties_of_interest = {
<<<<<<< HEAD
            "Z": torch.from_numpy(dataset[property_name.Z]),
            "R": torch.from_numpy(dataset[property_name.R]),
            "E": torch.from_numpy(dataset[property_name.E]),
        }

        n_records = len(dataset["n_atoms"])
        single_atom_start_idxs_by_rec = np.concatenate([[0], np.cumsum(dataset["n_atoms"])])
        # length: n_records + 1

        self.single_atom_start_idxs = np.repeat(
                single_atom_start_idxs_by_rec[:n_records], dataset["n_confs"]
        )
        self.single_atom_end_idxs = np.repeat(
                single_atom_start_idxs_by_rec[1:n_records + 1], dataset["n_confs"]
        )
        # length: n_conformers

        self.series_atom_start_idxs = np.concatenate(
            [[0], np.cumsum(np.repeat(dataset["n_atoms"], dataset["n_confs"]))]
        )
        # length: n_conformers + 1

        self.length = len(self.single_atom_start_idxs)
=======
            "atomic_numbers": dataset[property_name.Z],
            "positions": dataset[property_name.R],
            "E_label": dataset[property_name.E],
        }

        self.length = len(self.properties_of_interest["atomic_numbers"])
>>>>>>> 80ec1617
        self.preloaded = preloaded

    def __len__(self) -> int:
        """
        Return the number of datapoints in the dataset.

        Returns:
        --------
        int
            Total number of datapoints available in the dataset.
        """
        return self.length

    def __getitem__(self, idx: int) -> Dict[str, torch.Tensor]:
        """
        Fetch a tuple of the values for the properties of interest for a given conformer index.

        Parameters
        ----------
        idx : int
            Index of the molecule to fetch data for.

        Returns
        -------
        dict, contains:
<<<<<<< HEAD
            - 'Z': torch.Tensor, shape [n_atoms]
                Atomic numbers for each atom in the conformer.
            - 'R': torch.Tensor, shape [n_atoms, 3]
                Coordinates for each atom in the conformer.
            - 'E': torch.Tensor, shape [[1, 1]]
                Scalar energy value for the conformer.
            - 'n_atoms': List[int]
                Number of atoms in the conformer. Length one if __getitem__ is called with a single index, length batch_size if collate_conformers is used with DataLoader
        """
        series_atom_start_idx = self.series_atom_start_idxs[idx]
        series_atom_end_idx = self.series_atom_start_idxs[idx + 1]
        single_atom_start_idx = self.single_atom_start_idxs[idx]
        single_atom_end_idx = self.single_atom_end_idxs[idx]
        Z = torch.tensor(self.properties_of_interest["Z"][single_atom_start_idx:single_atom_end_idx], dtype=torch.int64)
        R = torch.tensor(self.properties_of_interest["R"][series_atom_start_idx:series_atom_end_idx],
                         dtype=torch.float32)
        E = torch.tensor(self.properties_of_interest["E"][idx], dtype=torch.float32)

        return {"Z": Z, "R": R, "E": E, "n_atoms": [Z.shape[0]]}
=======
            - 'atomic_numbers': torch.Tensor, shape [n_atoms]
                Atomic numbers for each atom in the molecule.
            - 'positions': torch.Tensor, shape [n_atoms, 3]
                Coordinates for each atom in the molecule.
            - 'E_label': torch.Tensor, shape []
                Scalar energy value for the molecule.
            - 'idx': int
                Index of the molecule in the dataset.
        """
        atomic_numbers = torch.tensor(
            self.properties_of_interest["atomic_numbers"][idx], dtype=torch.int64
        )
        positions = torch.tensor(
            self.properties_of_interest["positions"][idx], dtype=torch.float32
        )
        E_label = torch.tensor(
            self.properties_of_interest["E_label"][idx], dtype=torch.float32
        )
        return {
            "atomic_numbers": atomic_numbers,
            "positions": positions,
            "E_label": E_label,
            "idx": idx,
        }
>>>>>>> 80ec1617


class HDF5Dataset:
    """
    Base class for data stored in HDF5 format.

    Provides methods for processing and interacting with the data stored in HDF5 format.

    Attributes
    ----------
    raw_data_file : str
        Path to the raw data file.
    processed_data_file : str
        Path to the processed data file.
    """

    def __init__(
            self, raw_data_file: str, processed_data_file: str, local_cache_dir: str
    ):
        self.raw_data_file = raw_data_file
        self.processed_data_file = processed_data_file
        self.hdf5data: Optional[Dict[str, List[np.ndarray]]] = None
        self.numpy_data: Optional[np.ndarray] = None
        self.local_cache_dir = local_cache_dir

    def _from_hdf5(self) -> None:
        """
        Processes and extracts data from an hdf5 file.

        Examples
        --------
        >>> hdf5_data = HDF5Dataset("raw_data.hdf5", "processed_data.npz")
        >>> processed_data = hdf5_data._from_hdf5()

        """
        import gzip
        from collections import OrderedDict
        import h5py
        import tqdm
        import shutil

        logger.debug(f"Processing and extracting data from {self.raw_data_file}")

        # this will create an unzipped file which we can then load in
        # this is substantially faster than passing gz_file directly to h5py.File()
        # by avoiding data chunking issues.

        temp_hdf5_file = f"{self.local_cache_dir}/temp_unzipped.hdf5"
        with gzip.open(self.raw_data_file, "rb") as gz_file:
            with open(temp_hdf5_file, "wb") as out_file:
                shutil.copyfileobj(gz_file, out_file)

        logger.debug("Reading in and processing hdf5 file ...")

        with h5py.File(temp_hdf5_file, "r") as hf:

            # create dicts to store data for each format type
            single_rec_data: Dict[str, List[np.ndarray]] = OrderedDict()
            # value shapes: (*)
            single_atom_data: Dict[str, List[np.ndarray]] = OrderedDict()
            # value shapes: (n_atoms, *)
            series_mol_data: Dict[str, List[np.ndarray]] = OrderedDict()
            # value shapes: (n_confs, *)
            series_atom_data: Dict[str, List[np.ndarray]] = OrderedDict()
            # value shapes: (n_confs, n_atoms, *)

            # intialize each relevant value in data dicts to empty list
            for value in self.properties_of_interest:
                value_format = hf[next(iter(hf.keys()))][value].attrs["format"]
                if value_format == "single_rec":
                    single_rec_data[value] = []
                elif value_format == "single_atom":
                    single_atom_data[value] = []
                elif value_format == "series_mol":
                    series_mol_data[value] = []
                elif value_format == "series_atom":
                    series_atom_data[value] = []
                else:
                    raise ValueError(
                        f"Unknown format type {value_format} for property {value}"
                    )

            self.n_atoms = []  # number of atoms in each record
            self.n_confs = []  # number of conformers in each record

            # loop over all records in the hdf5 file and add property arrays to the appropriate dict

            logger.debug(f"n_entries: {len(hf.keys())}")

            for record in tqdm.tqdm(list(hf.keys())):

                # There may be cases where a specific property of interest
                # has not been computed for a given record
                # in that case, we'll want to just skip over that entry
<<<<<<< HEAD
                property_found = [value in hf[record].keys() for value in self.properties_of_interest]

                if all(property_found):

                    # we want to exclude conformers with NaN values for any property of interest
                    configs_nan_by_prop: Dict[str, np.ndarray] = OrderedDict()  # ndarray.size (n_configs, )
                    for value in list(series_mol_data.keys()) + list(series_atom_data.keys()):
                        record_array = hf[record][value][()]
                        configs_nan_by_prop[value] = np.isnan(record_array).any(axis=tuple(range(1, record_array.ndim)))
                    # check that all values have the same number of conformers

                    if len(set([value.shape for value in configs_nan_by_prop.values()])) != 1:
                        raise ValueError(
                            f"Number of conformers is inconsistent across properties for record {record}"
                        )

                    configs_nan = np.logical_or.reduce(
                        list(configs_nan_by_prop.values()))  # boolean array of size (n_configs, )
                    n_confs_rec = sum(~configs_nan)

                    n_atoms_rec = hf[record][next(iter(single_atom_data.keys()))].shape[0]
                    # all single and series atom properties should have the same number of atoms as the first property

                    self.n_confs.append(n_confs_rec)
                    self.n_atoms.append(n_atoms_rec)

                    for value in single_atom_data.keys():
                        record_array = hf[record][value][()]
                        if record_array.shape[0] != n_atoms_rec:
                            raise ValueError(
                                f"Number of atoms for property {value} is inconsistent with other properties for record {record}"
                            )
                        else:
                            single_atom_data[value].append(record_array)

                    for value in series_atom_data.keys():
                        record_array = hf[record][value][()][~configs_nan]
                        if record_array.shape[1] != n_atoms_rec:
                            raise ValueError(
                                f"Number of atoms for property {value} is inconsistent with other properties for record {record}"
                            )
                        else:
                            series_atom_data[value].append(record_array.reshape(n_confs_rec * n_atoms_rec, -1))

                    for value in series_mol_data.keys():
                        record_array = hf[record][value][()][~configs_nan]
                        series_mol_data[value].append(record_array)

                    for value in single_rec_data.keys():
                        record_array = hf[record][value][()]
                        single_rec_data[value].append(record_array)

            # convert lists of arrays to single arrays

            data = OrderedDict()
            for value in single_atom_data.keys():
                data[value] = np.concatenate(single_atom_data[value], axis=0)
            for value in series_mol_data.keys():
                data[value] = np.concatenate(series_mol_data[value], axis=0)
            for value in series_atom_data.keys():
                data[value] = np.concatenate(series_atom_data[value], axis=0)
            for value in single_rec_data.keys():
                data[value] = np.stack(single_rec_data[value], axis=0)
=======
                property_found = True
                property_keys = list(hf[mol].keys())
                for value in self.properties_of_interest:
                    if not value in property_keys:
                        property_found = False

                if property_found:
                    for value in self.properties_of_interest:
                        # First grab all the data of interest;
                        # indexing into a local np array is much faster
                        # than indexing into the array in the hdf5 file
                        temp_data[value] = hf[mol][value][()]
                        is_series[value] = hf[mol][value].attrs["format"].split("_")[0]
                        is_atom_mol[value] = (
                            hf[mol][value].attrs["format"].split("_")[1]
                        )

                    for n in range(n_configs):
                        not_nan = True
                        temp_data_cut = {}
                        for value in self.properties_of_interest:
                            if is_series[value] == "series":
                                # Note: this doesn't treat per atom or per molecules quantities differently
                                # Buy I've put the logic to differentiate here anyway as an example
                                if is_atom_mol[value] == "mol":
                                    temp_data_cut[value] = temp_data[value][n][0]
                                if is_atom_mol[value] == "atom":
                                    temp_data_cut[value] = temp_data[value][n]
                                if np.any(np.isnan(temp_data_cut[value])):
                                    not_nan = False
                                    break
                            else:
                                if value == "atomic_numbers":
                                    temp_data_cut[value] = temp_data[value].reshape(-1)
                                else:
                                    temp_data_cut[value] = temp_data[value]
                                if np.any(np.isnan(temp_data_cut[value])):
                                    not_nan = False
                                    break
                        if not_nan:
                            for value in self.properties_of_interest:
                                data[value].append(temp_data_cut[value])

                            # keep track of the name of the molecule and configuration number
                            # may be needed for splitting
                            data["molecule_id"].append(molecule_id)
                    molecule_id += 1
>>>>>>> 80ec1617

        self.hdf5data = data

    def _from_file_cache(self) -> None:
        """
        Loads the processed data from cache.

        Examples
        --------
        >>> hdf5_data = HDF5Dataset("raw_data.hdf5", "processed_data.npz")
        >>> processed_data = hdf5_data._from_file_cache()
        """
        logger.debug(f"Loading processed data from {self.processed_data_file}")
        self.numpy_data = np.load(self.processed_data_file)

    def _to_file_cache(
            self,
    ) -> None:
        """
        Save processed data to a numpy (.npz) file.
        Parameters
        ----------
)
        Examples
        --------
        >>> hdf5_data = HDF5Dataset("raw_data.hdf5", "processed_data.npz")
        >>> hdf5_data._to_file_cache()
        """
        logger.debug(f"Writing data cache to {self.processed_data_file}")

        np.savez(
            self.processed_data_file,
            n_atoms=self.n_atoms,
            n_confs=self.n_confs,
            **self.hdf5data
        )
        del self.hdf5data


class DatasetFactory:
    """
    Factory class for creating Dataset instances.

    Provides utilities for processing and caching data.

    Examples
    --------
    >>> factory = DatasetFactory()
    >>> qm9_data = QM9Data()
    >>> torch_dataset = factory.create_dataset(qm9_data)
    """

    def __init__(
            self,
    ) -> None:
        pass

    @staticmethod
    def _load_or_process_data(
            data: HDF5Dataset,
            label_transform: Optional[Dict[str, Callable]],
            transform: Optional[Dict[str, Callable]],
    ) -> None:
        """
        Loads the dataset from cache if available, otherwise processes and caches the data.

        Parameters
        ----------
        data : HDF5Dataset
            The HDF5 dataset instance to use.
        """

        # if not cached, download and process
        if not os.path.exists(data.processed_data_file):
            if not os.path.exists(data.raw_data_file):
                data._download()
            # load from hdf5 and process
            data._from_hdf5()
            # save to cache
            data._to_file_cache()
        # load from cache
        data._from_file_cache()

    @staticmethod
    def create_dataset(
            data: HDF5Dataset,
            label_transform: Optional[Dict[str, Callable]] = None,
            transform: Optional[Dict[str, Callable]] = None,
    ) -> TorchDataset:
        """
        Creates a Dataset instance given an HDF5Dataset.

        Parameters
        ----------
        data : HDF5Dataset
            The HDF5 data to use.
        transform : Optional[Dict[str, Callable]], optional
            Transformation to apply to the data based on the property name, by default None
        label_transform : Optional[Dict[str, Callable]], optional
            Transformation to apply to the labels based on the property name, by default default_transformation
        Returns
        -------
        TorchDataset
            Dataset instance wrapped for PyTorch.
        """

        logger.info(f"Creating {data.dataset_name} dataset")
        DatasetFactory._load_or_process_data(data, label_transform, transform)
        return TorchDataset(data.numpy_data, data._property_names)


class TorchDataModule(pl.LightningDataModule):
    """
    A custom data module class to handle data loading and preparation for PyTorch Lightning training.

    Parameters
    ----------
    data : HDF5Dataset
        The underlying dataset.
    SplittingStrategy : SplittingStrategy, optional
        Strategy used to split the data into training, validation, and test sets.
        Default is RandomSplittingStrategy.
    batch_size : int, optional
        Batch size for data loading. Default is 64.

    Examples
    --------
    >>> data = QM9Dataset()
    >>> data_module = TorchDataModule(data)
    >>> data_module.prepare_data()
    >>> data_module.setup("fit")
    >>> train_loader = data_module.train_dataloader()
    """

    def __init__(
            self,
            data: HDF5Dataset,
            split: SplittingStrategy = RandomSplittingStrategy(),
            batch_size: int = 64,
            split_file: Optional[str] = None,
    ):
        super().__init__()
        self.data = data
        self.batch_size = batch_size
        self.split_idxs: Optional[str] = None
        if split_file:
            import numpy as np

            logger.debug(f"Loading split indices from {split_file}")
            self.split_idxs = np.load(split_file)
        else:
            logger.debug(f"Using splitting strategy {split}")
            self.split = split

    def prepare_data(self) -> None:
        """
        Prepares the data by creating a dataset instance.
        """

        factory = DatasetFactory()
        self.dataset = factory.create_dataset(self.data)

    def setup(self, stage: str) -> None:
        """
        Splits the data into training, validation, and test sets based on the stage.

        Parameters
        ----------
        stage : str
            Either "fit" for training/validation split or "test" for test split.
        """
        from torch.utils.data import Subset

        if stage == "fit":
            if self.split_idxs:
                train_idx, val_idx = (
                    self.split_idxs["train_idx"],
                    self.split_idxs["val_idx"],
                )
                self.train_dataset = Subset(self.dataset, train_idx)
                self.val_dataset = Subset(self.dataset, val_idx)
            else:
                train_dataset, val_dataset, _ = self.split.split(self.dataset)
                self.train_dataset = train_dataset
                self.val_dataset = val_dataset

        # Assign test dataset for use in dataloader(s)
        if stage == "test":
            if self.split_idxs:
                test_idx = self.split_idxs["test_idx"]
                self.test_dataset = Subset(self.dataset, test_idx)
            else:
                _, _, test_dataset = self.split.split(self.dataset)
                self.test_dataset = test_dataset

    def train_dataloader(self) -> DataLoader:
        """
        Create a DataLoader for the training dataset.

        Returns
        -------
        DataLoader
            DataLoader containing the training dataset.
        """
        return DataLoader(self.train_dataset, batch_size=self.batch_size, collate_fn=collate_conformers)

    def val_dataloader(self) -> DataLoader:
        """
        Create a DataLoader for the validation dataset.

        Returns
        -------
        DataLoader
            DataLoader containing the validation dataset.
        """
        return DataLoader(self.val_dataset, batch_size=self.batch_size, collate_fn=collate_conformers)

    def test_dataloader(self) -> DataLoader:
        """
        Create a DataLoader for the test dataset.

        Returns
        -------
        DataLoader
            DataLoader containing the test dataset.
        """
        return DataLoader(self.test_dataset, batch_size=self.batch_size, collate_fn=collate_conformers)


def collate_conformers(conf_list: List[Dict[str, torch.Tensor]]) -> Dict[str, torch.Tensor]:
    # TODO: once TorchDataset is reimplemented for general properties, reimplement this function using formats too.
    """Concatenate the Z, R, and E tensors from a list of molecules into a single tensor each, and return a new dictionary with the concatenated tensors."""
    Z_list = []
    R_list = []
    E_list = []
    n_atoms = []
    for conf in conf_list:
        Z_list.append(conf['Z'])
        R_list.append(conf['R'])
        E_list.append(conf['E'])
        n_atoms.extend(conf['n_atoms'])
    Z_cat = torch.cat(Z_list)
    R_cat = torch.cat(R_list)
    E_stack = torch.stack(E_list)
    return {"Z": Z_cat, "R": R_cat, "E": E_stack, "n_atoms": n_atoms}<|MERGE_RESOLUTION|>--- conflicted
+++ resolved
@@ -37,10 +37,9 @@
             preloaded: bool = False,
     ):
         self.properties_of_interest = {
-<<<<<<< HEAD
-            "Z": torch.from_numpy(dataset[property_name.Z]),
-            "R": torch.from_numpy(dataset[property_name.R]),
-            "E": torch.from_numpy(dataset[property_name.E]),
+            "atomic_numbers": torch.from_numpy(dataset[property_name.Z]),
+            "positions": torch.from_numpy(dataset[property_name.R]),
+            "E_label": torch.from_numpy(dataset[property_name.E]),
         }
 
         n_records = len(dataset["n_atoms"])
@@ -56,19 +55,11 @@
         # length: n_conformers
 
         self.series_atom_start_idxs = np.concatenate(
-            [[0], np.cumsum(np.repeat(dataset["n_atoms"], dataset["n_confs"]))]
+            [[0], np.cumsum(np.repeat(dataset["atomic_subsystem_counts"], dataset["n_confs"]))]
         )
         # length: n_conformers + 1
 
         self.length = len(self.single_atom_start_idxs)
-=======
-            "atomic_numbers": dataset[property_name.Z],
-            "positions": dataset[property_name.R],
-            "E_label": dataset[property_name.E],
-        }
-
-        self.length = len(self.properties_of_interest["atomic_numbers"])
->>>>>>> 80ec1617
         self.preloaded = preloaded
 
     def __len__(self) -> int:
@@ -94,27 +85,6 @@
         Returns
         -------
         dict, contains:
-<<<<<<< HEAD
-            - 'Z': torch.Tensor, shape [n_atoms]
-                Atomic numbers for each atom in the conformer.
-            - 'R': torch.Tensor, shape [n_atoms, 3]
-                Coordinates for each atom in the conformer.
-            - 'E': torch.Tensor, shape [[1, 1]]
-                Scalar energy value for the conformer.
-            - 'n_atoms': List[int]
-                Number of atoms in the conformer. Length one if __getitem__ is called with a single index, length batch_size if collate_conformers is used with DataLoader
-        """
-        series_atom_start_idx = self.series_atom_start_idxs[idx]
-        series_atom_end_idx = self.series_atom_start_idxs[idx + 1]
-        single_atom_start_idx = self.single_atom_start_idxs[idx]
-        single_atom_end_idx = self.single_atom_end_idxs[idx]
-        Z = torch.tensor(self.properties_of_interest["Z"][single_atom_start_idx:single_atom_end_idx], dtype=torch.int64)
-        R = torch.tensor(self.properties_of_interest["R"][series_atom_start_idx:series_atom_end_idx],
-                         dtype=torch.float32)
-        E = torch.tensor(self.properties_of_interest["E"][idx], dtype=torch.float32)
-
-        return {"Z": Z, "R": R, "E": E, "n_atoms": [Z.shape[0]]}
-=======
             - 'atomic_numbers': torch.Tensor, shape [n_atoms]
                 Atomic numbers for each atom in the molecule.
             - 'positions': torch.Tensor, shape [n_atoms, 3]
@@ -122,24 +92,20 @@
             - 'E_label': torch.Tensor, shape []
                 Scalar energy value for the molecule.
             - 'idx': int
-                Index of the molecule in the dataset.
-        """
-        atomic_numbers = torch.tensor(
-            self.properties_of_interest["atomic_numbers"][idx], dtype=torch.int64
-        )
-        positions = torch.tensor(
-            self.properties_of_interest["positions"][idx], dtype=torch.float32
-        )
-        E_label = torch.tensor(
-            self.properties_of_interest["E_label"][idx], dtype=torch.float32
-        )
-        return {
-            "atomic_numbers": atomic_numbers,
-            "positions": positions,
-            "E_label": E_label,
-            "idx": idx,
-        }
->>>>>>> 80ec1617
+                Index of the conformer in the dataset.
+            - 'atomic_subsystem_counts': List[int]
+                Number of atoms in the conformer. Length one if __getitem__ is called with a single index, length batch_size if collate_conformers is used with DataLoader
+        """
+        series_atom_start_idx = self.series_atom_start_idxs[idx]
+        series_atom_end_idx = self.series_atom_start_idxs[idx + 1]
+        single_atom_start_idx = self.single_atom_start_idxs[idx]
+        single_atom_end_idx = self.single_atom_end_idxs[idx]
+        atomic_numbers = torch.tensor(self.properties_of_interest["atomic_numbers"][single_atom_start_idx:single_atom_end_idx], dtype=torch.int64)
+        positions = torch.tensor(self.properties_of_interest["positions"][series_atom_start_idx:series_atom_end_idx],
+                         dtype=torch.float32)
+        E_label = torch.tensor(self.properties_of_interest["E_label"][idx], dtype=torch.float32)
+
+        return {"atomic_numbers": atomic_numbers, "positions": positions, "E_label": E_label, "atomic_subsystem_counts": [atomic_numbers.shape[0]], "idx": idx}
 
 
 class HDF5Dataset:
@@ -222,7 +188,7 @@
                         f"Unknown format type {value_format} for property {value}"
                     )
 
-            self.n_atoms = []  # number of atoms in each record
+            self.atomic_subsystem_counts = []  # number of atoms in each record
             self.n_confs = []  # number of conformers in each record
 
             # loop over all records in the hdf5 file and add property arrays to the appropriate dict
@@ -234,7 +200,6 @@
                 # There may be cases where a specific property of interest
                 # has not been computed for a given record
                 # in that case, we'll want to just skip over that entry
-<<<<<<< HEAD
                 property_found = [value in hf[record].keys() for value in self.properties_of_interest]
 
                 if all(property_found):
@@ -255,15 +220,15 @@
                         list(configs_nan_by_prop.values()))  # boolean array of size (n_configs, )
                     n_confs_rec = sum(~configs_nan)
 
-                    n_atoms_rec = hf[record][next(iter(single_atom_data.keys()))].shape[0]
+                    atomic_subsystem_counts_rec = hf[record][next(iter(single_atom_data.keys()))].shape[0]
                     # all single and series atom properties should have the same number of atoms as the first property
 
                     self.n_confs.append(n_confs_rec)
-                    self.n_atoms.append(n_atoms_rec)
+                    self.atomic_subsystem_counts.append(atomic_subsystem_counts_rec)
 
                     for value in single_atom_data.keys():
                         record_array = hf[record][value][()]
-                        if record_array.shape[0] != n_atoms_rec:
+                        if record_array.shape[0] != atomic_subsystem_counts_rec:
                             raise ValueError(
                                 f"Number of atoms for property {value} is inconsistent with other properties for record {record}"
                             )
@@ -272,12 +237,12 @@
 
                     for value in series_atom_data.keys():
                         record_array = hf[record][value][()][~configs_nan]
-                        if record_array.shape[1] != n_atoms_rec:
+                        if record_array.shape[1] != atomic_subsystem_counts_rec:
                             raise ValueError(
                                 f"Number of atoms for property {value} is inconsistent with other properties for record {record}"
                             )
                         else:
-                            series_atom_data[value].append(record_array.reshape(n_confs_rec * n_atoms_rec, -1))
+                            series_atom_data[value].append(record_array.reshape(n_confs_rec * atomic_subsystem_counts_rec, -1))
 
                     for value in series_mol_data.keys():
                         record_array = hf[record][value][()][~configs_nan]
@@ -298,55 +263,6 @@
                 data[value] = np.concatenate(series_atom_data[value], axis=0)
             for value in single_rec_data.keys():
                 data[value] = np.stack(single_rec_data[value], axis=0)
-=======
-                property_found = True
-                property_keys = list(hf[mol].keys())
-                for value in self.properties_of_interest:
-                    if not value in property_keys:
-                        property_found = False
-
-                if property_found:
-                    for value in self.properties_of_interest:
-                        # First grab all the data of interest;
-                        # indexing into a local np array is much faster
-                        # than indexing into the array in the hdf5 file
-                        temp_data[value] = hf[mol][value][()]
-                        is_series[value] = hf[mol][value].attrs["format"].split("_")[0]
-                        is_atom_mol[value] = (
-                            hf[mol][value].attrs["format"].split("_")[1]
-                        )
-
-                    for n in range(n_configs):
-                        not_nan = True
-                        temp_data_cut = {}
-                        for value in self.properties_of_interest:
-                            if is_series[value] == "series":
-                                # Note: this doesn't treat per atom or per molecules quantities differently
-                                # Buy I've put the logic to differentiate here anyway as an example
-                                if is_atom_mol[value] == "mol":
-                                    temp_data_cut[value] = temp_data[value][n][0]
-                                if is_atom_mol[value] == "atom":
-                                    temp_data_cut[value] = temp_data[value][n]
-                                if np.any(np.isnan(temp_data_cut[value])):
-                                    not_nan = False
-                                    break
-                            else:
-                                if value == "atomic_numbers":
-                                    temp_data_cut[value] = temp_data[value].reshape(-1)
-                                else:
-                                    temp_data_cut[value] = temp_data[value]
-                                if np.any(np.isnan(temp_data_cut[value])):
-                                    not_nan = False
-                                    break
-                        if not_nan:
-                            for value in self.properties_of_interest:
-                                data[value].append(temp_data_cut[value])
-
-                            # keep track of the name of the molecule and configuration number
-                            # may be needed for splitting
-                            data["molecule_id"].append(molecule_id)
-                    molecule_id += 1
->>>>>>> 80ec1617
 
         self.hdf5data = data
 
@@ -379,7 +295,7 @@
 
         np.savez(
             self.processed_data_file,
-            n_atoms=self.n_atoms,
+            atomic_subsystem_counts=self.atomic_subsystem_counts,
             n_confs=self.n_confs,
             **self.hdf5data
         )
@@ -579,16 +495,16 @@
 def collate_conformers(conf_list: List[Dict[str, torch.Tensor]]) -> Dict[str, torch.Tensor]:
     # TODO: once TorchDataset is reimplemented for general properties, reimplement this function using formats too.
     """Concatenate the Z, R, and E tensors from a list of molecules into a single tensor each, and return a new dictionary with the concatenated tensors."""
-    Z_list = []
+    atomic_numbers_list = []
     R_list = []
     E_list = []
-    n_atoms = []
+    atomic_subsystem_counts = []
     for conf in conf_list:
-        Z_list.append(conf['Z'])
+        atomic_numbers_list.append(conf['atomic_numbers'])
         R_list.append(conf['R'])
         E_list.append(conf['E'])
-        n_atoms.extend(conf['n_atoms'])
-    Z_cat = torch.cat(Z_list)
+        atomic_subsystem_counts.extend(conf['atomic_subsystem_counts'])
+    atomic_numbers_cat = torch.cat(atomic_numbers_list)
     R_cat = torch.cat(R_list)
     E_stack = torch.stack(E_list)
-    return {"Z": Z_cat, "R": R_cat, "E": E_stack, "n_atoms": n_atoms}+    return {"atomic_numbers'": atomic_numbers_cat, "R": R_cat, "E_label": E_stack, "atomic_subsystem_counts": atomic_subsystem_counts}