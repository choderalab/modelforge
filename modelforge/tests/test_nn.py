--- conflicted
+++ resolved
@@ -6,11 +6,7 @@
     dist = (
         torch.tensor([[[1.0]]]) / 10
     )  # NOTE: converting to nanometer, NOTE: invariant as long as consisten units are used
-<<<<<<< HEAD
-    from openmm import unit
-=======
     from openff.units import unit
->>>>>>> 1c8eee94
 
     rbf_expension = _GaussianRBF(n_rbf=6, cutoff=unit.Quantity(5.0, unit.angstrom))
     expt = torch.exp(-0.5 * torch.tensor([[[1.0, 0.0, 1.0, 4.0, 9.0, 16.0]]]))
@@ -18,29 +14,17 @@
     assert list(rbf_expension.parameters()) == []
 
     rbf_expension = _GaussianRBF(
-<<<<<<< HEAD
-        n_rbf=6, cutoff=unit.Quantity(5.0, unit.angstrom), trainable=True
-=======
         n_rbf=6, cutoff=5.0*unit.angstrom, trainable=True
->>>>>>> 1c8eee94
     )
     assert list(rbf_expension.parameters()) != []
 
 
 def test_gaussian_rbf_3D():
-<<<<<<< HEAD
-    from openmm import unit
-
-    dist = torch.tensor([[[0.0, 1.0, 1.5], [0.5, 1.5, 3.0]]]) / 10
-    # smear using 4 Gaussian functions with 1. spacing
-    smear = _GaussianRBF(start=.1, cutoff=unit.Quantity(4.0, unit.angstrom), n_rbf=4)
-=======
     from openff.units import unit
 
     dist = torch.tensor([[[0.0, 1.0, 1.5], [0.5, 1.5, 3.0]]]) / 10
     # smear using 4 Gaussian functions with 1. spacing
     smear = _GaussianRBF(start=.1, cutoff=4.0*unit.angstrom, n_rbf=4)
->>>>>>> 1c8eee94
     # absolute value of centered distances
     expt = torch.tensor(
         [
