import os
import pytest

import platform

ON_MACOS = platform.system() == "Darwin"

IN_GITHUB_ACTIONS = os.getenv("GITHUB_ACTIONS") == "true"
from modelforge.potential import _Implemented_NNPs
from modelforge.dataset import _ImplementedDatasets
from modelforge.potential import NeuralNetworkPotentialFactory


@pytest.mark.skipif(ON_MACOS, reason="Skipping this test on MacOS GitHub Actions")
@pytest.mark.parametrize("model_name", _Implemented_NNPs.get_all_neural_network_names())
@pytest.mark.parametrize("dataset_name", ["ANI2x"])
@pytest.mark.parametrize("include_force", [False, True])
def test_train_with_lightning(model_name, dataset_name, include_force):
    """
    Test the forward pass for a given model and dataset.
    """

    from modelforge.train.training import return_toml_config, perform_training

    config = return_toml_config(
        f"modelforge/tests/data/training_defaults/{model_name.lower()}_{dataset_name.lower()}.toml"
    )
    from pytorch_lightning.loggers import TensorBoardLogger

    logger = TensorBoardLogger("tb_logs", name="training")

<<<<<<< HEAD
    # Extract parameters
    potential_config = config["potential"]
    training_config = config["training"]
    dataset_config = config["dataset"]
=======
    # Initialize PyTorch Lightning Trainer
    trainer = Trainer(
        max_epochs=2,
        logger=logger,  # Add the logger here
    )
>>>>>>> f3e7e964

    training_config["include_force"] = include_force

    trainer = perform_training(
        potential_config=potential_config,
        training_config=training_config,
        dataset_config=dataset_config,
    )
    # save checkpoint
    trainer.save_checkpoint("test.chp")

    model = NeuralNetworkPotentialFactory.create_nnp(
        use="training",
        model_type=model_name,
        model_parameters=potential_config["potential_parameters"],
        training_parameters=training_config["training_parameters"],
    )
    from modelforge.train.training import TrainingAdapter

    model = TrainingAdapter.load_from_checkpoint("test.chp")
    assert type(model) is not None


@pytest.mark.parametrize("model_name", ["SchNet"])
@pytest.mark.parametrize("dataset_name", _ImplementedDatasets.get_all_dataset_names())
def test_loss(model_name, dataset_name, datamodule_factory):
    from loguru import logger as log

    # read default parameters
    from modelforge.train.training import return_toml_config

    config = return_toml_config(
        f"modelforge/tests/data/training_defaults/{model_name.lower()}_{dataset_name.lower()}.toml"
    )
    # Extract parameters
    potential_parameters = config["potential"].get("potential_parameters", {})

    # inference model
    model = NeuralNetworkPotentialFactory.create_nnp(
        use="inference",
        model_type=model_name,
        model_parameters=potential_parameters,
    )

    dm = datamodule_factory(dataset_name=dataset_name)

    from modelforge.train.training import EnergyAndForceLoss
    import torch

    loss = EnergyAndForceLoss(model)

    r = loss.compute_loss(next(iter(dm.train_dataloader())))

    if dataset_name != "QM9":
        loss = EnergyAndForceLoss(model, include_force=True)
        r = loss.compute_loss(next(iter(dm.train_dataloader())))


@pytest.mark.skipif(ON_MACOS, reason="Skipping this test on MacOS GitHub Actions")
@pytest.mark.parametrize("model_name", _Implemented_NNPs.get_all_neural_network_names())
@pytest.mark.parametrize("dataset_name", ["QM9"])
def test_hypterparameter_tuning_with_ray(model_name, dataset_name, datamodule_factory):
    from modelforge.train.training import return_toml_config

    dm = datamodule_factory(dataset_name=dataset_name)
    config = return_toml_config(
        f"modelforge/tests/data/training_defaults/{model_name.lower()}_qm9.toml"
    )
    # Extract parameters
    potential_parameters = config["potential"].get("potential_parameters", {})
    training_parameters = config["training"].get("training_parameters", {})
    # training model
    model = NeuralNetworkPotentialFactory.create_nnp(
        use="training",
        model_type=model_name,
        model_parameters=potential_parameters,
        training_parameters=training_parameters,
    )

    model.tune_with_ray(
        train_dataloader=dm.train_dataloader(),
        val_dataloader=dm.val_dataloader(),
        number_of_ray_workers=1,
        number_of_epochs=1,
        number_of_samples=1,
    )<|MERGE_RESOLUTION|>--- conflicted
+++ resolved
@@ -29,18 +29,10 @@
 
     logger = TensorBoardLogger("tb_logs", name="training")
 
-<<<<<<< HEAD
     # Extract parameters
     potential_config = config["potential"]
     training_config = config["training"]
     dataset_config = config["dataset"]
-=======
-    # Initialize PyTorch Lightning Trainer
-    trainer = Trainer(
-        max_epochs=2,
-        logger=logger,  # Add the logger here
-    )
->>>>>>> f3e7e964
 
     training_config["include_force"] = include_force
 
