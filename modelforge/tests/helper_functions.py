import torch

from modelforge.dataset.dataset import TorchDataModule
from modelforge.dataset.qm9 import QM9Dataset
<<<<<<< HEAD
from modelforge.potential.schnet import SchNET, LightningSchNET
from modelforge.potential.painn import PaiNN, LighningPaiNN
from modelforge.potential.sake import SAKE, LightningSAKE
from modelforge.potential.models import BaseNNP

from typing import Optional, Dict

MODELS_TO_TEST = [SchNET, PaiNN, SAKE]
DATASETS = [QM9Dataset]

from openff.units import unit


def setup_simple_model(
    model_class,
    lightning: bool = False,
    nr_atom_basis: int = 128,
    max_atomic_number: int = 100,
    n_rbf: int = 20,
    cutoff: unit.Quantity = 5.0 * unit.angstrom,
    nr_interaction_blocks: int = 2,
    nr_filters: int = 2,
) -> Optional[BaseNNP]:
    """
    Setup a simple model based on the given model_class.

    Parameters
    ----------
    model_class : class
        Class of the model to be set up.
    lightning : bool, optional
        Flag to indicate if the Lightning variant should be returned.

    Returns
    -------
    Optional[BaseNNP]
        Initialized model.
    """
    from modelforge.potential import CosineCutoff, GaussianRBF
    from modelforge.potential.utils import SlicedEmbedding

    embedding = SlicedEmbedding(max_atomic_number, nr_atom_basis, sliced_dim=0)
    assert embedding.embedding_dim == nr_atom_basis
    rbf = GaussianRBF(n_rbf=n_rbf, cutoff=cutoff)

    cutoff = CosineCutoff(cutoff=cutoff)

    if model_class is SchNET:
        if lightning:
            return LightningSchNET(
                embedding=embedding,
                nr_interaction_blocks=nr_interaction_blocks,
                radial_basis=rbf,
                cutoff=cutoff,
                nr_filters=nr_filters,
            )
        return SchNET(
            embedding_module=embedding,
            nr_interaction_blocks=nr_interaction_blocks,
            radial_basis_module=rbf,
            cutoff_module=cutoff,
            nr_filters=nr_filters,
        )

    elif model_class is PaiNN:
        if lightning:
            return LighningPaiNN(
                embedding=embedding,
                nr_interaction_blocks=nr_interaction_blocks,
                radial_basis=rbf,
                cutoff=cutoff,
            )
        return PaiNN(
            embedding_module=embedding,
            nr_interaction_blocks=nr_interaction_blocks,
            radial_basis_module=rbf,
            cutoff_module=cutoff,
        )
    elif model_class is SAKE:
        if lightning:
            return LightningSAKE(
                nr_atom_basis=10,
                nr_interaction_blocks=nr_interaction_blocks,
                nr_heads=4,
                radial_basis=rbf,
                cutoff=cutoff,
            )
        return SAKE(
            nr_atom_basis=64,
            nr_interaction_blocks=nr_interaction_blocks,
            nr_heads=4,
            radial_basis_module=rbf,
            cutoff_module=cutoff,
        )
    else:
        raise NotImplementedError
=======
from modelforge.potential import SchNet, PaiNN, ANI2x, PhysNet
from typing import Optional, Dict

MODELS_TO_TEST = [SchNet, PaiNN, ANI2x, PhysNet]
DATASETS = [QM9Dataset]

from modelforge.potential.utils import BatchData
>>>>>>> 342c5ed9


def return_single_batch(
    dataset, split_file: Optional[str] = None, for_unit_testing: bool = True
) -> BatchData:
    """
    Return a single batch from a dataset.

    Parameters
    ----------
    dataset : class
        Dataset class.
    Returns
    -------
    Dict[str, Tensor]
        A single batch from the dataset.
    """

    train_loader = initialize_dataset(dataset, split_file, for_unit_testing)
    for batch in train_loader.train_dataloader():
        return batch


def initialize_dataset(
    dataset, split_file: Optional[str] = None, for_unit_testing: bool = True
) -> TorchDataModule:
    """
    Initialize a dataset for a given mode.

    Parameters
    ----------
    dataset : class
        Dataset class.
    Returns
    -------
    TorchDataModule
        Initialized TorchDataModule.
    """

    data = dataset(for_unit_testing=for_unit_testing)
    data_module = TorchDataModule(data, split_file=split_file)
    data_module.prepare_data()
    return data_module


def prepare_pairlist_for_single_batch(
    batch: Dict[str, torch.Tensor]
) -> Dict[str, torch.Tensor]:
    """
    Prepare pairlist for a single batch.

    Parameters
    ----------
    batch : Dict[str, Tensor]
        Batch with keys like 'R', 'Z', etc.

    Returns
    -------
    Dict[str, Tensor]
        Pairlist with keys 'atom_index12', 'd_ij', 'r_ij'.
    """

    from modelforge.potential.models import Pairlist

    positions = batch["positions"]
    atomic_subsystem_indices = batch["atomic_subsystem_indices"]
    pairlist = Pairlist()
    return pairlist(positions, atomic_subsystem_indices)


from modelforge.potential.utils import Metadata, NNPInput, BatchData


def generate_methane_input() -> BatchData:
    """
    Generate a methane molecule input for testing.

    Returns
    -------
    BatchData
    """
    from modelforge.potential.utils import Metadata, NNPInput, BatchData

    atomic_numbers = torch.tensor([6, 1, 1, 1, 1], dtype=torch.int64)
    positions = (
        torch.tensor(
            [
                [0.0, 0.0, 0.0],
                [0.63918859, 0.63918859, 0.63918859],
                [-0.63918859, -0.63918859, 0.63918859],
                [-0.63918859, 0.63918859, -0.63918859],
                [0.63918859, -0.63918859, -0.63918859],
            ],
            requires_grad=True,
        )
        / 10  # NOTE: converting to nanometer
    )
    E = torch.tensor([0.0], requires_grad=True)
    atomic_subsystem_indices = torch.tensor([0, 0, 0, 0, 0], dtype=torch.int32)
    return BatchData(
        NNPInput(
            atomic_numbers=atomic_numbers,
            positions=positions,
            atomic_subsystem_indices=atomic_subsystem_indices,
            total_charge=torch.tensor([0.0]),
        ),
        Metadata(
            E=E,
            atomic_subsystem_counts=torch.tensor([0]),
            atomic_subsystem_indices_referencing_dataset=torch.tensor([0]),
            number_of_atoms=atomic_numbers.numel(),
        ),
    )


def generate_batch_data():
    return return_single_batch(QM9Dataset)


SIMPLIFIED_INPUT_DATA = [
    generate_methane_input(),
    generate_batch_data(),
]


import torch
import math


def equivariance_test_utils():
    """
    Generates random tensors for testing equivariance of a neural network.

    Returns:
        Tuple of tensors:
        - h0 (torch.Tensor): Random tensor of shape (number_of_atoms, hidden_features).
        - x0 (torch.Tensor): Random tensor of shape (number_of_atoms, 3).
        - v0 (torch.Tensor): Random tensor of shape (5, 3).
        - translation (function): Function that translates a tensor by a random 3D vector.
        - rotation (function): Function that rotates a tensor by a random 3D rotation matrix.
        - reflection (function): Function that reflects a tensor across a random 3D plane.
    """

    # Define translation function
    torch.manual_seed(12345)
    x_translation = torch.randn(
        size=(1, 3),
    )
    translation = lambda x: x + x_translation

    # Define rotation function
    alpha = torch.distributions.Uniform(-math.pi, math.pi).sample()
    beta = torch.distributions.Uniform(-math.pi, math.pi).sample()
    gamma = torch.distributions.Uniform(-math.pi, math.pi).sample()

    rz = torch.tensor(
        [
            [math.cos(alpha), -math.sin(alpha), 0],
            [math.sin(alpha), math.cos(alpha), 0],
            [0, 0, 1],
        ]
    )

    ry = torch.tensor(
        [
            [math.cos(beta), 0, math.sin(beta)],
            [0, 1, 0],
            [-math.sin(beta), 0, math.cos(beta)],
        ]
    )

    rx = torch.tensor(
        [
            [1, 0, 0],
            [0, math.cos(gamma), -math.sin(gamma)],
            [0, math.sin(gamma), math.cos(gamma)],
        ]
    )

    rotation = lambda x: x @ rz @ ry @ rx

    # Define reflection function
    alpha = torch.distributions.Uniform(-math.pi, math.pi).sample()
    beta = torch.distributions.Uniform(-math.pi, math.pi).sample()
    gamma = torch.distributions.Uniform(-math.pi, math.pi).sample()
    v = torch.tensor([[alpha, beta, gamma]])
    v /= (v**2).sum() ** 0.5

    p = torch.eye(3) - 2 * v.T @ v

    reflection = lambda x: x @ p

    return translation, rotation, reflection<|MERGE_RESOLUTION|>--- conflicted
+++ resolved
@@ -2,112 +2,13 @@
 
 from modelforge.dataset.dataset import TorchDataModule
 from modelforge.dataset.qm9 import QM9Dataset
-<<<<<<< HEAD
-from modelforge.potential.schnet import SchNET, LightningSchNET
-from modelforge.potential.painn import PaiNN, LighningPaiNN
-from modelforge.potential.sake import SAKE, LightningSAKE
-from modelforge.potential.models import BaseNNP
-
+from modelforge.potential import SchNet, PaiNN, ANI2x, PhysNet, SAKE
 from typing import Optional, Dict
 
-MODELS_TO_TEST = [SchNET, PaiNN, SAKE]
+MODELS_TO_TEST = [SchNet, PaiNN, ANI2x, PhysNet, SAKE]
 DATASETS = [QM9Dataset]
 
-from openff.units import unit
-
-
-def setup_simple_model(
-    model_class,
-    lightning: bool = False,
-    nr_atom_basis: int = 128,
-    max_atomic_number: int = 100,
-    n_rbf: int = 20,
-    cutoff: unit.Quantity = 5.0 * unit.angstrom,
-    nr_interaction_blocks: int = 2,
-    nr_filters: int = 2,
-) -> Optional[BaseNNP]:
-    """
-    Setup a simple model based on the given model_class.
-
-    Parameters
-    ----------
-    model_class : class
-        Class of the model to be set up.
-    lightning : bool, optional
-        Flag to indicate if the Lightning variant should be returned.
-
-    Returns
-    -------
-    Optional[BaseNNP]
-        Initialized model.
-    """
-    from modelforge.potential import CosineCutoff, GaussianRBF
-    from modelforge.potential.utils import SlicedEmbedding
-
-    embedding = SlicedEmbedding(max_atomic_number, nr_atom_basis, sliced_dim=0)
-    assert embedding.embedding_dim == nr_atom_basis
-    rbf = GaussianRBF(n_rbf=n_rbf, cutoff=cutoff)
-
-    cutoff = CosineCutoff(cutoff=cutoff)
-
-    if model_class is SchNET:
-        if lightning:
-            return LightningSchNET(
-                embedding=embedding,
-                nr_interaction_blocks=nr_interaction_blocks,
-                radial_basis=rbf,
-                cutoff=cutoff,
-                nr_filters=nr_filters,
-            )
-        return SchNET(
-            embedding_module=embedding,
-            nr_interaction_blocks=nr_interaction_blocks,
-            radial_basis_module=rbf,
-            cutoff_module=cutoff,
-            nr_filters=nr_filters,
-        )
-
-    elif model_class is PaiNN:
-        if lightning:
-            return LighningPaiNN(
-                embedding=embedding,
-                nr_interaction_blocks=nr_interaction_blocks,
-                radial_basis=rbf,
-                cutoff=cutoff,
-            )
-        return PaiNN(
-            embedding_module=embedding,
-            nr_interaction_blocks=nr_interaction_blocks,
-            radial_basis_module=rbf,
-            cutoff_module=cutoff,
-        )
-    elif model_class is SAKE:
-        if lightning:
-            return LightningSAKE(
-                nr_atom_basis=10,
-                nr_interaction_blocks=nr_interaction_blocks,
-                nr_heads=4,
-                radial_basis=rbf,
-                cutoff=cutoff,
-            )
-        return SAKE(
-            nr_atom_basis=64,
-            nr_interaction_blocks=nr_interaction_blocks,
-            nr_heads=4,
-            radial_basis_module=rbf,
-            cutoff_module=cutoff,
-        )
-    else:
-        raise NotImplementedError
-=======
-from modelforge.potential import SchNet, PaiNN, ANI2x, PhysNet
-from typing import Optional, Dict
-
-MODELS_TO_TEST = [SchNet, PaiNN, ANI2x, PhysNet]
-DATASETS = [QM9Dataset]
-
 from modelforge.potential.utils import BatchData
->>>>>>> 342c5ed9
 
 
 def return_single_batch(
