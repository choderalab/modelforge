from dataclasses import dataclass, field
from typing import Any, Callable, Optional, Tuple, NamedTuple

import numpy as np
import torch
import torch.nn as nn
from loguru import logger as log


@dataclass
class NeuralNetworkData:
    pair_indices: torch.Tensor
    d_ij: torch.Tensor
    r_ij: torch.Tensor
    atomic_numbers: torch.Tensor
    number_of_atoms: int
    positions: torch.Tensor
    atomic_subsystem_indices: torch.Tensor
    total_charge: torch.Tensor


@dataclass
class NNPInput:
    """
    A dataclass to structure the inputs for neural network potentials.

    Attributes
    ----------
    atomic_numbers : torch.Tensor
        A 1D tensor containing atomic numbers for each atom in the system(s).
        Shape: [num_atoms], where `num_atoms` is the total number of atoms across all systems.
    positions : torch.Tensor
        A 2D tensor of shape [num_atoms, 3], representing the XYZ coordinates of each atom.
    atomic_subsystem_indices : torch.Tensor
        A 1D tensor mapping each atom to its respective subsystem or molecule.
        This allows for calculations involving multiple molecules or subsystems within the same batch.
        Shape: [num_atoms].
    total_charge : torch.Tensor
        A tensor with the total charge of molecule.
        Shape: [num_systems], where `num_systems` is the number of molecules.
    """

    atomic_numbers: torch.Tensor
    positions: Any  # Temporarily use Any to allow for openff.units.unit.Quantity
    atomic_subsystem_indices: torch.Tensor
    total_charge: torch.Tensor

    def to(
        self,
        device: Optional[torch.device] = None,
        dtype: Optional[torch.dtype] = None,
    ):
        """Move all tensors in this instance to the specified device/dtype."""

        if device:
            self.atomic_numbers = self.atomic_numbers.to(device)
            self.positions = self.positions.to(device)
            self.atomic_subsystem_indices = self.atomic_subsystem_indices.to(device)
            self.total_charge = self.total_charge.to(device)
        if dtype:
            self.positions = self.positions.to(dtype)
        return self

    def __post_init__(self):
        # Set dtype and convert units if necessary
        self.atomic_numbers = self.atomic_numbers.to(torch.int32)
        self.atomic_subsystem_indices = self.atomic_subsystem_indices.to(torch.int32)
        self.total_charge = self.total_charge.to(torch.int32)

        # Unit conversion for positions
        if isinstance(self.positions, unit.Quantity):
            positions = self.positions.to(unit.nanometer).m
            self.positions = torch.tensor(
                positions, dtype=torch.float32, requires_grad=True
            )

        # Validate inputs
        self._validate_inputs()

    def _validate_inputs(self):
        if self.atomic_numbers.dim() != 1:
            raise ValueError("atomic_numbers must be a 1D tensor")
        if self.positions.dim() != 2 or self.positions.size(1) != 3:
            raise ValueError("positions must be a 2D tensor with shape [num_atoms, 3]")
        if self.atomic_subsystem_indices.dim() != 1:
            raise ValueError("atomic_subsystem_indices must be a 1D tensor")
        if self.total_charge.dim() != 1:
            raise ValueError("total_charge must be a 1D tensor")

        # Optionally, check that the lengths match if required
        if len(self.positions) != len(self.atomic_numbers):
            raise ValueError(
                "The size of atomic_numbers and the first dimension of positions must match"
            )
        if len(self.positions) != len(self.atomic_subsystem_indices):
            raise ValueError(
                "The size of atomic_subsystem_indices and the first dimension of positions must match"
            )

    def as_namedtuple(self):
        """Export the dataclass fields and values as a named tuple."""

        from dataclasses import dataclass, fields
        import collections

        NNPInputTuple = collections.namedtuple(
            "NNPInputTuple", [field.name for field in fields(self)]
        )
        return NNPInputTuple(*[getattr(self, field.name) for field in fields(self)])

    def as_jax_namedtuple(self) -> NamedTuple:
        """Export the dataclass fields and values as a named tuple.
        Convert pytorch tensors to jax arrays."""

        from dataclasses import dataclass, fields
        import collections
        from pytorch2jax.pytorch2jax import convert_to_jax

        NNPInputTuple = collections.namedtuple(
            "NNPInputTuple", [field.name for field in fields(self)]
        )
        return NNPInputTuple(
            *[convert_to_jax(getattr(self, field.name)) for field in fields(self)]
        )


import torch


@dataclass(frozen=False)
class Metadata:
    """
    A NamedTuple to structure the inputs for neural network potentials.

    Parameters
    ----------
    """

    E: torch.Tensor
    atomic_subsystem_counts: torch.Tensor
    atomic_subsystem_indices_referencing_dataset: torch.Tensor
    number_of_atoms: int
    F: torch.Tensor = torch.tensor([], dtype=torch.float32)

    def to(
        self, device: Optional[torch.device] = None, dtype: Optional[torch.dtype] = None
    ):
        """Move all tensors in this instance to the specified device."""
        if device:
            self.E = self.E.to(device)
            self.F = self.F.to(device)
            self.atomic_subsystem_counts = self.atomic_subsystem_counts.to(device)
            self.atomic_subsystem_indices_referencing_dataset = (
                self.atomic_subsystem_indices_referencing_dataset.to(device)
            )
        if dtype:
            self.E = self.E.to(dtype)
            self.F = self.F.to(dtype)
        return self


@dataclass
class BatchData:
    nnp_input: NNPInput
    metadata: Metadata

    def to(
        self,
        device: Optional[torch.device] = None,
        dtype: Optional[torch.dtype] = None,
    ):
        self.nnp_input = self.nnp_input.to(device=device, dtype=dtype)
        self.metadata = self.metadata.to(device=device, dtype=dtype)
        return self


def shared_config_prior():
    import ray
    from ray import tune

    return {
        "lr": tune.loguniform(1e-5, 1e-1),
        "weight_decay": tune.loguniform(1e-5, 1e-1),
        "batch_size": tune.choice([32, 64, 128, 256, 512]),
    }


def triple_by_molecule(
    atom_pairs: torch.Tensor,
) -> Tuple[torch.Tensor, torch.Tensor, torch.Tensor]:
    """Input: indices for pairs of atoms that are close to each other.
    each pair only appear once, i.e. only one of the pairs (1, 2) and
    (2, 1) exists.

    NOTE: this function is taken from https://github.com/aiqm/torchani/blob/17204c6dccf6210753bc8c0ca4c92278b60719c9/torchani/aev.py
            with little modifications.
    """

    def cumsum_from_zero(input_: torch.Tensor) -> torch.Tensor:
        cumsum = torch.zeros_like(input_)
        torch.cumsum(input_[:-1], dim=0, out=cumsum[1:])
        return cumsum

    # convert representation from pair to central-others
    ai1 = atom_pairs.view(-1)
    sorted_ai1, rev_indices = ai1.sort()

    # sort and compute unique key
    uniqued_central_atom_index, counts = torch.unique_consecutive(
        sorted_ai1, return_inverse=False, return_counts=True
    )

    # compute central_atom_index
    pair_sizes = torch.div(counts * (counts - 1), 2, rounding_mode="trunc")
    pair_indices = torch.repeat_interleave(pair_sizes)
    central_atom_index = uniqued_central_atom_index.index_select(0, pair_indices)

    # do local combinations within unique key, assuming sorted
    m = counts.max().item() if counts.numel() > 0 else 0
    n = pair_sizes.shape[0]
    intra_pair_indices = (
        torch.tril_indices(m, m, -1, device=ai1.device).unsqueeze(1).expand(-1, n, -1)
    )
    mask = (
        torch.arange(intra_pair_indices.shape[2], device=ai1.device)
        < pair_sizes.unsqueeze(1)
    ).flatten()
    sorted_local_index12 = intra_pair_indices.flatten(1, 2)[:, mask]
    sorted_local_index12 += cumsum_from_zero(counts).index_select(0, pair_indices)

    # unsort result from last part
    local_index12 = rev_indices[sorted_local_index12]

    # compute mapping between representation of central-other to pair
    n = atom_pairs.shape[1]
    sign12 = ((local_index12 < n).to(torch.int8) * 2) - 1
    return central_atom_index, local_index12 % n, sign12


class Embedding(nn.Module):
    def __init__(self, num_embeddings: int, embedding_dim: int):
        """
        Initialize the embedding module.

        Parameters
        ----------
        num_embeddings: int
        embedding_dim : int
            Dimensionality of the embedding.
        """
        super().__init__()
        self.embedding = nn.Embedding(num_embeddings, embedding_dim)

    @property
    def data(self):
        return self.embedding.weight.data

    @data.setter
    def data(self, data):
        self.embedding.weight.data = data

    @property
    def embedding_dim(self):
        """
        Get the dimensionality of the embedding.

        Returns
        -------
        int
            The dimensionality of the embedding.
        """
        return self.embedding.embedding_dim

    def forward(self, x: torch.Tensor) -> torch.Tensor:
        """
        Embeddes the pr3ovided 1D tensor using the embedding layer.

        Parameters
        ----------
        x : torch.Tensor
            1D tensor to be embedded.

        Returns
        -------
        torch.Tensor
            with shape (num_embeddings, embedding_dim)
        """

        return self.embedding(x)


import torch.nn.functional as F
from torch.nn.init import xavier_uniform_, zeros_


class Dense(nn.Linear):
    """
    Fully connected linear layer with activation function.

    """

    def __init__(
        self,
        in_features: int,
        out_features: int,
        bias: bool = True,
        activation: Optional[nn.Module] = None,
        weight_init: Callable = xavier_uniform_,
        bias_init: Callable = zeros_,
    ):
        """
        Args:
            in_features: number of input feature :math:`x`.
            out_features: umber of output features :math:`y`.
            bias: If False, the layer will not adapt bias :math:`b`.
            activation: if None, no activation function is used.
            weight_init: weight initializer from current weight.
            bias_init: bias initializer from current bias.
        """
        self.weight_init = weight_init
        self.bias_init = bias_init
        super().__init__(in_features, out_features, bias)

        self.activation = activation
        if self.activation is None:
            self.activation = nn.Identity()

    def reset_parameters(self):
        self.weight_init(self.weight)
        if self.bias is not None:
            self.bias_init(self.bias)

    def forward(self, input: torch.Tensor):
        y = F.linear(input, self.weight, self.bias)
        y = self.activation(y)
        return y


from openff.units import unit


class CosineCutoff(nn.Module):
    def __init__(self, cutoff: unit.Quantity):
        """
        Behler-style cosine cutoff module.

        Parameters:
        ----------
        cutoff: unit.Quantity
            The cutoff distance.

        """
        super().__init__()
        cutoff = cutoff.to(unit.nanometer).m
        self.register_buffer("cutoff", torch.tensor([cutoff]))

    def forward(self, d_ij: torch.Tensor):
        """
        Compute the cosine cutoff for a distance tensor.
        NOTE: the cutoff function doesn't care about units as long as they are consisten,

        Parameters
        ----------
        d_ij : Tensor
            Pairwise distance tensor. Shape: [n_pairs, distance]

        Returns
        -------
        Tensor
            The cosine cutoff tensor. Shape: [..., N]
        """
        # Compute values of cutoff function
        input_cut = 0.5 * (
            torch.cos(d_ij * np.pi / self.cutoff) + 1.0
        )  # NOTE: ANI adds 0.5 instead of 1.
        # Remove contributions beyond the cutoff radius
        input_cut *= (d_ij < self.cutoff).float()
        return input_cut


from typing import Dict


class FromAtomToMoleculeReduction(nn.Module):

    def __init__(self):
        """
        Initializes the energy readout module.
        Performs the reduction of 'per_atom' property to 'per_molecule' property.
        """
        super().__init__()

    def forward(self, x: torch.Tensor, index: torch.Tensor) -> torch.Tensor:
        """

        Parameters
        ----------
        x, shape [nr_of_atoms, 1]
        index, shape [nr_of_atoms]

        Returns
        -------
        Tensor, shape [nr_of_moleculs, 1]
            The total energy tensor.
        """

        # Perform scatter add operation
        indices = index.to(torch.int64)
        total_energy_per_molecule = torch.zeros(
            len(index.unique()), dtype=x.dtype, device=x.device
        )

        total_energy_per_molecule = total_energy_per_molecule.scatter_add(0, indices, x)

        # Sum across feature dimension to get final tensor of shape (num_molecules, 1)
        # total_energy_per_molecule = result.sum(dim=1, keepdim=True)
        return total_energy_per_molecule


from dataclasses import dataclass, field
from typing import Dict, Iterator


@dataclass
class AtomicSelfEnergies:
    """
    AtomicSelfEnergies stores a mapping of atomic elements to their self energies.

    Provides lookup by atomic number or symbol, iteration over the mapping,
    and utilities to convert between atomic number and symbol.

    Intended as a base class to be extended with specific element-energy values.
    """

    # We provide a dictionary with {str:float} of element name to atomic self-energy,
    # which can then be accessed by atomic index or element name
    energies: Dict[str, float] = field(default_factory=dict)
    # Example mapping, replace or extend as necessary
    atomic_number_to_element: Dict[int, str] = field(
        default_factory=lambda: {
            1: "H",
            2: "He",
            3: "Li",
            4: "Be",
            5: "B",
            6: "C",
            7: "N",
            8: "O",
            9: "F",
            10: "Ne",
            11: "Na",
            12: "Mg",
            13: "Al",
            14: "Si",
            15: "P",
            16: "S",
            17: "Cl",
            18: "Ar",
            19: "K",
            20: "Ca",
            21: "Sc",
            22: "Ti",
            23: "V",
            24: "Cr",
            25: "Mn",
            26: "Fe",
            27: "Co",
            28: "Ni",
            29: "Cu",
            30: "Zn",
            31: "Ga",
            32: "Ge",
            33: "As",
            34: "Se",
            35: "Br",
            36: "Kr",
            37: "Rb",
            38: "Sr",
            39: "Y",
            40: "Zr",
            41: "Nb",
            42: "Mo",
            43: "Tc",
            44: "Ru",
            45: "Rh",
            46: "Pd",
            47: "Ag",
            48: "Cd",
            49: "In",
            50: "Sn",
            # Add more elements as needed
        }
    )
    _ase_tensor_for_indexing = None

    def __getitem__(self, key):
        if isinstance(key, int):
            # Convert atomic number to element symbol
            element = self.atomic_number_to_element.get(key)
            if element is None:
                raise KeyError(f"Atomic number {key} not found.")
            return self.energies.get(element)
        elif isinstance(key, str):
            # Directly access by element symbol
            if key not in self.energies:
                raise KeyError(f"Element {key} not found.")
            return self.energies[key]
        else:
            raise TypeError(
                "Key must be an integer (atomic number) or string (element name)."
            )

    def __iter__(self) -> Iterator[Dict[str, float]]:
        """Iterate over the energies dictionary."""
        for element, energy in self.energies.items():
            atomic_number = self.element_to_atomic_number(element)
            yield (atomic_number, energy)

    def __len__(self) -> int:
        """Return the number of element-energy pairs."""
        return len(self.energies)

    def element_to_atomic_number(self, element: str) -> int:
        """Return the atomic number for a given element symbol."""
        for atomic_number, elem_symbol in self.atomic_number_to_element.items():
            if elem_symbol == element:
                return atomic_number
        raise ValueError(f"Element symbol '{element}' not found in the mapping.")

    @property
    def atomic_number_to_energy(self) -> Dict[int, float]:
        """Return a dictionary mapping atomic numbers to their energies."""
        return {
            atomic_number: self[atomic_number]
            for atomic_number in self.atomic_number_to_element.keys()
            if self[atomic_number] is not None
        }

    @property
    def ase_tensor_for_indexing(self) -> torch.Tensor:
        if self._ase_tensor_for_indexing is None:
            max_z = max(self.atomic_number_to_element.keys()) + 1
            ase_tensor_for_indexing = torch.zeros(max_z)
            for idx in self.atomic_number_to_element:
                if self[idx]:
                    ase_tensor_for_indexing[idx] = self[idx]
                else:
                    ase_tensor_for_indexing[idx] = 0.0
            self._ase_tensor_for_indexing = ase_tensor_for_indexing

        return self._ase_tensor_for_indexing


class ShiftedSoftplus(nn.Module):
    def __init__(self):
        super().__init__()
        import math

        self.log_2 = math.log(2.0)

    def forward(self, x: torch.Tensor):
        """Compute shifted soft-plus activation function.

        y = \ln\left(1 + e^{-x}\right) - \ln(2)

        Parameters:
        -----------
        x:torch.Tensor
            input tensor

        Returns:
        -----------
        torch.Tensor: shifted soft-plus of input.

        """
        from torch.nn import functional

        return functional.softplus(x) - self.log_2


class AngularSymmetryFunction(nn.Module):
    """
    Initialize AngularSymmetryFunction module.

    """

    def __init__(
        self,
        max_distance: unit.Quantity,
        min_distance: unit.Quantity,
        number_of_gaussians_for_asf: int = 8,
        angle_sections: int = 4,
        trainable: bool = False,
        dtype: Optional[torch.dtype] = None,
    ) -> None:
        """
        Parameters
        ----
        number_of_gaussian: Number of gaussian functions to use for angular symmetry function.
        angular_cutoff: Cutoff distance for angular symmetry function.
        angular_start: Starting distance for angular symmetry function.
        ani_style: Whether to use ANI symmetry function style.
        """

        super().__init__()
        from loguru import logger as log

        self.number_of_gaussians_asf = number_of_gaussians_for_asf
        self.angular_cutoff = max_distance
        self.cosine_cutoff = CosineCutoff(self.angular_cutoff)
        _unitless_angular_cutoff = max_distance.to(unit.nanometer).m
        self.angular_start = min_distance
        _unitless_angular_start = min_distance.to(unit.nanometer).m

        # save constants
        EtaA = angular_eta = 12.5 * 100  # FIXME hardcoded eta
        Zeta = 14.1000  # FIXME hardcoded zeta

        if trainable:
            self.EtaA = torch.tensor([EtaA], dtype=dtype)
            self.Zeta = torch.tensor([Zeta], dtype=dtype)
            self.Rca = torch.tensor([_unitless_angular_cutoff], dtype=dtype)

        else:
            self.register_buffer("EtaA", torch.tensor([EtaA], dtype=dtype))
            self.register_buffer("Zeta", torch.tensor([Zeta], dtype=dtype))
            self.register_buffer(
                "Rca", torch.tensor([_unitless_angular_cutoff], dtype=dtype)
            )

        # ===============
        # # calculate shifts
        # ===============
        import math

        # ShfZ
        angle_start = math.pi / (2 * angle_sections)
        ShfZ = (torch.linspace(0, math.pi, angle_sections + 1) + angle_start)[:-1]

        # ShfA
        ShfA = torch.linspace(
            _unitless_angular_start,
            _unitless_angular_cutoff,
            number_of_gaussians_for_asf + 1,
        )[:-1]

        # register shifts
        if trainable:
            self.ShfZ = ShfZ
            self.ShfA = ShfA
        else:
            self.register_buffer("ShfZ", ShfZ)
            self.register_buffer("ShfA", ShfA)

        log.debug(
            f"""
RadialSymmetryFunction: 
Rca={_unitless_angular_cutoff} 
ShfZ={ShfZ}, 
ShFa={ShfA}, 
eta={EtaA}"""
        )

        # The length of angular subaev of a single species
        self.angular_sublength = self.ShfA.numel() * self.ShfZ.numel()

    def forward(self, r_ij: torch.Tensor) -> torch.Tensor:
        # calculate the angular sub aev
        sub_aev = self.compute_angular_sub_aev(r_ij)
        return sub_aev

    def compute_angular_sub_aev(self, vectors12: torch.Tensor) -> torch.Tensor:
        """Compute the angular subAEV terms of the center atom given neighbor pairs.

        This correspond to equation (4) in the ANI paper. This function just
        compute the terms. The sum in the equation is not computed.
        The input tensor have shape (conformations, atoms, N), where N
        is the number of neighbor atom pairs within the cutoff radius and
        output tensor should have shape
        (conformations, atoms, ``self.angular_sublength()``)

        """
        vectors12 = vectors12.unsqueeze(-1).unsqueeze(-1).unsqueeze(-1).unsqueeze(-1)
        distances12 = vectors12.norm(2, dim=-5)

        # 0.95 is multiplied to the cos values to prevent acos from
        # returning NaN.
        cos_angles = 0.95 * torch.nn.functional.cosine_similarity(
            vectors12[0], vectors12[1], dim=-5
        )
        angles = torch.acos(cos_angles)

        fcj12 = self.cosine_cutoff(distances12)
        factor1 = ((1 + torch.cos(angles - self.ShfZ)) / 2) ** self.Zeta
        factor2 = torch.exp(
            -self.EtaA * (distances12.sum(0) / 2 - self.ShfA) ** 2
        ).unsqueeze(-1)
        factor2 = factor2.squeeze(4).squeeze(3)
        ret = 2 * factor1 * factor2 * fcj12.prod(0)
        # At this point, ret now have shape
        # (conformations, atoms, N, ?, ?, ?, ?) where ? depend on constants.
        # We then should flat the last 4 dimensions to view the subAEV as one
        # dimension vector
        return ret.flatten(start_dim=-4)


from abc import ABC, abstractmethod


class RadialBasisFunction(ABC):
    @abstractmethod
    def compute(self, distances, centers, scale_factors):
        pass


class GaussianRadialBasisFunction(RadialBasisFunction):
    def compute(
        self,
        distances: torch.Tensor,
        centers: torch.Tensor,
        scale_factors: torch.Tensor,
    ) -> torch.Tensor:
        diff = distances - centers
        return torch.exp((-1 * scale_factors) * diff**2)


class DoubleExponentialRadialBasisFunction(RadialBasisFunction):
    def compute(
        self,
        distances: torch.Tensor,
        centers: torch.Tensor,
        scale_factors: torch.Tensor,
    ) -> torch.Tensor:
        diff = distances - centers
        return torch.exp(-torch.abs(diff / scale_factors))


class RadialSymmetryFunction(nn.Module):
    def __init__(
        self,
        number_of_radial_basis_functions: int,
        max_distance: unit.Quantity,
        min_distance: unit.Quantity = 0.0 * unit.nanometer,
        dtype: Optional[torch.dtype] = None,
        trainable: bool = False,
        radial_basis_function: RadialBasisFunction = GaussianRadialBasisFunction(),
    ):
        """RadialSymmetryFunction class.

        Initializes and contains the logic for computing radial symmetry functions.

        Parameters
        ---------
        number_of_radial_basis_functions: int
            Number of radial basis functions to use.
        max_distance: unit.Quantity
            Maximum distance to consider for symmetry functions.
        min_distance: unit.Quantity
            Minimum distance to consider.
        dtype:
            Data type for computations.
        trainable: bool, default False
            Whether parameters are trainable.
        radial_basis_function: RadialBasisFunction, default GaussianRadialBasisFunction()

        Subclasses must implement the forward() method to compute the actual
        symmetry function output given an input distance matrix.
        """

        super().__init__()
        self.number_of_radial_basis_functions = number_of_radial_basis_functions
        self.max_distance = max_distance
        self.min_distance = min_distance
        self.dtype = dtype
        self.trainable = trainable
        self.radial_basis_function = radial_basis_function
        self.initialize_parameters()
        # The length of radial subaev of a single species
        self.radial_sublength = self.radial_basis_centers.numel()

    def initialize_parameters(self):
        # convert to nanometer
        _unitless_max_distance = self.max_distance.to(unit.nanometer).m
        _unitless_min_distance = self.min_distance.to(unit.nanometer).m

        # calculate radial basis centers
        radial_basis_centers = self.calculate_radial_basis_centers(
            _unitless_min_distance,
            _unitless_max_distance,
            self.number_of_radial_basis_functions,
            self.dtype,
        )
        # calculate scale factors
        radial_scale_factor = self.calculate_radial_scale_factor(
            _unitless_min_distance,
            _unitless_max_distance,
            self.number_of_radial_basis_functions,
        )

        # either add as parameters or register buffers
        if self.trainable:
            self.radial_basis_centers = radial_basis_centers
            self.radial_scale_factor = radial_scale_factor
            self.prefactor = nn.Parameter(torch.tensor([1.0]))
        else:
            self.register_buffer("radial_basis_centers", radial_basis_centers)
            self.register_buffer("radial_scale_factor", radial_scale_factor)
            self.register_buffer("prefactor", torch.tensor([1.0]))

    def calculate_radial_basis_centers(
        self,
        _unitless_min_distance,
        _unitless_max_distance,
        number_of_radial_basis_functions,
        dtype,
    ):
        # the default approach to calculate radial basis centers
        # can be overwritten by subclasses
        centers = torch.linspace(
            _unitless_min_distance,
            _unitless_max_distance,
            number_of_radial_basis_functions,
            dtype=dtype,
        )
        return centers

    def calculate_radial_scale_factor(
        self,
        _unitless_min_distance,
        _unitless_max_distance,
        number_of_radial_basis_functions,
    ):
        # the default approach to calculate radial scale factors (each of them are scaled by the same value)
        # can be overwritten by subclasses
        scale_factors = torch.full(
            (number_of_radial_basis_functions,),
            (_unitless_min_distance - _unitless_max_distance)
            / number_of_radial_basis_functions,
        )
        scale_factors = scale_factors * -15_000
        return scale_factors

    def forward(self, d_ij: torch.Tensor) -> torch.Tensor:
        """
        Compute the radial symmetry function values for each distance in d_ij.

        Parameters
        ----------
        d_ij: torch.Tensor
            pairwise distances with shape [N, 1] where N is the number of pairs.

        Returns:
        torch.Tensor,
            tensor of radial symmetry function values with shape [N, num_basis_functions].
        """
        features = self.radial_basis_function.compute(
            d_ij, self.radial_basis_centers, self.radial_scale_factor
        )
        return self.prefactor * features


class SchnetRadialSymmetryFunction(RadialSymmetryFunction):
    def __init__(
        self,
        number_of_radial_basis_functions: int,
        max_distance: unit.Quantity,
        min_distance: unit.Quantity = 0.0 * unit.nanometer,
        dtype: Optional[torch.dtype] = None,
        trainable: bool = False,
        radial_basis_function: RadialBasisFunction = GaussianRadialBasisFunction(),
    ):
        """RadialSymmetryFunction class.

        Initializes and contains the logic for computing radial symmetry functions.

        Parameters
        ---------
        """

        super().__init__(
            number_of_radial_basis_functions,
            max_distance,
            min_distance,
            dtype,
            trainable,
            radial_basis_function,
        )
        self.prefactor = torch.tensor([1.0])

    def calculate_radial_scale_factor(
        self,
        _unitless_min_distance,
        _unitless_max_distance,
        number_of_radial_basis_functions,
    ):

        scale_factors = torch.linspace(
            _unitless_min_distance,
            _unitless_max_distance,
            number_of_radial_basis_functions,
        )

        widths = (
            torch.abs(scale_factors[1] - scale_factors[0])
            * torch.ones_like(scale_factors)
        ).to(self.dtype)

        scale_factors = 0.5 / torch.square_(widths)
        return scale_factors


class AniRadialSymmetryFunction(RadialSymmetryFunction):
    def __init__(
        self,
        number_of_radial_basis_functions: int,
        max_distance: unit.Quantity,
        min_distance: unit.Quantity = 0.0 * unit.nanometer,
        dtype: Optional[torch.dtype] = None,
        trainable: bool = False,
        radial_basis_function: RadialBasisFunction = GaussianRadialBasisFunction(),
    ):
        """RadialSymmetryFunction class.

        Initializes and contains the logic for computing radial symmetry functions.

        Parameters
        ---------
        """

        super().__init__(
            number_of_radial_basis_functions,
            max_distance,
            min_distance,
            dtype,
            trainable,
            radial_basis_function,
        )
        self.prefactor = torch.tensor([0.25])

    def calculate_radial_basis_centers(
        self,
        _unitless_min_distance,
        _unitless_max_distance,
        number_of_radial_basis_functions,
        dtype,
    ):
        centers = torch.linspace(
            _unitless_min_distance,
            _unitless_max_distance,
            number_of_radial_basis_functions + 1,
            dtype=dtype,
        )[:-1]
        log.debug(f"{centers=}")
        return centers

    def calculate_radial_scale_factor(
        self,
        _unitless_min_distance,
        _unitless_max_distance,
        number_of_radial_basis_functions,
    ):
        # ANI uses a predefined scaling factor
        scale_factors = torch.full((number_of_radial_basis_functions,), (19.7 * 100))
        return scale_factors


<<<<<<< HEAD
=======
class SAKERadialSymmetryFunction(RadialSymmetryFunction):
    def calculate_radial_basis_centers(
            self,
            _unitless_min_distance,
            _unitless_max_distance,
            number_of_radial_basis_functions,
            dtype,
    ):
        # initialize means and betas according to the default values in PhysNet
        # https://pubs.acs.org/doi/10.1021/acs.jctc.9b00181

        start_value = torch.exp(
            torch.scalar_tensor(-_unitless_max_distance + _unitless_min_distance, dtype=dtype)
        )
        centers = torch.linspace(start_value, 1, number_of_radial_basis_functions, dtype=dtype)
        return centers

    def calculate_radial_scale_factor(
            self,
            _unitless_min_distance,
            _unitless_max_distance,
            number_of_radial_basis_functions,
    ):
        start_value = torch.exp(
            torch.scalar_tensor(-_unitless_max_distance + _unitless_min_distance)
        )
        radial_scale_factor = torch.tensor(
            [(2 / number_of_radial_basis_functions * (1 - start_value)) ** -2] * number_of_radial_basis_functions
        )
        return radial_scale_factor


class SAKERadialBasisFunction(RadialBasisFunction):

    def __init__(self, max_distance, min_distance):
        super().__init__()
        self._unitless_min_distance = min_distance.to(unit.nanometer).m
        self.alpha = (5.0 * unit.nanometer / (max_distance - min_distance)).to_base_units().m  # check units

    def compute(
            self,
            distances: torch.Tensor,
            centers: torch.Tensor,
            scale_factors: torch.Tensor,
    ) -> torch.Tensor:
        return torch.exp(
            -scale_factors *
            (torch.exp(
                self.alpha *
                (-distances.unsqueeze(-1) + self._unitless_min_distance))
             - centers) ** 2
        )


def pair_list(
    atomic_subsystem_indices: torch.Tensor,
    only_unique_pairs: bool = False,
) -> torch.Tensor:
    """Compute all pairs of atoms and their distances.

    Parameters
    ----------
    atomic_subsystem_indices : torch.Tensor, shape (nr_atoms_per_systems)
        Atom indices to indicate which atoms belong to which molecule
    only_unique_pairs : bool, optional
        If True, only unique pairs are returned (default is False).
        Otherwise, all pairs are returned.
    """
    # generate index grid
    n = len(atomic_subsystem_indices)

    # get device that passed tensors lives on, initialize on the same device
    device = atomic_subsystem_indices.device

    if only_unique_pairs:
        i_indices, j_indices = torch.triu_indices(n, n, 1, device=device)
    else:
        # Repeat each number n-1 times for i_indices
        i_indices = torch.repeat_interleave(
            torch.arange(n, device=device), repeats=n - 1
        )

        # Correctly construct j_indices
        j_indices = torch.cat(
            [
                torch.cat(
                    (
                        torch.arange(i, device=device),
                        torch.arange(i + 1, n, device=device),
                    )
                )
                for i in range(n)
            ]
        )

    # filter pairs to only keep those belonging to the same molecule
    same_molecule_mask = (
        atomic_subsystem_indices[i_indices] == atomic_subsystem_indices[j_indices]
    )

    # Apply mask to get final pair indices
    i_final_pairs = i_indices[same_molecule_mask]
    j_final_pairs = j_indices[same_molecule_mask]

    # concatenate to form final (2, n_pairs) tensor
    pair_indices = torch.stack((i_final_pairs, j_final_pairs))

    return pair_indices.to(device)


>>>>>>> 0f13ec86
from openff.units import unit


class NeighborListWithCutoff(torch.nn.Module):
    def __init__(
        self,
        cutoff,
        only_unique_pairs: bool = False,
    ):
        super().__init__()
        self.register_buffer("cutoff", torch.tensor(cutoff, dtype=torch.float32))
        self.pair_list = PairList(only_unique_pairs=only_unique_pairs)

    def forward(
        self,
        coordinates: torch.Tensor,  # in nanometer
        atomic_subsystem_indices: torch.Tensor,
    ) -> torch.Tensor:
        """Compute all pairs of atoms and their distances.

        Parameters
        ----------
        coordinates : torch.Tensor, shape (nr_atoms_per_systems, 3), in nanometer
        atomic_subsystem_indices : torch.Tensor, shape (nr_atoms_per_systems)
            Atom indices to indicate which atoms belong to which molecule
        """
        positions = coordinates
        pair_indices = self.pair_list(atomic_subsystem_indices)

        # create pair_coordinates tensor
        pair_coordinates = positions[pair_indices.T]
        pair_coordinates = pair_coordinates.view(-1, 2, 3)

        # Calculate distances
        distances = (pair_coordinates[:, 0, :] - pair_coordinates[:, 1, :]).norm(
            p=2, dim=-1
        )

        # Find pairs within the cutoff
        in_cutoff = (distances <= self.cutoff).nonzero(as_tuple=False).squeeze()

        # Get the atom indices within the cutoff
        pair_indices_within_cutoff = pair_indices[:, in_cutoff]

<<<<<<< HEAD
        return pair_indices_within_cutoff
=======
    return pair_indices_within_cutoff


def scatter_softmax(
        src: torch.Tensor, index: torch.Tensor, dim: int, dim_size: Optional[int] = None, device: Optional[torch.device] = None
) -> torch.Tensor:
    """
    Softmax operation over all values in :attr:`src` tensor that share indices
    specified in the :attr:`index` tensor along a given axis :attr:`dim`.

    For one-dimensional tensors, the operation computes

    .. math::
        \mathrm{out}_i = {\textrm{softmax}(\mathrm{src})}_i =
        \frac{\exp(\mathrm{src}_i)}{\sum_j \exp(\mathrm{src}_j)}

    where :math:`\sum_j` is over :math:`j` such that
    :math:`\mathrm{index}_j = i`.

    Args:
        src (Tensor): The source tensor.
        index (LongTensor): The indices of elements to scatter.
        dim (int, optional): The axis along which to index.
            (default: :obj:`-1`)
        dim_size: The number of classes, i.e. the number of unique indices in `index`.

    :rtype: :class:`Tensor`

    Adapted from: https://github.com/rusty1s/pytorch_scatter/blob/c31915e1c4ceb27b2e7248d21576f685dc45dd01/torch_scatter/composite/softmax.py
    """
    if not torch.is_floating_point(src):
        raise ValueError('`scatter_softmax` can only be computed over tensors '
                         'with floating point data types.')

    assert dim >= 0, f"dim must be non-negative, got {dim}"
    assert dim < src.dim(), f"dim must be less than the number of dimensions of src {src.dim()}, got {dim}"

    out_shape = [
        other_dim_size
        if (other_dim != dim)
        else dim_size
        for (other_dim, other_dim_size)
        in enumerate(src.shape)
    ]

    zeros = torch.zeros(out_shape, dtype=src.dtype, device=device)
    max_value_per_index = zeros.scatter_reduce(dim, index, src, "amax", include_self=False)
    max_per_src_element = max_value_per_index.gather(dim, index)

    recentered_scores = src - max_per_src_element
    recentered_scores_exp = recentered_scores.exp()

    sum_per_index = torch.zeros(out_shape, dtype=src.dtype, device=device).scatter_add(dim, index, recentered_scores_exp)
    normalizing_constants = sum_per_index.gather(dim, index)

    return recentered_scores_exp.div(normalizing_constants)
>>>>>>> 0f13ec86
<|MERGE_RESOLUTION|>--- conflicted
+++ resolved
@@ -964,8 +964,6 @@
         return scale_factors
 
 
-<<<<<<< HEAD
-=======
 class SAKERadialSymmetryFunction(RadialSymmetryFunction):
     def calculate_radial_basis_centers(
             self,
@@ -1076,7 +1074,6 @@
     return pair_indices.to(device)
 
 
->>>>>>> 0f13ec86
 from openff.units import unit
 
 
@@ -1121,9 +1118,6 @@
         # Get the atom indices within the cutoff
         pair_indices_within_cutoff = pair_indices[:, in_cutoff]
 
-<<<<<<< HEAD
-        return pair_indices_within_cutoff
-=======
     return pair_indices_within_cutoff
 
 
@@ -1179,5 +1173,4 @@
     sum_per_index = torch.zeros(out_shape, dtype=src.dtype, device=device).scatter_add(dim, index, recentered_scores_exp)
     normalizing_constants = sum_per_index.gather(dim, index)
 
-    return recentered_scores_exp.div(normalizing_constants)
->>>>>>> 0f13ec86
+    return recentered_scores_exp.div(normalizing_constants)