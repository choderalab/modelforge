--- conflicted
+++ resolved
@@ -15,11 +15,7 @@
     assert schnet is not None, "Schnet model should be initialized."
 
 
-<<<<<<< HEAD
-from openmm import unit
-=======
 from openff.units import unit
->>>>>>> 1c8eee94
 
 
 @pytest.mark.parametrize("lightning", [True, False])
