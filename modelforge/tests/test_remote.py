import sys
import pytest
import modelforge
import os

from modelforge.utils.remote import *

IN_GITHUB_ACTIONS = os.getenv("GITHUB_ACTIONS") == "true"


@pytest.fixture(scope="session")
def prep_temp_dir(tmp_path_factory):
    fn = tmp_path_factory.mktemp("remote_test")
    return fn


def test_is_url():
    assert (
        is_url(query="https://dx.doi.org/10.5281/zenodo.3588339", hostname="doi.org")
        == True
    )
    assert (
        is_url(query="https://zenodo.org/record/3588339", hostname="zenodo.org") == True
    )
    assert (
        is_url(query="https://zenodo.org/record/3588339", hostname="choderalab.org")
        == False
    )


def test_download_from_figshare(prep_temp_dir):
    url = "https://figshare.com/ndownloader/files/22247589"
    name = download_from_figshare(
        url=url,
        output_path=str(prep_temp_dir),
        force_download=True,
    )

    file_name_path = str(prep_temp_dir) + f"/{name}"
    assert os.path.isfile(file_name_path)

    with pytest.raises(Exception):
        url = "https://choderalab.com/ndownloader/files/22247589"
        name = download_from_figshare(
            url=url,
            output_path=str(prep_temp_dir),
            force_download=True,
        )


<<<<<<< HEAD
=======
def test_record_id_parse():
    assert (
        parse_zenodo_record_id_from_url("https://zenodo.org/record/3588339")
        == "3588339"
    )
    assert (
        parse_zenodo_record_id_from_url("https://zenodo.org/record/3588339/")
        == "3588339"
    )
    with pytest.raises(Exception):
        parse_zenodo_record_id_from_url("https://zenodo.org/record/bad/3588339")

@pytest.mark.skipif(IN_GITHUB_ACTIONS, reason="Change to Zenodo; tests fixed in different branch")

def test_zenodo_fetch():
    # qm9 dataset
    files = datafiles_from_zenodo(
        record="10.5281/zenodo.3588339", file_extension="hdf5.gz"
    )
    assert len(files) == 1
    assert (
        files[0]
        == "https://zenodo.org/api/files/0a55a53a-69c3-4cd8-8ab8-d031ca0d6853/155.hdf5.gz"
    )

    files = datafiles_from_zenodo(
        record="https://dx.doi.org/10.5281/zenodo.3588339", file_extension="hdf5.gz"
    )
    assert len(files) == 1
    assert (
        files[0]
        == "https://zenodo.org/api/files/0a55a53a-69c3-4cd8-8ab8-d031ca0d6853/155.hdf5.gz"
    )

    files = datafiles_from_zenodo(
        record="https://zenodo.org/record/3588339", file_extension="hdf5.gz"
    )
    assert len(files) == 1
    assert (
        files[0]
        == "https://zenodo.org/api/files/0a55a53a-69c3-4cd8-8ab8-d031ca0d6853/155.hdf5.gz"
    )

    files = datafiles_from_zenodo(record="3588339", file_extension="hdf5.gz")
    assert len(files) == 1
    assert (
        files[0]
        == "https://zenodo.org/api/files/0a55a53a-69c3-4cd8-8ab8-d031ca0d6853/155.hdf5.gz"
    )

    # comp6 dataset
    files = datafiles_from_zenodo("10.5281/zenodo.3588368", file_extension="hdf5.gz")
    assert len(files) == 6
    assert any("205.hdf5.gz" in file for file in files)
    assert any("207.hdf5.gz" in file for file in files)
    assert any("208.hdf5.gz" in file for file in files)
    assert any("209.hdf5.gz" in file for file in files)
    assert any("210.hdf5.gz" in file for file in files)
    assert any("211.hdf5.gz" in file for file in files)

@pytest.mark.skipif(IN_GITHUB_ACTIONS, reason="Change to Zenodo; tests fixed in different branch")

>>>>>>> 351c093e
def test_fetch_record_id():
    record = fetch_url_from_doi(doi="10.5281/zenodo.3588339")
    assert record == "https://zenodo.org/records/3588339"

    with pytest.raises(Exception):
        fetch_url_from_doi(doi="10.5281/zenodo.fake.3588339")

    with pytest.raises(Exception):
        fetch_url_from_doi(doi="10.5281/zenodo.3588339", timeout=0.0000000000001)

@pytest.mark.skipif(IN_GITHUB_ACTIONS, reason="Change to Zenodo; tests fixed in different branch.")

def test_download_from_zenodo(prep_temp_dir):
    url = "https://zenodo.org/records/3401581/files/PTC-CMC/atools_ml-v0.1.zip"
    zenodo_checksum = "194cde222565dca8657d8521e5df1fd8"
    name = download_from_zenodo(
        url=url,
        zenodo_md5_checksum=zenodo_checksum,
        output_path=str(prep_temp_dir),
        force_download=True,
    )

    file_name_path = str(prep_temp_dir) + f"/{name}"
    assert os.path.isfile(file_name_path)

    with pytest.raises(Exception):
        url = "https://choderalab.com/22247589"
        name = download_from_zenodo(
            url=url,
            zenodo_md5_checksum=zenodo_checksum,
            output_path=str(prep_temp_dir),
            force_download=True,
        )

@pytest.mark.skipif(IN_GITHUB_ACTIONS, reason="Change to Zenodo; tests fixed in different branch.")

def test_md5_calculation(prep_temp_dir):
    url = "https://zenodo.org/records/3401581/files/PTC-CMC/atools_ml-v0.1.zip"
    zenodo_checksum = "194cde222565dca8657d8521e5df1fd8"

    name = download_from_zenodo(
        url=url,
        zenodo_md5_checksum=zenodo_checksum,
        output_path=str(prep_temp_dir),
        force_download=True,
    )

    # explicit direct check of the function, even though included in download_from_zenodo
    calculated_checksum = calculate_md5_checksum(
        file_name=name, file_path=str(prep_temp_dir)
    )

    assert zenodo_checksum == calculated_checksum

    with pytest.raises(Exception):
        bad_checksum = "294badmd5checksumthatwontwork9de"
        name = download_from_zenodo(
            url=url,
            zenodo_md5_checksum=bad_checksum,
            output_path=str(prep_temp_dir),
            force_download=True,
        )<|MERGE_RESOLUTION|>--- conflicted
+++ resolved
@@ -48,71 +48,6 @@
         )
 
 
-<<<<<<< HEAD
-=======
-def test_record_id_parse():
-    assert (
-        parse_zenodo_record_id_from_url("https://zenodo.org/record/3588339")
-        == "3588339"
-    )
-    assert (
-        parse_zenodo_record_id_from_url("https://zenodo.org/record/3588339/")
-        == "3588339"
-    )
-    with pytest.raises(Exception):
-        parse_zenodo_record_id_from_url("https://zenodo.org/record/bad/3588339")
-
-@pytest.mark.skipif(IN_GITHUB_ACTIONS, reason="Change to Zenodo; tests fixed in different branch")
-
-def test_zenodo_fetch():
-    # qm9 dataset
-    files = datafiles_from_zenodo(
-        record="10.5281/zenodo.3588339", file_extension="hdf5.gz"
-    )
-    assert len(files) == 1
-    assert (
-        files[0]
-        == "https://zenodo.org/api/files/0a55a53a-69c3-4cd8-8ab8-d031ca0d6853/155.hdf5.gz"
-    )
-
-    files = datafiles_from_zenodo(
-        record="https://dx.doi.org/10.5281/zenodo.3588339", file_extension="hdf5.gz"
-    )
-    assert len(files) == 1
-    assert (
-        files[0]
-        == "https://zenodo.org/api/files/0a55a53a-69c3-4cd8-8ab8-d031ca0d6853/155.hdf5.gz"
-    )
-
-    files = datafiles_from_zenodo(
-        record="https://zenodo.org/record/3588339", file_extension="hdf5.gz"
-    )
-    assert len(files) == 1
-    assert (
-        files[0]
-        == "https://zenodo.org/api/files/0a55a53a-69c3-4cd8-8ab8-d031ca0d6853/155.hdf5.gz"
-    )
-
-    files = datafiles_from_zenodo(record="3588339", file_extension="hdf5.gz")
-    assert len(files) == 1
-    assert (
-        files[0]
-        == "https://zenodo.org/api/files/0a55a53a-69c3-4cd8-8ab8-d031ca0d6853/155.hdf5.gz"
-    )
-
-    # comp6 dataset
-    files = datafiles_from_zenodo("10.5281/zenodo.3588368", file_extension="hdf5.gz")
-    assert len(files) == 6
-    assert any("205.hdf5.gz" in file for file in files)
-    assert any("207.hdf5.gz" in file for file in files)
-    assert any("208.hdf5.gz" in file for file in files)
-    assert any("209.hdf5.gz" in file for file in files)
-    assert any("210.hdf5.gz" in file for file in files)
-    assert any("211.hdf5.gz" in file for file in files)
-
-@pytest.mark.skipif(IN_GITHUB_ACTIONS, reason="Change to Zenodo; tests fixed in different branch")
-
->>>>>>> 351c093e
 def test_fetch_record_id():
     record = fetch_url_from_doi(doi="10.5281/zenodo.3588339")
     assert record == "https://zenodo.org/records/3588339"
