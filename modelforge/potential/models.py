from abc import ABC, abstractmethod
from typing import (
    TYPE_CHECKING,
    Any,
    Dict,
    Mapping,
    NamedTuple,
    Tuple,
    Type,
    Optional,
    List,
)

import lightning as pl
import torch
from loguru import logger as log
from openff.units import unit
from torch.nn import Module

from modelforge.dataset.dataset import NNPInput

if TYPE_CHECKING:
    from modelforge.potential.ani import ANI2x, AniNeuralNetworkData
    from modelforge.potential.painn import PaiNN, PaiNNNeuralNetworkData
    from modelforge.potential.physnet import PhysNet, PhysNetNeuralNetworkData
    from modelforge.potential.sake import SAKE, SAKENeuralNetworkInput
    from modelforge.potential.schnet import SchNet, SchnetNeuralNetworkData


class PairListOutputs(NamedTuple):
    """
    A namedtuple to store the outputs of the Pairlist and Neighborlist forward methods.

    Attributes
    ----------
    pair_indices : torch.Tensor
        A tensor of shape (2, n_pairs) containing the indices of the interacting atom pairs.
    d_ij : torch.Tensor
        A tensor of shape (n_pairs, 1) containing the Euclidean distances between the atoms in each pair.
    r_ij : torch.Tensor
        A tensor of shape (n_pairs, 3) containing the displacement vectors between the atoms in each pair.
    """

    pair_indices: torch.Tensor
    d_ij: torch.Tensor
    r_ij: torch.Tensor


class Pairlist(Module):
    """
    Handle pair list calculations for systems, returning indices, distances and distance vectors for atom pairs within a certain cutoff.

    Attributes
    ----------
    only_unique_pairs : bool
        If True, only unique pairs are returned (default is False).
    """

    def __init__(self, only_unique_pairs: bool = False):
        """
        Initialize the Pairlist object.

        Parameters
        ----------
        only_unique_pairs : bool, optional
            If True, only unique pairs are returned (default is False).
        """
        super().__init__()
        self.only_unique_pairs = only_unique_pairs

    def enumerate_all_pairs(self, atomic_subsystem_indices: torch.Tensor):
        """
        Compute all pairs of atoms and their distances.

        Parameters
        ----------
        atomic_subsystem_indices : torch.Tensor
            Atom indices to indicate which atoms belong to which molecule.
            Note in all cases, the values in this tensor must be numbered from 0 to n_molecules - 1 sequentially, with no gaps in the numbering. E.g., [0,0,0,1,1,2,2,2 ...].
            This is the case for all internal data structures, and thus no validation is performed in this routine. If the data is not structured in this way, the results will be incorrect.

        Returns
        -------
        torch.Tensor
            Pair indices for all atom pairs.
        """

        # get device that passed tensors lives on, initialize on the same device
        device = atomic_subsystem_indices.device

        # if there is only one molecule, we do not need to use additional looping and offsets
        if torch.sum(atomic_subsystem_indices) == 0:
            n = len(atomic_subsystem_indices)
            if self.only_unique_pairs:
                i_final_pairs, j_final_pairs = torch.triu_indices(
                    n, n, 1, device=device
                )
            else:
                # Repeat each number n-1 times for i_indices
                i_final_pairs = torch.repeat_interleave(
                    torch.arange(n, device=device),
                    repeats=n - 1,
                )

                # Correctly construct j_indices
                j_final_pairs = torch.cat(
                    [
                        torch.cat(
                            (
                                torch.arange(i, device=device),
                                torch.arange(i + 1, n, device=device),
                            )
                        )
                        for i in range(n)
                    ]
                )

        else:
            # if we have more than one molecule, we will take into account molecule size and offsets when
            # calculating pairs, as using the approach above is not memory efficient for datasets with large molecules
            # and/or larger batch sizes; while not likely a problem on higher end GPUs with large amounts of memory
            # cheaper commodity and mobile GPUs may have issues

            # atomic_subsystem_indices are always numbered from 0 to n_molecules - 1
            # e.g., a single molecule will be [0, 0, 0, 0 ... ]
            # and a batch of molecules will always start at 0 and increment [ 0, 0, 0, 1, 1, 1, ...]
            # As such, we can use bincount, as there are no gaps in the numbering
            # Note if the indices are not numbered from 0 to n_molecules - 1, this will not work
            # E.g., bincount on [3,3,3, 4,4,4, 5,5,5] will return [0,0,0,3,3,3,3,3,3]
            # as we have no values for 0, 1, 2
            # using a combination of unique and argsort would make this work for any numbering ordering
            # but that is not how the data ends up being structured internally, and thus is not needed
            repeats = torch.bincount(atomic_subsystem_indices)
            offsets = torch.cat(
                (torch.tensor([0], device=device), torch.cumsum(repeats, dim=0)[:-1])
            )

            i_indices = torch.cat(
                [
                    torch.repeat_interleave(
                        torch.arange(o, o + r, device=device), repeats=r
                    )
                    for r, o in zip(repeats, offsets)
                ]
            )
            j_indices = torch.cat(
                [
                    torch.cat([torch.arange(o, o + r, device=device) for _ in range(r)])
                    for r, o in zip(repeats, offsets)
                ]
            )

            if self.only_unique_pairs:
                # filter out pairs that are not unique
                unique_pairs_mask = i_indices < j_indices
                i_final_pairs = i_indices[unique_pairs_mask]
                j_final_pairs = j_indices[unique_pairs_mask]
            else:
                # filter out identical values
                unique_pairs_mask = i_indices != j_indices
                i_final_pairs = i_indices[unique_pairs_mask]
                j_final_pairs = j_indices[unique_pairs_mask]

        # concatenate to form final (2, n_pairs) tensor
        pair_indices = torch.stack((i_final_pairs, j_final_pairs))

        return pair_indices.to(device)

    def construct_initial_pairlist_using_numpy(
        self, atomic_subsystem_indices: torch.Tensor
    ):
        """Compute all pairs of atoms and also return counts of the number of pairs for each molecule in batch.

        Parameters
        ----------
        atomic_subsystem_indices : torch.Tensor
            Atom indices to indicate which atoms belong to which molecule.

        Returns
        -------
        pair_indices : np.ndarray, shape (2, n_pairs)
            Pairs of atom indices, 0-indexed for each molecule
        number_of_pairs : np.ndarray, shape (n_molecules)
            The number to index into pair_indices for each molecule

        """

        # atomic_subsystem_indices are always numbered from 0 to n_molecules - 1
        # e.g., a single molecule will be [0, 0, 0, 0 ... ]
        # and a batch of molecules will always start at 0 and increment [ 0, 0, 0, 1, 1, 1, ...]
        # As such, we can use bincount, as there are no gaps in the numbering
        # Note if the indices are not numbered from 0 to n_molecules - 1, this will not work
        # E.g., bincount on [3,3,3, 4,4,4, 5,5,5] will return [0,0,0,3,3,3,3,3,3]
        # as we have no values for 0, 1, 2
        # using a combination of unique and argsort would make this work for any numbering ordering
        # but that is not how the data ends up being structured internally, and thus is not needed

        import numpy as np

        # get the number of atoms in each molecule
        repeats = np.bincount(atomic_subsystem_indices)

        # calculate the number of pairs for each molecule, using simple permutation
        npairs_by_molecule = np.array([r * (r - 1) for r in repeats], dtype=np.int16)

        i_indices = np.concatenate(
            [
                np.repeat(
                    np.arange(
                        0,
                        r,
                        dtype=np.int16,
                    ),
                    repeats=r,
                )
                for r in repeats
            ]
        )
        j_indices = np.concatenate(
            [
                np.concatenate([np.arange(0, 0 + r, dtype=np.int16) for _ in range(r)])
                for r in repeats
            ]
        )

        # filter out identical pairs where i==j
        unique_pairs_mask = i_indices != j_indices
        i_final_pairs = i_indices[unique_pairs_mask]
        j_final_pairs = j_indices[unique_pairs_mask]

        # concatenate to form final (2, n_pairs) vector
        pair_indices = np.stack((i_final_pairs, j_final_pairs))

        return pair_indices, npairs_by_molecule

    def calculate_r_ij(
        self, pair_indices: torch.Tensor, positions: torch.Tensor
    ) -> torch.Tensor:
        """Compute displacement vectors between atom pairs.

        Parameters
        ----------
        pair_indices : torch.Tensor
            Atom indices for pairs of atoms. Shape: [2, n_pairs].
        positions : torch.Tensor
            Atom positions. Shape: [atoms, 3].

        Returns
        -------
        torch.Tensor
            Displacement vectors between atom pairs. Shape: [n_pairs, 3].
        """
        # Select the pairs of atom coordinates from the positions
        selected_positions = positions.index_select(0, pair_indices.view(-1)).view(
            2, -1, 3
        )
        return selected_positions[1] - selected_positions[0]

    def calculate_d_ij(self, r_ij: torch.Tensor) -> torch.Tensor:
        """Compute Euclidean distances between atoms in each pair.

        Parameters
        ----------
        r_ij : torch.Tensor
            Displacement vectors between atoms in a pair. Shape: [n_pairs, 3].

        Returns
        -------
        torch.Tensor
            Euclidean distances. Shape: [n_pairs, 1].
        """
        return r_ij.norm(dim=1).unsqueeze(1)

    def forward(
        self,
        positions: torch.Tensor,
        atomic_subsystem_indices: torch.Tensor,
    ) -> PairListOutputs:
        """
        Performs the forward pass of the Pairlist module.

        Parameters
        ----------
        positions : torch.Tensor
            Atom positions. Shape: [nr_atoms, 3].
        atomic_subsystem_indices (torch.Tensor, shape (nr_atoms_per_systems)):
            Atom indices to indicate which atoms belong to which molecule.

        Returns
        -------
        PairListOutputs: A dataclass containing the following attributes:
            pair_indices (torch.Tensor): A tensor of shape (2, n_pairs) containing the indices of the interacting atom pairs.
            d_ij (torch.Tensor): A tensor of shape (n_pairs, 1) containing the Euclidean distances between the atoms in each pair.
            r_ij (torch.Tensor): A tensor of shape (n_pairs, 3) containing the displacement vectors between the atoms in each pair.
        """
        pair_indices = self.enumerate_all_pairs(
            atomic_subsystem_indices,
        )
        r_ij = self.calculate_r_ij(pair_indices, positions)

        return PairListOutputs(
            pair_indices=pair_indices,
            d_ij=self.calculate_d_ij(r_ij),
            r_ij=r_ij,
        )


class Neighborlist(Pairlist):
    """
    Manage neighbor list calculations with a specified cutoff distance.

    This class extends Pairlist to consider a cutoff distance for neighbor calculations.
    """

    def __init__(self, cutoff: unit.Quantity, only_unique_pairs: bool = False):
        """
        Initialize the Neighborlist with a specific cutoff distance.

        Parameters
        ----------
        cutoff : unit.Quantity
            Cutoff distance for neighbor calculations.
        only_unique_pairs : bool, optional
            If True, only unique pairs are returned (default is False).
        """
        super().__init__(only_unique_pairs=only_unique_pairs)
        self.register_buffer("cutoff", torch.tensor(cutoff.to(unit.nanometer).m))

    def forward(
        self,
        positions: torch.Tensor,
        atomic_subsystem_indices: torch.Tensor,
        pair_indices: Optional[torch.Tensor] = None,
    ) -> PairListOutputs:
        """
        Forward pass to compute neighbor list considering a cutoff distance.

        Overrides the `forward` method from Pairlist to include cutoff distance in calculations.

        Parameters
        ----------
        positions : torch.Tensor
            Atom positions. Shape: [nr_systems, nr_atoms, 3].
        atomic_subsystem_indices : torch.Tensor
            Indices identifying atoms in subsystems. Shape: [nr_atoms].
        pair_indices : Optional[torch.Tensor]
            Precomputed pair indices. If None, will compute pair indices.

        Returns
        -------
        PairListOutputs
            A dataclass containing 'pair_indices', 'd_ij' (distances), and 'r_ij' (displacement vectors).
        """

        if pair_indices is None:
            pair_indices = self.enumerate_all_pairs(
                atomic_subsystem_indices,
            )

        r_ij = self.calculate_r_ij(pair_indices, positions)
        d_ij = self.calculate_d_ij(r_ij)

        # Find pairs within the cutoff
        in_cutoff = (d_ij <= self.cutoff).squeeze()
        # Get the atom indices within the cutoff
        pair_indices_within_cutoff = pair_indices[:, in_cutoff]

        return PairListOutputs(
            pair_indices=pair_indices_within_cutoff,
            d_ij=d_ij[in_cutoff],
            r_ij=r_ij[in_cutoff],
        )


from typing import Callable, Literal, Optional, Union

import numpy as np


class JAXModel:
    """
    A model wrapper that facilitates calling a JAX function with predefined parameters and buffers.

    Attributes
    ----------
    jax_fn : Callable
        The JAX function to be called.
    parameter : np.ndarray
        Parameters required by the JAX function.
    buffer : Any
        Buffers required by the JAX function.
    name : str
        Name of the model.
    """

    def __init__(
        self, jax_fn: Callable, parameter: np.ndarray, buffer: np.ndarray, name: str
    ):
        self.jax_fn = jax_fn
        self.parameter = parameter
        self.buffer = buffer
        self.name = name

    def __call__(self, data: NamedTuple):
        """Calls the JAX function using the stored parameters and buffers along with additional data.

        Parameters
        ----------
        data : NamedTuple
            Data to be passed to the JAX function.

        Returns
        -------
        Any
            The result of the JAX function.
        """

        return self.jax_fn(self.parameter, self.buffer, data)

    def __repr__(self):
        return f"{self.__class__.__name__} wrapping {self.name}"


class PyTorch2JAXConverter:
    """
    Wraps a PyTorch neural network potential instance in a Flax module using the
    `pytorch2jax` library (https://github.com/subho406/Pytorch2Jax).
    The converted model uses dlpack to convert between Pytorch and Jax tensors
    in-memory and executes Pytorch backend inside Jax wrapped functions.
    The wrapped modules are compatible with Jax backward-mode autodiff.

    Parameters
    ----------
    nnp_instance : Any
        The neural network potential instance to convert.

    Returns
    -------
    JAXModel
        The converted JAX model.
    """

    def convert_to_jax_model(
        self, nnp_instance: Union["ANI2x", "SchNet", "PaiNN", "PhysNet"]
    ) -> JAXModel:
        """
        Convert a PyTorch neural network instance to a JAX model.

        Parameters
        ----------
        nnp_instance : Union["ANI2x", "SchNet", "PaiNN", "PhysNet"]
            The PyTorch neural network instance to be converted.

        Returns
        -------
        JAXModel
            A JAX model containing the converted neural network function, parameters, and buffers.
        """

        jax_fn, params, buffers = self._convert_pytnn_to_jax(nnp_instance)
        return JAXModel(jax_fn, params, buffers, nnp_instance.__class__.__name__)

    @staticmethod
    def _convert_pytnn_to_jax(
        nnp_instance: Union["ANI2x", "SchNet", "PaiNN", "PhysNet"]
    ) -> Tuple[Callable, np.ndarray, np.ndarray]:
        """Internal method to convert PyTorch neural network parameters and buffers to JAX format.

        Parameters
        ----------
        nnp_instance : Any
            The PyTorch neural network instance.

        Returns
        -------
        Tuple[Callable, Any, Any]
            A tuple containing the JAX function, parameters, and buffers.
        """

        # make sure
        from modelforge.utils.io import import_

        jax = import_("jax")
        # use the wrapper to check if pytorch2jax is in the environment

        custom_vjp = import_("jax").custom_vjp

        # from jax import custom_vjp
        convert_to_jax = import_("pytorch2jax").pytorch2jax.convert_to_jax
        convert_to_pyt = import_("pytorch2jax").pytorch2jax.convert_to_pyt
        # from pytorch2jax.pytorch2jax import convert_to_jax, convert_to_pyt

        import functorch
        from functorch import make_functional_with_buffers

        # Convert the PyTorch model to a functional representation and extract the model function and parameters
        model_fn, model_params, model_buffer = make_functional_with_buffers(
            nnp_instance
        )

        # Convert the model parameters from PyTorch to JAX representations
        model_params = jax.tree_map(convert_to_jax, model_params)
        # Convert the model buffer from PyTorch to JAX representations
        model_buffer = jax.tree_map(convert_to_jax, model_buffer)

        # Define the apply function using a custom VJP
        @custom_vjp
        def apply(params, *args, **kwargs):
            # Convert the input data from JAX to PyTorch
            params, args, kwargs = map(
                lambda x: jax.tree_map(convert_to_pyt, x), (params, args, kwargs)
            )
            # Apply the model function to the input data
            out = model_fn(params, *args, **kwargs)
            # Convert the output data from PyTorch to JAX
            out = jax.tree_map(convert_to_jax, out)
            return out

        # Define the forward and backward passes for the VJP
        def apply_fwd(params, *args, **kwargs):
            return apply(params, *args, **kwargs), (params, args, kwargs)

        def apply_bwd(res, grads):
            params, args, kwargs = res
            params, args, kwargs = map(
                lambda x: jax.tree_map(convert_to_pyt, x), (params, args, kwargs)
            )
            grads = jax.tree_map(convert_to_pyt, grads)
            # Compute the gradients using the model function and convert them from JAX to PyTorch representations
            grads = functorch.vjp(model_fn, params, *args, **kwargs)[1](grads)
            return jax.tree_map(convert_to_jax, grads)

        apply.defvjp(apply_fwd, apply_bwd)

        # Return the apply function and the converted model parameters
        return apply, model_params, model_buffer


class NeuralNetworkPotentialFactory:
    """
    Factory class for creating instances of neural network potentials for training/inference.
    """

    @staticmethod
    def generate_model(
        *,
        use: Literal["training", "inference"],
        model_parameter: Dict[str, Union[str, Any]],
        simulation_environment: Literal["PyTorch", "JAX"] = "PyTorch",
        training_parameter: Optional[Dict[str, Any]] = None,
        dataset_statistic: Optional[Dict[str, float]] = None,
    ) -> Union[Type[torch.nn.Module], Type[JAXModel], Type[pl.LightningModule]]:
        """
        Creates an NNP instance of the specified type, configured either for training or inference.

        Parameters
        ----------
        use : Literal["training", "inference"]
            The use case for the model instance, either 'training' or 'inference'.
        simulation_environment : Literal["PyTorch", "JAX"]
            The ML framework to use, either 'PyTorch' or 'JAX'.
        model_parameter : Dict[str, Union[str, Any]]
            Parameters specific to the model.
        training_parameter : Optional[Dict[str, Any]], optional
            Parameters for configuring the training.
        dataset_statistic : Optional[Dict[str, float]], optional
            Statistics of the dataset for normalization purposes.

        Returns
        -------
        Union[Type[torch.nn.Module], Type[JAXModel], Type[pl.LightningModule]]
            An instantiated model.

        Raises
        ------
        ValueError
            If an unknown use case is requested.
        NotImplementedError
            If the requested model type is not implemented.
        """

        from modelforge.potential import _Implemented_NNPs
        from modelforge.train.training import TrainingAdapter

        log.debug(f"{training_parameter=}")
        log.debug(f"{model_parameter=}")

        # obtain model for training
        if use == "training":
            if simulation_environment == "JAX":
                log.warning(
                    "Training in JAX is not available. Falling back to PyTorch."
                )
            model = TrainingAdapter(
                model_parameter=model_parameter,
                lr_scheduler_config=training_parameter["lr_scheduler_config"],
                lr=training_parameter["lr"],
                loss_parameter=training_parameter["loss_parameter"],
                dataset_statistic=dataset_statistic,
            )
            return model
        # obtain model for inference
        elif use == "inference":
            model_type = model_parameter["potential_name"]
            nnp_class: Type = _Implemented_NNPs.get_neural_network_class(model_type)
            model = nnp_class(
                **model_parameter["core_parameter"],
                postprocessing_parameter=model_parameter["postprocessing_parameter"],
                dataset_statistic=dataset_statistic,
            )
            if simulation_environment == "JAX":
                return PyTorch2JAXConverter().convert_to_jax_model(model)
            else:
                return model
        else:
            raise NotImplementedError(f"Unsupported 'use' value: {use}")


class ComputeInteractingAtomPairs(torch.nn.Module):
    """
    A module for preparing input data, including the calculation of pair lists, distances (d_ij), and displacement vectors (r_ij) for molecular simulations.
    """

    def __init__(self, cutoff: unit.Quantity, only_unique_pairs: bool = True):
        """
        Initialize the ComputeInteractingAtomPairs module.

        Parameters
        ----------
        cutoff : unit.Quantity
            The cutoff distance for neighbor list calculations.
        only_unique_pairs : bool, optional
            Whether to only use unique pairs in the pair list calculation, by default True. This should be set to True for all message passing networks.
        """

        super().__init__()
        from .models import Neighborlist

        self.only_unique_pairs = only_unique_pairs
        self.calculate_distances_and_pairlist = Neighborlist(cutoff, only_unique_pairs)

    def prepare_inputs(self, data: Union[NNPInput, NamedTuple]):
        """
        Prepares the input tensors for passing to the model.

        This method handles general input manipulation, such as calculating distances
        and generating the pair list. It also calls the model-specific input preparation.

        Parameters
        ----------
        data : Union[NNPInput, NamedTuple]
            The input data provided by the dataset, containing atomic numbers, positions, and other necessary information.

        Returns
        -------
        PairListOutputs
            A namedtuple containing the pair indices, Euclidean distances (d_ij), and displacement vectors (r_ij).
        """
        # ---------------------------
        # general input manipulation
        positions = data.positions
        atomic_subsystem_indices = data.atomic_subsystem_indices
        # calculate pairlist if none is provided
        if data.pair_list is None:
            pairlist_output = self.calculate_distances_and_pairlist(
                positions=positions,
                atomic_subsystem_indices=atomic_subsystem_indices,
                pair_indices=None,
            )
            pair_list = data.pair_list
        else:
            # pairlist is provided, remove redundant pairs if requested
            if self.only_unique_pairs:
                i_indices = data.pair_list[0]
                j_indices = data.pair_list[1]
                unique_pairs_mask = i_indices < j_indices
                i_final_pairs = i_indices[unique_pairs_mask]
                j_final_pairs = j_indices[unique_pairs_mask]
                pair_list = torch.stack((i_final_pairs, j_final_pairs))
            else:
                pair_list = data.pair_list
            # only calculate d_ij and r_ij
            pairlist_output = self.calculate_distances_and_pairlist(
                positions=positions,
                atomic_subsystem_indices=atomic_subsystem_indices,
                pair_indices=pair_list.to(torch.int64),
            )

        return pairlist_output

    def _input_checks(self, data: Union[NNPInput, NamedTuple]):
        """
        Performs input validation checks.
        Ensures the input data conforms to expected shapes and types.

        Parameters
        ----------
        data : NNPInput
            The input data to be validated.

        Raises
        ------
        ValueError
            If the input data does not meet the expected criteria.
        """
        # check that the input is instance of NNPInput
        assert isinstance(data, NNPInput) or isinstance(data, Tuple)

        nr_of_atoms = data.atomic_numbers.shape[0]
        assert data.atomic_numbers.shape == torch.Size([nr_of_atoms])
        assert data.atomic_subsystem_indices.shape == torch.Size([nr_of_atoms])
        nr_of_molecules = torch.unique(data.atomic_subsystem_indices).numel()
        assert data.total_charge.shape == torch.Size([nr_of_molecules])
        assert data.positions.shape == torch.Size([nr_of_atoms, 3])


from torch.nn import ModuleDict


class PostProcessing(torch.nn.Module):
    """
    A module for handling post-processing operations on model outputs, including normalization, calculation of atomic self-energies, and reduction operations to compute per-molecule properties from per-atom properties.
    """

    _SUPPORTED_PROPERTIES = ["per_atom_energy", "general_postprocessing_operation"]
    _SUPPORTED_OPERATIONS = ["normalize", "from_atom_to_molecule_reduction"]

    def __init__(
        self,
        postprocessing_parameter: Dict[str, Dict[str, bool]],
        dataset_statistic: Dict[str, Dict[str, float]],
    ):
        """
        Initialize the PostProcessing module.

        Parameters
        ----------
        postprocessing_parameter : Dict[str, Dict[str, bool]]
            A dictionary containing the postprocessing parameters for each property.
        dataset_statistic : Dict[str, Dict[str, float]]
            A dictionary containing the dataset statistics for normalization and other calculations.
        """
        super().__init__()

        self._registered_properties: List[str] = []

        # operations that use nn.Sequence to pass the output of the model to the next
        self.registered_chained_operations = ModuleDict()

        self.dataset_statistic = dataset_statistic

        self._initialize_postprocessing(
            postprocessing_parameter,
        )

    def _get_per_atom_energy_mean_and_stddev_of_dataset(self) -> Tuple[float, float]:
        """
        Calculate the mean and standard deviation of the per-atom energy in the dataset.

        Returns
        -------
        Tuple[float, float]
            The mean and standard deviation of the per-atom energy.
        """
        if self.dataset_statistic is None:
            mean = 0.0
            stddev = 1.0
            log.warning(
                f"No mean and stddev provided for dataset. Setting to default value {mean=} and {stddev=}!"
            )
        else:
            training_dataset_statistics = self.dataset_statistic[
                "training_dataset_statistics"
            ]
            mean = unit.Quantity(
                training_dataset_statistics["per_atom_energy_mean"]
            ).m_as(unit.kilojoule_per_mole)
            stddev = unit.Quantity(
                training_dataset_statistics["per_atom_energy_stddev"]
            ).m_as(unit.kilojoule_per_mole)
        return mean, stddev

    def _initialize_postprocessing(
        self,
        postprocessing_parameter: Dict[str, Dict[str, bool]],
    ):
        """
        Initialize the postprocessing operations based on the given postprocessing parameters.

        Parameters
        ----------
        postprocessing_parameter : Dict[str, Dict[str, bool]]
            A dictionary containing the postprocessing parameters for each property.

        Raises
        ------
        ValueError
            If a property is not supported.
        """

        from .processing import (
            FromAtomToMoleculeReduction,
            ScaleValues,
            CalculateAtomicSelfEnergy,
        )

        for property, operations in postprocessing_parameter.items():
            # register properties for which postprocessing should be performed
            if property.lower() in self._SUPPORTED_PROPERTIES:
                self._registered_properties.append(property.lower())
            else:
                raise ValueError(
                    f"Property {property} is not supported. Supported properties are {self._SUPPORTED_PROPERTIES}"
                )

            # register operations that are performed for the property
            postprocessing_sequence = torch.nn.Sequential()
            prostprocessing_sequence_names = []

            # for each property parse the requested operations
            if property == "per_atom_energy":
                if operations.get("normalize", False):
                    (
                        mean,
                        stddev,
                    ) = self._get_per_atom_energy_mean_and_stddev_of_dataset()
                    postprocessing_sequence.append(
                        ScaleValues(
                            mean=mean,
                            stddev=stddev,
                            property="per_atom_energy",
                            output_name="per_atom_energy",
                        )
                    )
                    prostprocessing_sequence_names.append("normalize")
                # check if also reduction is requested
                if operations.get("from_atom_to_molecule_reduction", False):
                    postprocessing_sequence.append(
                        FromAtomToMoleculeReduction(
                            per_atom_property_name="per_atom_energy",
                            index_name="atomic_subsystem_indices",
                            output_name="per_molecule_energy",
                            keep_per_atom_property=operations.get(
                                "keep_per_atom_property", False
                            ),
                        )
                    )
                    prostprocessing_sequence_names.append(
                        "from_atom_to_molecule_reduction"
                    )
            elif property == "general_postprocessing_operation":
                # check if also self-energies are requested
                if operations.get("calculate_molecular_self_energy", False):
                    if self.dataset_statistic is None:
                        log.warning(
                            "Dataset statistics are required to calculate the molecular self-energies but haven't been provided."
                        )
                    else:
                        atomic_self_energies = self.dataset_statistic[
                            "atomic_self_energies"
                        ]

                        postprocessing_sequence.append(
                            CalculateAtomicSelfEnergy(atomic_self_energies)
                        )
                        prostprocessing_sequence_names.append(
                            "calculate_molecular_self_energy"
                        )

                        postprocessing_sequence.append(
                            FromAtomToMoleculeReduction(
                                per_atom_property_name="ase_tensor",
                                index_name="atomic_subsystem_indices",
                                output_name="per_molecule_self_energy",
                            )
                        )

                # check if also self-energies are requested
                elif operations.get("calculate_atomic_self_energy", False):
                    if self.dataset_statistic is None:
                        log.warning(
                            "Dataset statistics are required to calculate the molecular self-energies but haven't been provided."
                        )
                    else:
                        atomic_self_energies = self.dataset_statistic[
                            "atomic_self_energies"
                        ]

                        postprocessing_sequence.append(
                            CalculateAtomicSelfEnergy(atomic_self_energies)()
                        )
                        prostprocessing_sequence_names.append(
                            "calculate_atomic_self_energy"
                        )

            log.debug(prostprocessing_sequence_names)

            self.registered_chained_operations[property] = postprocessing_sequence

    def forward(self, data: Dict[str, torch.Tensor]):
        """
        Perform post-processing operations for all registered properties.

        Parameters
        ----------
        data : Dict[str, torch.Tensor]
            The model output data to be post-processed.

        Returns
        -------
        Dict[str, torch.Tensor]
            The post-processed data.
        """

        # NOTE: this is not very elegant, but I am unsure how to do this better
        # I am currently directly writing new keys and values in the data dictionary
        for property in PostProcessing._SUPPORTED_PROPERTIES:
            if property in self._registered_properties:
                self.registered_chained_operations[property](data)

        return data


class BaseNetwork(Module):
    """
    The BaseNetwork wraps the input preparation (including pairlist calculation, d_ij and r_ij calculation), the actual model as well as the output preparation in a wrapper class.

    Learned parameters are present only in the core model, the input preparation and output preparation are not learned.
    """

    def __init__(
        self,
        *,
        postprocessing_parameter: Dict[str, Dict[str, bool]],
        dataset_statistic: Optional[Dict[str, float]],
        maximum_interaction_radius: unit.Quantity,
    ):
        """
        Initialize the BaseNetwork.

        Parameters
        ----------
        postprocessing_parameter : Dict[str, Dict[str, bool]]
            Parameters for postprocessing.
        dataset_statistic : Optional[Dict[str, float]]
            Dataset statistics for normalization.
        maximum_interaction_radius : unit.Quantity
            cutoff radius.
        """

        super().__init__()
        from modelforge.utils.units import _convert_str_to_unit

        self.postprocessing = PostProcessing(
            postprocessing_parameter, dataset_statistic
        )

        # check if self.only_unique_pairs is set in child class
        if not hasattr(self, "only_unique_pairs"):
            raise RuntimeError(
                "The only_unique_pairs attribute is not set in the child class. Please set it to True or False before calling super().__init__."
            )
        self.compute_interacting_pairs = ComputeInteractingAtomPairs(
            cutoff=_convert_str_to_unit(maximum_interaction_radius),
            only_unique_pairs=self.only_unique_pairs,
        )

    def load_state_dict(
        self, state_dict: Mapping[str, Any], strict: bool = True, assign: bool = False
    ):
        """
        Load the state dictionary into the model, with optional prefix removal and key exclusions.

        Parameters
        ----------
        state_dict : Mapping[str, Any]
            The state dictionary to load.
        strict : bool, optional
            Whether to strictly enforce that the keys in `state_dict` match the keys returned by this module's `state_dict()` function (default is True).
        assign : bool, optional
            Whether to assign the state dictionary to the model directly (default is False).

        Notes
        -----
        This function can remove a specific prefix from the keys in the state dictionary. It can also exclude certain keys from being loaded into the model.
        """

        # Prefix to remove
        prefix = "model."
        excluded_keys = ["loss.per_molecule_energy", "loss.per_atom_force"]

        # Create a new dictionary without the prefix in the keys if prefix exists
        if any(key.startswith(prefix) for key in state_dict.keys()):
            filtered_state_dict = {
                key[len(prefix) :] if key.startswith(prefix) else key: value
                for key, value in state_dict.items()
                if key not in excluded_keys
            }
            log.debug(f"Removed prefix: {prefix}")
        else:
            # Create a filtered dictionary without excluded keys if no prefix exists
            filtered_state_dict = {
                k: v for k, v in state_dict.items() if k not in excluded_keys
            }
            log.debug("No prefix found. No modifications to keys in state loading.")

        super().load_state_dict(filtered_state_dict, strict=strict, assign=assign)

    def prepare_pairwise_properties(self, data):
        """
        Prepare the pairwise properties for the model.

        Parameters
        ----------
        data : Union[NNPInput, NamedTuple]
            The input data to prepare.

        Returns
        -------
        PairListOutputs
            The prepared pairwise properties.
        """

        self.compute_interacting_pairs._input_checks(data)
        return self.compute_interacting_pairs.prepare_inputs(data)

    def compute(self, data, core_input):
        """
        Compute the core model's output.

        Parameters
        ----------
        data : Union[NNPInput, NamedTuple]
            The input data.
        core_input : PairListOutputs
            The prepared pairwise properties.

        Returns
        -------
        Any
            The core model's output.
        """
        return self.core_module(data, core_input)

    def forward(self, input_data: NNPInput):
        """
        Executes the forward pass of the model.

        This method performs input checks, prepares the inputs, and computes the outputs using the core network.

        Parameters
        ----------
        input_data : NNPInput
            The input data provided by the dataset, containing atomic numbers, positions, and other necessary information.

        Returns
        -------
        Any
            The outputs computed by the core network.
        """

        # compute all interacting pairs with distances
        pairwise_properties = self.prepare_pairwise_properties(input_data)
        # prepare the input for the forward pass
        output = self.compute(input_data, pairwise_properties)
        # perform postprocessing operations
        processed_output = self.postprocessing(output)
        return processed_output


from modelforge.potential.utils import ACTIVATION_FUNCTIONS


class CoreNetwork(Module, ABC):
<<<<<<< HEAD
=======
    """
    The CoreNetwork implements methods that are used by all neural network potentials.
    Every network inherits from CoreNetwork.
    Networks take in a NNPInput and pairlist and return a dictionary of atomic properties.

    Operations performed outside the network (e.g., pairlist calculation and operations that reduce atomic properties to molecule properties) are not part of the network and are implemented in the BaseNetwork, which is a wrapper around the CoreNetwork.
    """

>>>>>>> 38037dc3
    def __init__(self, activation_function: str):
        """
        Initialize the CoreNetwork.

        Parameters
        ----------
        activation_function : str
            The name of the activation function to use.
        """

        super().__init__()
        # initialize the activation funtion
        activation_function_class = ACTIVATION_FUNCTIONS.get(activation_function, None)
        if activation_function_class is None:
            raise ValueError(f"Unknown activation function: {activation_function}")
        self.activation_function_class = activation_function_class

    @abstractmethod
    def _model_specific_input_preparation(
        self, data: NNPInput, pairlist: PairListOutputs
    ) -> Union[
        "PhysNetNeuralNetworkData",
        "PaiNNNeuralNetworkData",
        "SchnetNeuralNetworkData",
        "AniNeuralNetworkData",
        "SAKENeuralNetworkInput",
    ]:
        """
        Prepares model-specific inputs before the forward pass.

        This abstract method should be implemented by subclasses to accommodate any
        model-specific preprocessing of inputs.

        Parameters
        ----------
        data : NNPInput
            The initial inputs to the neural network model, including atomic numbers, positions, and other relevant data.
        pairlist : PairListOutputs
            The outputs of a pairlist calculation, including pair indices, distances, and displacement vectors.

        Returns
        -------
        NeuralNetworkData
            The processed inputs, ready for the model's forward pass.
        """
        pass

    @abstractmethod
    def compute_properties(
        self,
        data: Union[
            "PhysNetNeuralNetworkData",
            "PaiNNNeuralNetworkData",
            "SchnetNeuralNetworkData",
            "AniNeuralNetworkData",
            "SAKENeuralNetworkInput",
        ],
    ):
        """
        Defines the forward pass of the model.

        This abstract method should be implemented by subclasses to specify the model's computation from inputs (processed input data) to outputs (per atom properties).

        Parameters
        ----------
        data : Union[
            "PhysNetNeuralNetworkData",
            "PaiNNNeuralNetworkData",
            "SchnetNeuralNetworkData",
            "AniNeuralNetworkData",
            "SAKENeuralNetworkInput",
        ]
            The processed input data, specific to the model's requirements.

        Returns
        -------
        Dict[str, torch.Tensor]
            The model's output as computed from the inputs.
        """
        pass

    def load_pretrained_weights(self, path: str):
        """
        Loads pretrained weights into the model from the specified path.

        Parameters
        ----------
        path : str
            The path to the file containing the pretrained weights.

        """
        self.load_state_dict(torch.load(path, map_location=self.device))
        self.eval()  # Set the model to evaluation mode

    def forward(
        self, data: NNPInput, pairlist_output: PairListOutputs
    ) -> Dict[str, torch.Tensor]:
        """
        Implements the forward pass through the network.

        Parameters
        ----------
        data : NNPInput
            Contains input data for the batch obtained directly from the dataset, including atomic numbers, positions,
            and other relevant fields.
        pairlist_output : PairListOutputs
            Contains the indices for the selected pairs and their associated distances and displacement vectors.

        Returns
        -------
        Dict[str, torch.Tensor]
            The calculated per-atom properties and other properties from the forward pass.
        """
        # perform model specific modifications
        nnp_input = self._model_specific_input_preparation(data, pairlist_output)
        # perform the forward pass implemented in the subclass
        outputs = self.compute_properties(nnp_input)
        # add atomic numbers to the output
        outputs["atomic_numbers"] = data.atomic_numbers

        return outputs<|MERGE_RESOLUTION|>--- conflicted
+++ resolved
@@ -1072,8 +1072,6 @@
 
 
 class CoreNetwork(Module, ABC):
-<<<<<<< HEAD
-=======
     """
     The CoreNetwork implements methods that are used by all neural network potentials.
     Every network inherits from CoreNetwork.
@@ -1082,7 +1080,6 @@
     Operations performed outside the network (e.g., pairlist calculation and operations that reduce atomic properties to molecule properties) are not part of the network and are implemented in the BaseNetwork, which is a wrapper around the CoreNetwork.
     """
 
->>>>>>> 38037dc3
     def __init__(self, activation_function: str):
         """
         Initialize the CoreNetwork.
