from typing import Callable, Tuple, Union

import numpy as np
import torch
import torch.nn as nn


class SlicedEmbedding(nn.Module):
    """
    A module that performs embedding on a selected slice of input tensor.

    Parameters
    ----------
    max_Z : int
        Highest atomic number to embed, this will define the upper bound of the vocabulary that is used for embedding.
    embedding_dim : int
        Size of the embedding.
    sliced_dim : int, optional
        The dimension along which to slice the input tensor (default is 0).
        This is relevant since the input dimensions are (n_atoms_in_batch, nr_of_properties, property_size), but we want to embed a specific
        property.

    Attributes
    ----------
    embedding : nn.Embedding
        The embedding layer.
    sliced_dim : int
        The dimension along which the input tensor is sliced.

    Methods
    -------
    forward(x)
        Forward pass for the Embedding.

    Properties
    ----------
    embedding_dim : int
        The dimensionality of the embedding.

    """

    def __init__(self, max_Z: int, embedding_dim: int, sliced_dim: int = 0):
        """
        Initialize the Embedding class.

        Parameters
        ----------
        max_Z : int
            Highest atomic numbers.
        embedding_dim : int
            Dimensionality of the embedding.
        sliced_dim : int, optional
            The dimension along which to slice the input tensor (default is 0).
        """
        super().__init__()
        self.embedding = nn.Embedding(max_Z, embedding_dim)
        self.sliced_dim = sliced_dim

    @property
    def data(self):
        return self.embedding.weight.data

    @data.setter
    def data(self, data):
        self.embedding.weight.data = data

    @property
    def embedding_dim(self):
        """
        Get the dimensionality of the embedding.

        Returns
        -------
        int
            The dimensionality of the embedding.
        """
        return self.embedding.embedding_dim

    def forward(self, x: torch.Tensor) -> torch.Tensor:
        """
        Forward pass for the Embedding.

        Parameters
        ----------
        x : torch.Tensor
            Input tensor for the forward pass.

        Returns
        -------
        torch.Tensor
            The output tensor.
        """
        selected_tensor = x[:, self.sliced_dim, ...]

        return self.embedding(selected_tensor)


from torch.nn.init import xavier_uniform_

from torch.nn.init import zeros_
import torch.nn.functional as F


class Dense(nn.Linear):
    r"""Fully connected linear layer with activation function.

    .. math::
       y = activation(x W^T + b)
    """

    def __init__(
            self,
            in_features: int,
            out_features: int,
            bias: bool = True,
            activation: Union[Callable, nn.Module] = None,
            weight_init: Callable = xavier_uniform_,
            bias_init: Callable = zeros_,
    ):
        """
        Args:
            in_features: number of input feature :math:`x`.
            out_features: umber of output features :math:`y`.
            bias: If False, the layer will not adapt bias :math:`b`.
            activation: if None, no activation function is used.
            weight_init: weight initializer from current weight.
            bias_init: bias initializer from current bias.
        """
        self.weight_init = weight_init
        self.bias_init = bias_init
        super(Dense, self).__init__(in_features, out_features, bias)

        self.activation = activation
        if self.activation is None:
            self.activation = nn.Identity()

    def reset_parameters(self):
        self.weight_init(self.weight)
        if self.bias is not None:
            self.bias_init(self.bias)

    def forward(self, input: torch.Tensor):
        y = F.linear(input, self.weight, self.bias)
        y = self.activation(y)
        return y


def gaussian_rbf(
        d_ij: torch.Tensor, offsets: torch.Tensor, widths: torch.Tensor
) -> torch.Tensor:
    """
    Gaussian radial basis function (RBF) transformation.

    Parameters
    ----------
    d_ij : torch.Tensor
        coordinates.
    offsets : torch.Tensor
        Offsets for Gaussian functions.
    widths : torch.Tensor
        Widths for Gaussian functions.

    Returns
    -------
    torch.Tensor
        Transformed tensor with Gaussian RBF applied
    """

    coeff = -0.5 / torch.pow(widths, 2)
    diff = d_ij[..., None] - offsets
    y = torch.exp(coeff * torch.pow(diff, 2))
    return y


from openff.units import unit


class CosineCutoff(nn.Module):
    def __init__(self, cutoff: unit.Quantity):
        """
        Behler-style cosine cutoff module.

        Parameters:
        ----------
        cutoff: unit.Quantity
            The cutoff distance.

        """
        super().__init__()
        cutoff = cutoff.to(unit.nanometer).m
        self.register_buffer("cutoff", torch.FloatTensor([cutoff]))

    def forward(self, input: torch.Tensor):
        return _cosine_cutoff(input, self.cutoff)


def _cosine_cutoff(d_ij: torch.Tensor, cutoff: float) -> torch.Tensor:
    """
    Compute the cosine cutoff for a distance tensor.
    NOTE: the cutoff function doesn't care about units as long as they are consisten,

    Parameters
    ----------
    d_ij : Tensor
        Pairwise distance tensor. Shape: [n_pairs, distance]
    cutoff : float
        The cutoff distance.

    Returns
    -------
    Tensor
        The cosine cutoff tensor. Shape: [..., N]
    """
    # Compute values of cutoff function
    input_cut = 0.5 * (torch.cos(d_ij * np.pi / cutoff) + 1.0)
    # Remove contributions beyond the cutoff radius
    input_cut *= (d_ij < cutoff).float()
    return input_cut


def embed_atom_features(
        atomic_numbers: torch.Tensor, embedding: nn.Embedding
) -> torch.Tensor:
    """
    Embed atomic numbers to atom features.

    Parameters
    ----------
    atomic_numbers : torch.Tensor
        Atomic numbers of the atoms.
    embedding : nn.Embedding
        The embedding layer.

    Returns
    -------
    torch.Tensor
        The atom features.
    """
    # Perform atomic embedding
    from .utils import SlicedEmbedding

    assert isinstance(embedding, SlicedEmbedding), "embedding must be SlicedEmbedding"
    assert embedding.embedding_dim > 0, "embedding_dim must be > 0"

    atomic_embedding = embedding(
        atomic_numbers
    )  # shape (nr_of_atoms_in_batch, nr_atom_basis)
    return atomic_embedding


from typing import Dict


class EnergyReadout(nn.Module):
    """
    Defines the energy readout module.

    Methods
    -------
    forward(x: torch.Tensor) -> torch.Tensor:
        Forward pass for the energy readout.
    """

    def __init__(self, nr_atom_basis: int, nr_of_layers: int = 1):
        """
        Initialize the EnergyReadout class.

        Parameters
        ----------
        nr_atom_basis : int
            Number of atom basis.
        """
        super().__init__()
        if nr_of_layers == 1:
            self.energy_layer = nn.Linear(nr_atom_basis, 1)
        else:
            activation_fct = nn.ReLU()
            energy_layer_start = nn.Linear(nr_atom_basis, nr_atom_basis)
            energy_layer_end = nn.Linear(nr_atom_basis, 1)
            energy_layer_intermediate = [
                (nn.Linear(nr_atom_basis, nr_atom_basis), activation_fct)
                for _ in range(nr_of_layers - 2)
            ]
            self.energy_layer = nn.Sequential(
                energy_layer_end, *energy_layer_intermediate, energy_layer_start
            )

    def forward(self, input: Dict[str, torch.Tensor]) -> torch.Tensor:
        """
        Forward pass for the energy readout.

        Parameters
        ----------
        input : Dict[str, torch.Tensor],
            "scalar_representation", shape [nr_of_atoms_in_batch, nr_atom_basis]
            "atomic_subsystem_indices", shape [nr_of_atoms_in_batch]
        Returns
        -------
        Tensor, shape [nr_of_moleculs_in_batch, 1]
            The total energy tensor.
        """
        x = self.energy_layer(input["scalar_representation"])
        atomic_subsystem_indices = input["atomic_subsystem_indices"]

        # Perform scatter add operation
        indices = atomic_subsystem_indices.unsqueeze(1).to(torch.int64)
        result = torch.zeros(
            len(atomic_subsystem_indices.unique()), 1, dtype=x.dtype, device=x.device
        ).scatter_add(0, indices, x)

        # Sum across feature dimension to get final tensor of shape (num_molecules, 1)
        total_energy_per_molecule = result.sum(dim=1, keepdim=True)
        return total_energy_per_molecule


def _shifted_softplus(x: torch.Tensor):
    r"""Compute shifted soft-plus activation function.

    .. math::
       y = \ln\left(1 + e^{-x}\right) - \ln(2)

    Args:
        x (torch.Tensor): input tensor.

    Returns:
        torch.Tensor: shifted soft-plus of input.

    """
    from torch.nn import functional
    import math

    return functional.softplus(x) - math.log(0.2)


from typing import Optional


class GaussianRBF(nn.Module):
    """
    Gaussian Radial Basis Function module.

    Methods
    -------
    forward(x: torch.Tensor) -> torch.Tensor:
        Forward pass for the GaussianRBF.
    """

    def __init__(
        self,
        n_rbf: int,
        cutoff: unit.Quantity,
        start: unit.Quantity = 0.0 * unit.nanometer,
        trainable: bool = False,
        dtype: Optional[torch.dtype] = None,
    ):
        """
        Initialize the GaussianRBF class.

        Parameters
        ----------
        n_rbf : int
            Number of radial basis functions.
        cutoff : unit.Quantity
            The cutoff distance.
        start: unit.Quantity
            center of first Gaussian function.
        trainable: boolean
        If True, widths and offset of Gaussian functions are adjusted during training process.

        """
        super().__init__()
        self.n_rbf = n_rbf
        cutoff = cutoff.to(unit.nanometer).m
        start = start.to(unit.nanometer).m
        self.cutoff = cutoff
        # compute offset and width of Gaussian functions
        offset = torch.linspace(start, cutoff, n_rbf, dtype=dtype)
        widths = (torch.abs(offset[1] - offset[0]) * torch.ones_like(offset)).to(dtype)

        if trainable:
            self.widths = nn.Parameter(widths)
            self.offsets = nn.Parameter(offset)
        else:
            self.register_buffer("widths", widths)
            self.register_buffer("offsets", offset)

    def forward(self, d_ij: torch.Tensor) -> torch.Tensor:
        """
        Forward pass for the GaussianRBF.

        Parameters
        ----------
        d_ij : torch.Tensor
            Pairwise distances for the forward pass.

        Returns
        -------
        torch.Tensor
            The output tensor.
        """
        return gaussian_rbf(d_ij, self.offsets, self.widths)


def _distance_to_radial_basis(
        d_ij: torch.Tensor, radial_basis: Callable
) -> Tuple[torch.Tensor, torch.Tensor]:
    """
    Convert distances to radial basis functions.

    Parameters
    ----------
    d_ij : torch.Tensor, shape [n_pairs,1 ]
        Pairwise distances between atoms.

    Returns
    -------
    Tuple[torch.Tensor, torch.Tensor]
        - Radial basis functions, shape [n_pairs, n_rbf]
        - cutoff values, shape [n_pairs]
    """
    assert d_ij.dim() == 2
    f_ij = radial_basis(d_ij)
    rcut_ij = _cosine_cutoff(d_ij, radial_basis.cutoff)
    return f_ij, rcut_ij


def pair_list(
    atomic_subsystem_indices: torch.Tensor,
    only_unique_pairs: bool = False,
) -> torch.Tensor:
    """Compute all pairs of atoms and their distances.

    Parameters
    ----------
    atomic_subsystem_indices : torch.Tensor, shape (nr_atoms_per_systems)
        Atom indices to indicate which atoms belong to which molecule
    only_unique_pairs : bool, optional
        If True, only unique pairs are returned (default is False).
        Otherwise, all pairs are returned.
    """
    # generate index grid
    n = len(atomic_subsystem_indices)

    # get device that passed tensors lives on, initialize on the same device
    device = atomic_subsystem_indices.device

    if only_unique_pairs:
        i_indices, j_indices = torch.triu_indices(n, n, 1, device=device)
    else:
        # Repeat each number n-1 times for i_indices
        i_indices = torch.repeat_interleave(
            torch.arange(n, device=device), repeats=n - 1
        )

        # Correctly construct j_indices
        j_indices = torch.cat(
            [
                torch.cat(
                    (
                        torch.arange(i, device=device),
                        torch.arange(i + 1, n, device=device),
                    )
                )
                for i in range(n)
            ]
        )

    # filter pairs to only keep those belonging to the same molecule
    same_molecule_mask = (
            atomic_subsystem_indices[i_indices] == atomic_subsystem_indices[j_indices]
    )

    # Apply mask to get final pair indices
    i_final_pairs = i_indices[same_molecule_mask]
    j_final_pairs = j_indices[same_molecule_mask]

    # concatenate to form final (2, n_pairs) tensor
    pair_indices = torch.stack((i_final_pairs, j_final_pairs))

    return pair_indices.to(device)


from openff.units import unit


<<<<<<< HEAD
def neighbor_list_with_cutoff(
=======
def _neighbor_list_with_cutoff(
>>>>>>> 7f2957eb
    coordinates: torch.Tensor,  # in nanometer
    atomic_subsystem_indices: torch.Tensor,
    cutoff: unit.Quantity,
    only_unique_pairs: bool = False,
) -> torch.Tensor:
    """Compute all pairs of atoms and their distances.

    Parameters
    ----------
    coordinates : torch.Tensor, shape (nr_atoms_per_systems, 3), in nanometer
    atomic_subsystem_indices : torch.Tensor, shape (nr_atoms_per_systems)
        Atom indices to indicate which atoms belong to which molecule
    cutoff : unit.Quantity
        The cutoff distance.
    """
    positions = coordinates.detach()
    pair_indices = pair_list(
        atomic_subsystem_indices, only_unique_pairs=only_unique_pairs
    )

    # create pair_coordinates tensor
    pair_coordinates = positions[pair_indices.T]
    pair_coordinates = pair_coordinates.view(-1, 2, 3)

    # Calculate distances
    distances = (pair_coordinates[:, 0, :] - pair_coordinates[:, 1, :]).norm(
        p=2, dim=-1
    )

    # Find pairs within the cutoff
<<<<<<< HEAD
    cutoff = cutoff.to(unit.nanometer).m
=======
    # cutoff = cutoff.to(unit.nanometer).m
>>>>>>> 7f2957eb
    in_cutoff = (distances <= cutoff).nonzero(as_tuple=False).squeeze()

    # Get the atom indices within the cutoff
    pair_indices_within_cutoff = pair_indices[:, in_cutoff]

    return pair_indices_within_cutoff


def broadcast(src: torch.Tensor, other: torch.Tensor, dim: int):
    if dim < 0:
        dim = other.dim() + dim
    if src.dim() == 1:
        for _ in range(0, dim):
            src = src.unsqueeze(0)
    for _ in range(src.dim(), other.dim()):
        src = src.unsqueeze(-1)
    src = src.expand(other.size())
    return src


def scatter_softmax(
        src: torch.Tensor, index: torch.Tensor, dim: int = -1, dim_size: Optional[int] = None
) -> torch.Tensor:
    """
    Softmax operation over all values in :attr:`src` tensor that share indices
    specified in the :attr:`index` tensor along a given axis :attr:`dim`.

    For one-dimensional tensors, the operation computes

    .. math::
        \mathrm{out}_i = {\textrm{softmax}(\mathrm{src})}_i =
        \frac{\exp(\mathrm{src}_i)}{\sum_j \exp(\mathrm{src}_j)}

    where :math:`\sum_j` is over :math:`j` such that
    :math:`\mathrm{index}_j = i`.

    Args:
        src (Tensor): The source tensor.
        index (LongTensor): The indices of elements to scatter.
        dim (int, optional): The axis along which to index.
            (default: :obj:`-1`)
        dim_size: The number of classes, i.e. the number of unique indices in `index`.

    :rtype: :class:`Tensor`

    Adapted from: https://github.com/rusty1s/pytorch_scatter/blob/c31915e1c4ceb27b2e7248d21576f685dc45dd01/torch_scatter/composite/softmax.py
    """
    if not torch.is_floating_point(src):
        raise ValueError('`scatter_softmax` can only be computed over tensors '
                         'with floating point data types.')

    out_shape = [
        other_dim_size
        if (other_dim != dim)
        else dim_size
        for (other_dim, other_dim_size)
        in enumerate(src.shape)
    ]

    index = broadcast(index, src, dim)
    max_value_per_index = torch.zeros(out_shape, dtype=src.dtype).scatter_reduce(dim, index, src, "amax", include_self=False)
    max_per_src_element = max_value_per_index.gather(dim, index)

    recentered_scores = src - max_per_src_element
    recentered_scores_exp = recentered_scores.exp()

    sum_per_index = torch.zeros(out_shape, dtype=src.dtype).scatter_add(dim, index, recentered_scores_exp)
    normalizing_constants = sum_per_index.gather(dim, index)

    return recentered_scores_exp.div(normalizing_constants)<|MERGE_RESOLUTION|>--- conflicted
+++ resolved
@@ -361,8 +361,8 @@
         n_rbf : int
             Number of radial basis functions.
         cutoff : unit.Quantity
-            The cutoff distance.
-        start: unit.Quantity
+            The cutoff distance. NOTE: IN ANGSTROM #FIXME
+        start: float
             center of first Gaussian function.
         trainable: boolean
         If True, widths and offset of Gaussian functions are adjusted during training process.
@@ -371,7 +371,6 @@
         super().__init__()
         self.n_rbf = n_rbf
         cutoff = cutoff.to(unit.nanometer).m
-        start = start.to(unit.nanometer).m
         self.cutoff = cutoff
         # compute offset and width of Gaussian functions
         offset = torch.linspace(start, cutoff, n_rbf, dtype=dtype)
@@ -483,14 +482,10 @@
 from openff.units import unit
 
 
-<<<<<<< HEAD
 def neighbor_list_with_cutoff(
-=======
-def _neighbor_list_with_cutoff(
->>>>>>> 7f2957eb
     coordinates: torch.Tensor,  # in nanometer
     atomic_subsystem_indices: torch.Tensor,
-    cutoff: unit.Quantity,
+    cutoff: float,
     only_unique_pairs: bool = False,
 ) -> torch.Tensor:
     """Compute all pairs of atoms and their distances.
@@ -500,7 +495,7 @@
     coordinates : torch.Tensor, shape (nr_atoms_per_systems, 3), in nanometer
     atomic_subsystem_indices : torch.Tensor, shape (nr_atoms_per_systems)
         Atom indices to indicate which atoms belong to which molecule
-    cutoff : unit.Quantity
+    cutoff : float
         The cutoff distance.
     """
     positions = coordinates.detach()
@@ -518,11 +513,7 @@
     )
 
     # Find pairs within the cutoff
-<<<<<<< HEAD
-    cutoff = cutoff.to(unit.nanometer).m
-=======
     # cutoff = cutoff.to(unit.nanometer).m
->>>>>>> 7f2957eb
     in_cutoff = (distances <= cutoff).nonzero(as_tuple=False).squeeze()
 
     # Get the atom indices within the cutoff
