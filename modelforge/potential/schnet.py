--- conflicted
+++ resolved
@@ -11,18 +11,11 @@
 class SchNET(BaseNNP):
     def __init__(
         self,
-<<<<<<< HEAD
         max_Z: int = 100,
         embedding_dimensions: int = 64,
         nr_interaction_blocks: int = 2,
         cutoff: unit.Quantity = 5 * unit.angstrom,
         number_of_gaussians_basis_functions: int = 16,
-=======
-        embedding_module: nn.Module,
-        nr_interaction_blocks: int,
-        radial_symmetry_function_module: nn.Module,
-        cutoff_module: nn.Module,
->>>>>>> cfd020b0
         nr_filters: int = None,
         shared_interactions: bool = False,
     ) -> None:
@@ -41,7 +34,6 @@
         """
 
         log.debug("Initializing SchNet model.")
-<<<<<<< HEAD
 
         self.only_unique_pairs = False  # NOTE: for pairlist
         super().__init__(cutoff=cutoff)
@@ -58,14 +50,6 @@
         from modelforge.potential import CosineCutoff
 
         self.cutoff_module = CosineCutoff(cutoff, self.device)
-=======
-        self.only_unique_pairs = False
-        super().__init__(
-            radial_cutoff=float(cutoff_module.cutoff), postprocessing=postprocessing
-        )
-        self.radial_symmetry_function_module = radial_symmetry_function_module
-        self.cutoff_module = cutoff_module
->>>>>>> cfd020b0
 
         # initialize the energy readout
         from .utils import EnergyReadout
@@ -74,11 +58,7 @@
 
         # Initialize representation block
         self.schnet_representation_module = SchNETRepresentation(
-<<<<<<< HEAD
             cutoff, number_of_gaussians_basis_functions, self.device
-=======
-            self.radial_symmetry_function_module
->>>>>>> cfd020b0
         )
         # Intialize interaction blocks
         self.interaction_modules = nn.ModuleList(
@@ -86,11 +66,7 @@
                 SchNETInteractionBlock(
                     self.nr_atom_basis,
                     self.nr_filters,
-<<<<<<< HEAD
                     number_of_gaussians_basis_functions,
-=======
-                    self.radial_symmetry_function_module.number_of_gaussians,
->>>>>>> cfd020b0
                 )
                 for _ in range(nr_interaction_blocks)
             ]
@@ -198,10 +174,7 @@
         ----------
         x : torch.Tensor, shape [nr_of_atoms_in_systems, nr_atom_basis]
             Input feature tensor for atoms.
-<<<<<<< HEAD
         pairlist : torch.Tensor, shape [n_pairs, 2]
-=======
->>>>>>> cfd020b0
         f_ij : torch.Tensor, shape [n_pairs, number_of_gaussians]
             Radial basis functions for pairs of atoms.
         rcut_ij : torch.Tensor, shape [n_pairs]
@@ -239,16 +212,12 @@
 
 
 class SchNETRepresentation(nn.Module):
-<<<<<<< HEAD
     def __init__(
         self,
         radial_cutoff: unit.Quantity,
         number_of_gaussians: int,
         device: torch.device,
     ):
-=======
-    def __init__(self, radial_symmetry_function_module: nn.Module):
->>>>>>> cfd020b0
         """
         Initialize the SchNet representation layer.
 
@@ -258,7 +227,6 @@
         """
         super().__init__()
 
-<<<<<<< HEAD
         self.radial_symmetry_function_module = self._setup_radial_symmetry_functions(
             radial_cutoff, number_of_gaussians
         )
@@ -276,9 +244,6 @@
             dtype=torch.float32,
         )
         return radial_symmetry_function
-=======
-        self.radial_symmetry_function_module = radial_symmetry_function_module
->>>>>>> cfd020b0
 
     def forward(self, d_ij: torch.Tensor) -> Dict[str, torch.Tensor]:
         """
@@ -298,67 +263,10 @@
         from modelforge.potential.utils import CosineCutoff
 
         # Convert distances to radial basis functions
-<<<<<<< HEAD
         f_ij = self.radial_symmetry_function_module(d_ij).squeeze(1)
         cutoff_module = CosineCutoff(
             self.radial_symmetry_function_module.radial_cutoff, device=d_ij.device
-=======
-        f_ij, rcut_ij = _distance_to_radial_basis(
-            d_ij, self.radial_symmetry_function_module
-        )
-        f_ij_ = f_ij.squeeze(1)
-        rcut_ij_ = rcut_ij.squeeze(1)
-        assert f_ij_.dim() == 2, f"Expected 2D tensor, got {f_ij_.dim()}"
-        assert rcut_ij_.dim() == 1, f"Expected 1D tensor, got {rcut_ij_.dim()}"
-        return {"f_ij": f_ij_, "rcut_ij": rcut_ij_}
-
-
-class LightningSchNET(SchNET, LightningModuleMixin):
-    def __init__(
-        self,
-        embedding: nn.Module,
-        nr_interaction_blocks: int,
-        radial_symmetry_function_module: nn.Module,
-        cutoff_module: nn.Module,
-        nr_filters: int = 2,
-        shared_interactions: bool = False,
-        activation: nn.Module = ShiftedSoftplus(),
-        postprocessing: PostprocessingPipeline = PostprocessingPipeline(
-            [NoPostprocess({})]
-        ),
-        loss: Type[nn.Module] = nn.MSELoss(),
-        optimizer: Type[torch.optim.Optimizer] = torch.optim.Adam,
-        lr: float = 1e-3,
-    ) -> None:
-        """
-        PyTorch Lightning version of the SchNet model.
-
-        Parameters
-        ----------
-        nr_interactions : int
-            Number of interaction blocks in the architecture.
-        nr_filters : int, optional
-            Dimensionality of the intermediate features (default is 2).
-        cutoff : float, optional
-            Cutoff value for the pairlist (default is 5.0).
-        loss : Type[nn.Module], optional
-            Loss function to use (default is nn.MSELoss).
-        optimizer : Type[torch.optim.Optimizer], optional
-            Optimizer to use (default is torch.optim.Adam).
-        lr : float, optional
-            Learning rate (default is 1e-3).
-        """
-
-        super().__init__(
-            embedding_module=embedding,
-            nr_interaction_blocks=nr_interaction_blocks,
-            radial_symmetry_function_module=radial_symmetry_function_module,
-            cutoff_module=cutoff_module,
-            nr_filters=nr_filters,
-            shared_interactions=shared_interactions,
-            activation=activation,
-            postprocessing=postprocessing,
->>>>>>> cfd020b0
+
         )
 
         rcut_ij = cutoff_module(d_ij).squeeze(1)
