--- conflicted
+++ resolved
@@ -81,13 +81,8 @@
         -------
         dict : Dict[str, torch.Tensor], containing atom index pairs, distances, and displacement vectors.
             - 'pair_indices': torch.Tensor, shape (2, n_pairs)
-<<<<<<< HEAD
-            - 'r_ij' : torch.Tensor, shape (1, n_pairs)
-            - 'd_ij' : torch.Tensor, shape (3, n_pairs)
-=======
             - 'r_ij' : torch.Tensor, shape (3, n_pairs)
             - 'd_ij' : torch.Tensor, shape (1, n_pairs)
->>>>>>> 228bc41b
 
         """
         assert positions.ndim == 2
@@ -245,12 +240,6 @@
 
 
 from modelforge.potential.postprocessing import PostprocessingPipeline, NoPostprocess
-<<<<<<< HEAD
-from typing import Optional
-
-
-class BaseNNP(nn.Module):
-=======
 
 
 from abc import ABC, abstractmethod
@@ -258,23 +247,17 @@
 
 
 class BaseNNP(ABC, nn.Module):
->>>>>>> 228bc41b
     """
     Abstract Base class for neural network potentials.
     """
 
     def __init__(
         self,
-<<<<<<< HEAD
         radial_cutoff: float,
         angular_cutoff: Optional[float] = None,
         postprocessing: PostprocessingPipeline = PostprocessingPipeline(
             [NoPostprocess()]
         ),
-=======
-        cutoff: float,
-        postprocessing: PostprocessingPipeline,
->>>>>>> 228bc41b
     ):
         """
         Initialize the NNP class.
@@ -289,14 +272,9 @@
         from .models import Pairlist
 
         super().__init__()
-<<<<<<< HEAD
         self._radial_cutoff = radial_cutoff
         self._angular_cutoff = angular_cutoff
         self.calculate_distances_and_pairlist = _PairList()
-=======
-        self._cutoff = cutoff
-        self.calculate_distances_and_Pairlist = Pairlist()
->>>>>>> 228bc41b
         self._dtype = None  # set at runtime
         self._log_message_dtype = False
         self._log_message_units = False
