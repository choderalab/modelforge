from abc import ABC, abstractmethod
from typing import (
    TYPE_CHECKING,
    Any,
    Dict,
    Mapping,
    NamedTuple,
    Tuple,
    Type,
    Optional,
    List,
)

import lightning as pl
import torch
from loguru import logger as log
from openff.units import unit
from torch.nn import Module

from modelforge.dataset.dataset import NNPInput

if TYPE_CHECKING:
    from modelforge.potential.ani import ANI2x, AniNeuralNetworkData
    from modelforge.potential.painn import PaiNN, PaiNNNeuralNetworkData
    from modelforge.potential.physnet import PhysNet, PhysNetNeuralNetworkData
    from modelforge.potential.sake import SAKE, SAKENeuralNetworkInput
    from modelforge.potential.schnet import SchNet, SchnetNeuralNetworkData


# Define NamedTuple for the outputs of Pairlist and Neighborlist forward method
class PairListOutputs(NamedTuple):
    """
    A namedtuple to store the outputs of the Pairlist and Neighborlist forward methods.

    Attributes:
        pair_indices (torch.Tensor): A tensor of shape (2, n_pairs) containing the indices of the interacting atom pairs.
        d_ij (torch.Tensor): A tensor of shape (n_pairs, 1) containing the Euclidean distances between the atoms in each pair.
        r_ij (torch.Tensor): A tensor of shape (n_pairs, 3) containing the displacement vectors between the atoms in each pair.
    """

    pair_indices: torch.Tensor
    d_ij: torch.Tensor
    r_ij: torch.Tensor


class Pairlist(Module):
    """
    Handle pair list calculations for atoms, returning atom indices pairs and displacement vectors.

    Attributes:
        only_unique_pairs (bool): If True, only unique pairs are returned (default is False).
            Otherwise, all pairs are returned.
    """

    def __init__(self, only_unique_pairs: bool = False):
        """
        Initialize the Pairlist object.

        Parameters:
            only_unique_pairs (bool, optional): If True, only unique pairs are returned (default is False).
                Otherwise, all pairs are returned.
        """
        super().__init__()
        self.only_unique_pairs = only_unique_pairs

    def enumerate_all_pairs(self, atomic_subsystem_indices: torch.Tensor):
        """Compute all pairs of atoms and their distances.

        Parameters
        ----------
        atomic_subsystem_indices : torch.Tensor, shape (nr_atoms_per_systems)
            Atom indices to indicate which atoms belong to which molecule
            Note in all cases, the values in this tensor must be numbered from 0 to n_molecules - 1
            sequentially, with no gaps in the numbering. E.g., [0,0,0,1,1,2,2,2 ...].
            This is the case for all internal data structures, and those no validation is performed in
            this routine. If the data is not structured in this way, the results will be incorrect.

        """

        # get device that passed tensors lives on, initialize on the same device
        device = atomic_subsystem_indices.device

        # if there is only one molecule, we do not need to use additional looping and offsets
        if torch.sum(atomic_subsystem_indices) == 0:
            n = len(atomic_subsystem_indices)
            if self.only_unique_pairs:
                i_final_pairs, j_final_pairs = torch.triu_indices(
                    n, n, 1, device=device
                )
            else:
                # Repeat each number n-1 times for i_indices
                i_final_pairs = torch.repeat_interleave(
                    torch.arange(n, device=device),
                    repeats=n - 1,
                )

                # Correctly construct j_indices
                j_final_pairs = torch.cat(
                    [
                        torch.cat(
                            (
                                torch.arange(i, device=device),
                                torch.arange(i + 1, n, device=device),
                            )
                        )
                        for i in range(n)
                    ]
                )

        else:
            # if we have more than one molecule, we will take into account molecule size and offsets when
            # calculating pairs, as using the approach above is not memory efficient for datasets with large molecules
            # and/or larger batch sizes; while not likely a problem on higher end GPUs with large amounts of memory
            # cheaper commodity and mobile GPUs may have issues

            # atomic_subsystem_indices are always numbered from 0 to n_molecules - 1
            # e.g., a single molecule will be [0, 0, 0, 0 ... ]
            # and a batch of molecules will always start at 0 and increment [ 0, 0, 0, 1, 1, 1, ...]
            # As such, we can use bincount, as there are no gaps in the numbering
            # Note if the indices are not numbered from 0 to n_molecules - 1, this will not work
            # E.g., bincount on [3,3,3, 4,4,4, 5,5,5] will return [0,0,0,3,3,3,3,3,3]
            # as we have no values for 0, 1, 2
            # using a combination of unique and argsort would make this work for any numbering ordering
            # but that is not how the data ends up being structured internally, and thus is not needed
            repeats = torch.bincount(atomic_subsystem_indices)
            offsets = torch.cat(
                (torch.tensor([0], device=device), torch.cumsum(repeats, dim=0)[:-1])
            )

            i_indices = torch.cat(
                [
                    torch.repeat_interleave(
                        torch.arange(o, o + r, device=device), repeats=r
                    )
                    for r, o in zip(repeats, offsets)
                ]
            )
            j_indices = torch.cat(
                [
                    torch.cat([torch.arange(o, o + r, device=device) for _ in range(r)])
                    for r, o in zip(repeats, offsets)
                ]
            )

            if self.only_unique_pairs:
                # filter out pairs that are not unique
                unique_pairs_mask = i_indices < j_indices
                i_final_pairs = i_indices[unique_pairs_mask]
                j_final_pairs = j_indices[unique_pairs_mask]
            else:
                # filter out identical values
                unique_pairs_mask = i_indices != j_indices
                i_final_pairs = i_indices[unique_pairs_mask]
                j_final_pairs = j_indices[unique_pairs_mask]

        # concatenate to form final (2, n_pairs) tensor
        pair_indices = torch.stack((i_final_pairs, j_final_pairs))

        return pair_indices.to(device)

    def construct_initial_pairlist_using_numpy(
        self, atomic_subsystem_indices: torch.Tensor
    ):
        """Compute all pairs of atoms and also return counts of the number of pairs for each molecule in batch.

        Parameters
        ----------
        atomic_subsystem_indices : torch.Tensor, shape (nr_atoms_per_systems)
            Atom indices to indicate which atoms belong to which molecule
            Note in all cases, the values in this tensor must be numbered from 0 to n_molecules - 1
            sequentially, with no gaps in the numbering. E.g., [0,0,0,1,1,2,2,2 ...].
            This is the case for all internal data structures, and those no validation is performed in
            this routine. If the data is not structured in this way, the results will be incorrect.
        Returns
        -------
        pair_indices : np.ndarray, shape (2, n_pairs)
            Pairs of atom indices, 0-indexed for each molecule
        number_of_pairs : np.ndarray, shape (n_molecules)
            The number to index into pair_indices for each molecule

        """

        # atomic_subsystem_indices are always numbered from 0 to n_molecules - 1
        # e.g., a single molecule will be [0, 0, 0, 0 ... ]
        # and a batch of molecules will always start at 0 and increment [ 0, 0, 0, 1, 1, 1, ...]
        # As such, we can use bincount, as there are no gaps in the numbering
        # Note if the indices are not numbered from 0 to n_molecules - 1, this will not work
        # E.g., bincount on [3,3,3, 4,4,4, 5,5,5] will return [0,0,0,3,3,3,3,3,3]
        # as we have no values for 0, 1, 2
        # using a combination of unique and argsort would make this work for any numbering ordering
        # but that is not how the data ends up being structured internally, and thus is not needed

        import numpy as np

        # get the number of atoms in each molecule
        repeats = np.bincount(atomic_subsystem_indices)

        # calculate the number of pairs for each molecule, using simple permutation
        npairs_by_molecule = np.array([r * (r - 1) for r in repeats], dtype=np.int16)

        i_indices = np.concatenate(
            [
                np.repeat(
                    np.arange(
                        0,
                        r,
                        dtype=np.int16,
                    ),
                    repeats=r,
                )
                for r in repeats
            ]
        )
        j_indices = np.concatenate(
            [
                np.concatenate([np.arange(0, 0 + r, dtype=np.int16) for _ in range(r)])
                for r in repeats
            ]
        )

        # filter out identical pairs where i==j
        unique_pairs_mask = i_indices != j_indices
        i_final_pairs = i_indices[unique_pairs_mask]
        j_final_pairs = j_indices[unique_pairs_mask]

        # concatenate to form final (2, n_pairs) vector
        pair_indices = np.stack((i_final_pairs, j_final_pairs))

        return pair_indices, npairs_by_molecule

    def calculate_r_ij(
        self, pair_indices: torch.Tensor, positions: torch.Tensor
    ) -> torch.Tensor:
        """Compute displacement vectors between atom pairs.

        Parameters
        ----------
        pair_indices : torch.Tensor
            Atom indices for pairs of atoms. Shape: [2, n_pairs].
        positions : torch.Tensor
            Atom positions. Shape: [atoms, 3].

        Returns
        -------
        torch.Tensor
            Displacement vectors between atom pairs. Shape: [n_pairs, 3].
        """
        # Select the pairs of atom coordinates from the positions
        selected_positions = positions.index_select(0, pair_indices.view(-1)).view(
            2, -1, 3
        )
        return selected_positions[1] - selected_positions[0]

    def calculate_d_ij(self, r_ij: torch.Tensor) -> torch.Tensor:
        """Compute Euclidean distances between atoms in each pair.

        Parameters
        ----------
        r_ij : torch.Tensor
            Displacement vectors between atoms in a pair. Shape: [n_pairs, 3].

        Returns
        -------
        torch.Tensor
            Euclidean distances. Shape: [n_pairs, 1].
        """
        return r_ij.norm(dim=1).unsqueeze(1)

    def forward(
        self,
        positions: torch.Tensor,
        atomic_subsystem_indices: torch.Tensor,
    ) -> PairListOutputs:
        """
        Performs the forward pass of the Pairlist module.

        Parameters
        ----------
        positions : torch.Tensor
            Atom positions. Shape: [nr_atoms, 3].
        atomic_subsystem_indices (torch.Tensor, shape (nr_atoms_per_systems)):
            Atom indices to indicate which atoms belong to which molecule.

        Returns
        -------
        PairListOutputs: A namedtuple containing the following attributes:
            pair_indices (torch.Tensor): A tensor of shape (2, n_pairs) containing the indices of the interacting atom pairs.
            d_ij (torch.Tensor): A tensor of shape (n_pairs, 1) containing the Euclidean distances between the atoms in each pair.
            r_ij (torch.Tensor): A tensor of shape (n_pairs, 3) containing the displacement vectors between the atoms in each pair.
        """
        pair_indices = self.enumerate_all_pairs(
            atomic_subsystem_indices,
        )
        r_ij = self.calculate_r_ij(pair_indices, positions)

        return PairListOutputs(
            pair_indices=pair_indices,
            d_ij=self.calculate_d_ij(r_ij),
            r_ij=r_ij,
        )


class Neighborlist(Pairlist):
    """Manage neighbor list calculations with a specified cutoff distance.

    This class extends Pairlist to consider a cutoff distance for neighbor calculations.
    """

    def __init__(self, cutoff: unit.Quantity, only_unique_pairs: bool = False):
        """
        Initialize the Neighborlist with a specific cutoff distance.

        Parameters
        ----------
        cutoff : unit.Quantity
            Cutoff distance for neighbor calculations.
        """
        super().__init__(only_unique_pairs=only_unique_pairs)
        self.register_buffer("cutoff", torch.tensor(cutoff.to(unit.nanometer).m))

    def forward(
        self,
        positions: torch.Tensor,
        atomic_subsystem_indices: torch.Tensor,
        pair_indices: Optional[torch.Tensor] = None,
    ) -> PairListOutputs:
        """
        Forward pass to compute neighbor list considering a cutoff distance.

        Overrides the `forward` method from Pairlist to include cutoff distance in calculations.

        Parameters
        ----------
        positions : torch.Tensor
            Atom positions. Shape: [nr_systems, nr_atoms, 3].
        atomic_subsystem_indices : torch.Tensor
            Indices identifying atoms in subsystems. Shape: [nr_atoms].

        Returns
        -------
        PairListOutputs
            A NamedTuple containing 'pair_indices', 'd_ij' (distances), and 'r_ij' (displacement vectors).
        """

        if pair_indices is None:
            pair_indices = self.enumerate_all_pairs(
                atomic_subsystem_indices,
            )

        r_ij = self.calculate_r_ij(pair_indices, positions)
        d_ij = self.calculate_d_ij(r_ij)

        # Find pairs within the cutoff
        in_cutoff = (d_ij <= self.cutoff).squeeze()
        # Get the atom indices within the cutoff
        pair_indices_within_cutoff = pair_indices[:, in_cutoff]

        return PairListOutputs(
            pair_indices=pair_indices_within_cutoff,
            d_ij=d_ij[in_cutoff],
            r_ij=r_ij[in_cutoff],
        )


from typing import Callable, Literal, Optional, Union

import numpy as np


class JAXModel:
    """A model wrapper that facilitates calling a JAX function with predefined parameters and buffers.

    Attributes
    ----------
    jax_fn : Callable
        The JAX function to be called.
    parameter : jax.
        Parameters required by the JAX function.
    buffer : Any
        Buffers required by the JAX function.
    name : str
        Name of the model.
    """

    def __init__(
        self, jax_fn: Callable, parameter: np.ndarray, buffer: np.ndarray, name: str
    ):
        self.jax_fn = jax_fn
        self.parameter = parameter
        self.buffer = buffer
        self.name = name

    def __call__(self, data: NamedTuple):
        """Calls the JAX function using the stored parameters and buffers along with additional data.

        Parameters
        ----------
        data : NamedTuple
            Data to be passed to the JAX function.

        Returns
        -------
        Any
            The result of the JAX function.
        """

        return self.jax_fn(self.parameter, self.buffer, data)

    def __repr__(self):
        return f"{self.__class__.__name__} wrapping {self.name}"


class PyTorch2JAXConverter:
    """
    Wraps a PyTorch neural network potential instance in a Flax module using the
    `pytorch2jax` library (https://github.com/subho406/Pytorch2Jax).
    The converted model uses dlpack to convert between Pytorch and Jax tensors
    in-memory and executes Pytorch backend inside Jax wrapped functions.
    The wrapped modules are compatible with Jax backward-mode autodiff.

    Parameters
    ----------
    nnp_instance : Any
        The neural network potential instance to convert.

    Returns
    -------
    JAXModel
        The converted JAX model.
    """

    def convert_to_jax_model(
        self, nnp_instance: Union["ANI2x", "SchNet", "PaiNN", "PhysNet"]
    ) -> JAXModel:
        """
        Convert a PyTorch neural network instance to a JAX model.

        Parameters
        ----------
        nnp_instance : Union["ANI2x", "SchNet", "PaiNN", "PhysNet"]
            The PyTorch neural network instance to be converted.

        Returns
        -------
        JAXModel
            A JAX model containing the converted neural network function, parameters, and buffers.
        """

        jax_fn, params, buffers = self._convert_pytnn_to_jax(nnp_instance)
        return JAXModel(jax_fn, params, buffers, nnp_instance.__class__.__name__)

    @staticmethod
    def _convert_pytnn_to_jax(
        nnp_instance: Union["ANI2x", "SchNet", "PaiNN", "PhysNet"]
    ) -> Tuple[Callable, np.ndarray, np.ndarray]:
        """Internal method to convert PyTorch neural network parameters and buffers to JAX format.

        Parameters
        ----------
        nnp_instance : Any
            The PyTorch neural network instance.

        Returns
        -------
        Tuple[Callable, Any, Any]
            A tuple containing the JAX function, parameters, and buffers.
        """

        import functorch
        import jax
        from functorch import make_functional_with_buffers
        from jax import custom_vjp
        from pytorch2jax.pytorch2jax import convert_to_jax, convert_to_pyt

        # Convert the PyTorch model to a functional representation and extract the model function and parameters
        model_fn, model_params, model_buffer = make_functional_with_buffers(
            nnp_instance
        )

        # Convert the model parameters from PyTorch to JAX representations
        model_params = jax.tree_map(convert_to_jax, model_params)
        # Convert the model buffer from PyTorch to JAX representations
        model_buffer = jax.tree_map(convert_to_jax, model_buffer)

        # Define the apply function using a custom VJP
        @custom_vjp
        def apply(params, *args, **kwargs):
            # Convert the input data from JAX to PyTorch
            params, args, kwargs = map(
                lambda x: jax.tree_map(convert_to_pyt, x), (params, args, kwargs)
            )
            # Apply the model function to the input data
            out = model_fn(params, *args, **kwargs)
            # Convert the output data from PyTorch to JAX
            out = jax.tree_map(convert_to_jax, out)
            return out

        # Define the forward and backward passes for the VJP
        def apply_fwd(params, *args, **kwargs):
            return apply(params, *args, **kwargs), (params, args, kwargs)

        def apply_bwd(res, grads):
            params, args, kwargs = res
            params, args, kwargs = map(
                lambda x: jax.tree_map(convert_to_pyt, x), (params, args, kwargs)
            )
            grads = jax.tree_map(convert_to_pyt, grads)
            # Compute the gradients using the model function and convert them from JAX to PyTorch representations
            grads = functorch.vjp(model_fn, params, *args, **kwargs)[1](grads)
            return jax.tree_map(convert_to_jax, grads)

        apply.defvjp(apply_fwd, apply_bwd)

        # Return the apply function and the converted model parameters
        return apply, model_params, model_buffer


class NeuralNetworkPotentialFactory:
    """
    Factory class for creating instances of neural network potentials for training/inference.
    """

    @staticmethod
    def generate_model(
        *,
        use: Literal["training", "inference"],
        model_parameter: Dict[str, Union[str, Any]],
        simulation_environment: Literal["PyTorch", "JAX"] = "PyTorch",
        training_parameter: Optional[Dict[str, Any]] = None,
        dataset_statistic: Optional[Dict[str, float]] = None,
    ) -> Union[Type[torch.nn.Module], Type[JAXModel], Type[pl.LightningModule]]:
        """
        Creates an NNP instance of the specified type, configured either for training or inference.

        Parameters
        ----------
        use : str
<<<<<<< HEAD
            The use case for the model instance, either 'training' or 'inference'.
        model_name : str
            The type of model to instantiate, currently supported are 'ANI2x', 'SchNet', 'PaiNN', 'SAKE', and 'PhysNet'.
=======
            The use case for the NNP instance.
>>>>>>> a66f08dd
        simulation_environment : str
            The ML framework to use, either 'PyTorch' or 'JAX'.
        nnp_parameters : dict, optional
            Parameters specific to the model, by default {}.
        training_parameter : dict, optional
            Parameters for configuring the training, by default {}.

        Returns
        -------
        Union[Union[torch.nn.Module], pl.LightningModule, JAXModel]
            An instantiated model.

        Raises
        ------
        ValueError
            If an unknown use case is requested.
        NotImplementedError
            If the requested model type is not implemented.
        """

        from modelforge.potential import _Implemented_NNPs
        from modelforge.train.training import TrainingAdapter

        log.debug(f"{training_parameter=}")
        log.debug(f"{model_parameter=}")

        # obtain model for training
        if use == "training":
            if simulation_environment == "JAX":
                log.warning(
                    "Training in JAX is not availalbe. Falling back to PyTorch."
                )
            model = TrainingAdapter(
                model_parameter=model_parameter,
                **training_parameter,
                dataset_statistic=dataset_statistic,
            )
            return model
        # obtain model for inference
        elif use == "inference":
            model_type = model_parameter["model_name"]
            nnp_class: Type = _Implemented_NNPs.get_neural_network_class(model_type)
            model = nnp_class(
                **model_parameter["core_parameter"],
                postprocessing_parameter=model_parameter["postprocessing_parameter"],
                dataset_statistic=dataset_statistic,
            )
            if simulation_environment == "JAX":
                return PyTorch2JAXConverter().convert_to_jax_model(model)
            else:
                return model
        else:
            raise NotImplementedError(f"Unsupported 'use' value: {use}")


class InputPreparation(torch.nn.Module):
    def __init__(self, cutoff: unit.Quantity, only_unique_pairs: bool = True):
        """
        A module for preparing input data, including the calculation of pair lists, distances (d_ij), and displacement vectors (r_ij) for molecular simulations.

        Parameters
        ----------
        cutoff : unit.Quantity
            The cutoff distance for neighbor list calculations.
        only_unique_pairs : bool, optional
            Whether to only use unique pairs in the pair list calculation, by default True. This should be set to True for all message passing networks.
        """

        super().__init__()
        from .models import Neighborlist

        self.only_unique_pairs = only_unique_pairs
        self.calculate_distances_and_pairlist = Neighborlist(cutoff, only_unique_pairs)

    def prepare_inputs(self, data: Union[NNPInput, NamedTuple]):
        """
        Prepares the input tensors for passing to the model.

        This method handles general input manipulation, such as calculating distances and generating the pair list.

        Parameters
        ----------
        data : Union[NNPInput, NamedTuple]
            The input data provided by the dataset, containing atomic numbers, positions,
            and other necessary information.

        Returns
        -------
        PairListOutputs
            A namedtuple containing the pair indices, Euclidean distances (d_ij), and displacement vectors (r_ij).
        """
        # ---------------------------
        # general input manipulation
        positions = data.positions
        atomic_subsystem_indices = data.atomic_subsystem_indices
        # calculate pairlist if none is provided
        if data.pair_list is None:
            pairlist_output = self.calculate_distances_and_pairlist(
                positions=positions,
                atomic_subsystem_indices=atomic_subsystem_indices,
                pair_indices=None,
            )
            pair_list = data.pair_list
        else:
            # pairlist is provided, remove redundant pairs if requested
            if self.only_unique_pairs:
                i_indices = data.pair_list[0]
                j_indices = data.pair_list[1]
                unique_pairs_mask = i_indices < j_indices
                i_final_pairs = i_indices[unique_pairs_mask]
                j_final_pairs = j_indices[unique_pairs_mask]
                pair_list = torch.stack((i_final_pairs, j_final_pairs))
            else:
                pair_list = data.pair_list
            # only calculate d_ij and r_ij
            pairlist_output = self.calculate_distances_and_pairlist(
                positions=positions,
                atomic_subsystem_indices=atomic_subsystem_indices,
                pair_indices=pair_list.to(torch.int64),
            )

        return pairlist_output

    def _input_checks(self, data: Union[NNPInput, NamedTuple]):
        """
        Performs input validation checks.

        Ensures the input data conforms to expected shapes and types.

        Parameters
        ----------
        data : NNPInput
            The input data to be validated.

        Raises
        ------
        ValueError
            If the input data does not meet the expected criteria.
        """
        # check that the input is instance of NNPInput
        assert isinstance(data, NNPInput) or isinstance(data, Tuple)

        nr_of_atoms = data.atomic_numbers.shape[0]
        assert data.atomic_numbers.shape == torch.Size([nr_of_atoms,1])
        assert data.atomic_subsystem_indices.shape == torch.Size([nr_of_atoms])
        nr_of_molecules = torch.unique(data.atomic_subsystem_indices).numel()
        assert data.total_charge.shape == torch.Size([nr_of_molecules, 1])
        assert data.positions.shape == torch.Size([nr_of_atoms, 3])


from torch.nn import ModuleDict

_POSTPROCESSING_OPERATIONS = {
    "normalize": lambda x: x / x.norm(dim=-1, keepdim=True),
    "self_energy": lambda x: x - x.mean(dim=-1, keepdim=True),
    "sum": lambda x: x.sum(dim=-1),
    "sum_and_normalize": lambda x: x.sum(dim=-1)
    / x.sum(dim=-1).norm(dim=-1, keepdim=True),
    "mean": lambda x: x.mean(dim=-1),
    "mean_and_normalize": lambda x: x.mean(dim=-1)
    / x.mean(dim=-1).norm(dim=-1, keepdim=True),
    "max": lambda x: x.max(dim=-1)[0],
    "max_and_normalize": lambda x: x.max(dim=-1)[0]
    / x.max(dim=-1)[0].norm(dim=-1, keepdim=True),
}
from modelforge.potential.processing import (
    ScaleValues,
    CalculateAtomicSelfEnergy,
    FromAtomToMoleculeReduction,
)

_REGISTER_PROCESSING_OPERATIONS = {
    "normalization": ScaleValues,
    "calculate_ase": CalculateAtomicSelfEnergy,
}

_REGISTER_READOUT_OPERATIONS = {"from_atom_to_molecule": FromAtomToMoleculeReduction}


class PostProcessing(torch.nn.Module):

    _SUPPORTED_PROPERTIES = ["per_atom_energy", "general_postprocessing_operation"]
    _SUPPORTED_OPERATIONS = ["normalize", "from_atom_to_molecule_reduction"]

    def __init__(
        self,
        postprocessing_parameter: Dict[str, Dict[str, bool]],
        dataset_statistic: Dict[str, Dict[str, float]],
    ):
        """
        A module for handling post-processing operations on model outputs, including normalization, calculation of atomic self-energies, and reduction operations to compute per-molecule properties from per-atom properties.

        Parameters
        ----------
<<<<<<< HEAD
        processing_operation : List[Dict[str, str]]
            A list of dictionaries containing the processing steps to be applied to the model output *in the order these are provided*.
        readout_operation : List[Dict[str, str]]
            A list of dictionaries containing the readout operations to be applied to the model output *in the order these are provided*.
=======
        postprocessing_parameter: Dict[str, Dict[str, bool]] # TODO: update
>>>>>>> a66f08dd
        dataset_statistic : Dict[str, float]
            A dictionary containing the dataset statistics for normalization and other calculations.
        """
        super().__init__()

<<<<<<< HEAD
        # TODO: validate input parameters
=======
        self._registered_properties: List[str] = []

        # operations that use nn.Sequence to pass the output of the model to the next
        self.registered_chained_operations = ModuleDict()

        self.dataset_statistic = dataset_statistic
>>>>>>> a66f08dd

        self._initialize_postprocessing(
            postprocessing_parameter,
        )

    def _get_mean_and_stddev_of_dataset(self) -> Tuple[float, float]:

        if self.dataset_statistic is None:
            mean = 0.0
            stddev = 1.0
            log.warning(
                f"No mean and stddev provided for dataset. Setting to default value {mean=} and {stddev=}!"
            )
        else:
            training_dataset_statistics = self.dataset_statistic[
                "training_dataset_statistics"
            ]
            mean = unit.Quantity(
                training_dataset_statistics["per_atom_energy_mean"]
            ).m_as(unit.kilojoule_per_mole)
            stddev = unit.Quantity(
                training_dataset_statistics["per_atom_energy_stddev"]
            ).m_as(unit.kilojoule_per_mole)
        return mean, stddev

    def _initialize_postprocessing(
        self,
        postprocessing_parameter: Dict[str, Dict[str, bool]],
    ):
        """
        Initializes post-processing operations based on the provided configuration.

        Parameters
        ----------
        processing_operation : List[Dict[str, str]]
            A list of dictionaries containing the processing steps to be applied to the model output.
        readout_operation : List[Dict[str, str]]
            A list of dictionaries containing the readout operations to be applied to the model output.
        dataset_statistic : Dict[str, float]
            A dictionary containing the dataset statistics for normalization and other calculations.
        """

<<<<<<< HEAD
        # initialize per atom processing
        work_to_be_done_per_property = []
        props = []
        for proc in processing_operation:
            if proc["function"] == "normalization":
                if dataset_statistic is None:
                    mean = 0.0
                    stddev = 1.0

                    log.warning(
                        f"No mean and stddev provided for function {proc['function']}. Setting to default mean={mean} and stddev={stddev}!"
                    )
                else:
                    atomic_energies_stats = dataset_statistic["atomic_energies_stats"]
                    mean = unit.Quantity(atomic_energies_stats[proc["mean"]]).m_as(
                        unit.kilojoule_per_mole
=======
        # register properties
        for property in postprocessing_parameter:
            if property.lower() in self._SUPPORTED_PROPERTIES:
                self._registered_properties.append(property.lower())
            else:
                raise ValueError(
                    f"Property {property} is not supported. Supported properties are {self._SUPPORTED_PROPERTIES}"
                )

        # register operations
        for property, operations in postprocessing_parameter.items():
            postprocessing_sequence = torch.nn.Sequential()
            prostprocessing_sequence_names = []

            # for each property parse the requested operations
            if property == "per_atom_energy":
                if operations.get("normalize", False):
                    mean, stddev = self._get_mean_and_stddev_of_dataset()
                    postprocessing_sequence.append(
                        ScaleValues(
                            mean=mean,
                            stddev=stddev,
                            property="per_atom_energy",
                            output_name="per_atom_energy",
                        )
>>>>>>> a66f08dd
                    )
                    prostprocessing_sequence_names.append("normalize")
                # check if also reduction is requested
                if operations.get("from_atom_to_molecule_reduction", False):
                    postprocessing_sequence.append(
                        FromAtomToMoleculeReduction(
                            per_atom_property_name="per_atom_energy",
                            index_name="atomic_subsystem_indices",
                            output_name="per_molecule_energy",
                            keep_per_atom_property=operations.get(
                                "keep_per_atom_property", False
                            ),
                        )
                    )
<<<<<<< HEAD
                operation = _REGISTER_PROCESSING_OPERATIONS[proc["function"]](
                    mean=mean, stddev=stddev
                )
                work_to_be_done_per_property.append(operation)
                props.append(proc)

            elif proc["function"] == "calculate_ase":
                if dataset_statistic is None:
                    raise RuntimeError(
                        "No dataset statistics provided for ASE calculation. Skipping!"
                    )
                else:
                    atomic_self_energies = dataset_statistic["atomic_self_energies"]
                    operation = _REGISTER_PROCESSING_OPERATIONS[proc["function"]](
                        atomic_self_energies
                    )
                    work_to_be_done_per_property.append(operation)

                props.append(proc)

        self.per_atom_operations = ModuleList(work_to_be_done_per_property)
        self.per_atom_operations_prop = props

        # initialize per molecule reduction
        work_to_be_done_per_property = []
        props = []
        for proc in readout_operation:
            if proc["function"] == "from_atom_to_molecule":
                operation = _REGISTER_READOUT_OPERATIONS[proc["function"]](
                    reduction_mode=proc["mode"],
                )
            work_to_be_done_per_property.append(operation)
            props.append(proc)
=======
                    prostprocessing_sequence_names.append(
                        "from_atom_to_molecule_reduction"
                    )
            elif property == "general_postprocessing_operation":
                # check if also self-energies are requested
                if operations.get("calculate_molecular_self_energy", False):
>>>>>>> a66f08dd

                    if self.dataset_statistic is None:
                        log.warning(
                            "Dataset statistics are required to calculate the molecular self-energies but haven't been provided."
                        )
                    else:
                        atomic_self_energies = self.dataset_statistic[
                            "atomic_self_energies"
                        ]

                        postprocessing_sequence.append(
                            CalculateAtomicSelfEnergy(atomic_self_energies)
                        )
                        prostprocessing_sequence_names.append(
                            "calculate_molecular_self_energy"
                        )

                        postprocessing_sequence.append(
                            FromAtomToMoleculeReduction(
                                per_atom_property_name="ase_tensor",
                                index_name="atomic_subsystem_indices",
                                output_name="per_molecule_self_energy",
                            )
                        )

                # check if also self-energies are requested
                elif operations.get("calculate_atomic_self_energy", False):
                    if self.dataset_statistic is None:
                        log.warning(
                            "Dataset statistics are required to calculate the molecular self-energies but haven't been provided."
                        )
                    else:
                        atomic_self_energies = self.dataset_statistic[
                            "atomic_self_energies"
                        ]

                        postprocessing_sequence.append(
                            CalculateAtomicSelfEnergy(atomic_self_energies)()
                        )
                        prostprocessing_sequence_names.append(
                            "calculate_atomic_self_energy"
                        )

            log.debug(prostprocessing_sequence_names)

            self.registered_chained_operations[property] = postprocessing_sequence

    def forward(self, data: Dict[str, torch.Tensor]):
        """
<<<<<<< HEAD
        Perform post-processing operations on per-atom properties and reduction operations to calculate per-molecule properties.

        Parameters
        ----------
        outputs : Dict[str, torch.Tensor]
            The output properties from the model, containing per-atom properties.

        Returns
        -------
        Dict[str, torch.Tensor]
            The processed outputs after applying the post-processing operations.
        """
        for property, processing in zip(
            self.per_atom_operations_prop, self.per_atom_operations
        ):
            inputs = [outputs[in_key] for in_key in property["in"]]
            outputs[property["out"]] = processing(*inputs)
=======
        Perform post-processing operations for all registered properties.
        """
>>>>>>> a66f08dd

        # NOTE: this is not very elegant, but I am unsure how to do this better
        # I am currently directly writing new keys and values in the data dictionary
        property_keys = list(self.registered_chained_operations.keys())
        for property in property_keys:
            if property in self._registered_properties:
                self.registered_chained_operations[property](data)

        return data


class BaseNetwork(Module):

    def __init__(
        self, *, postprocessing_parameter: Dict[str, Dict[str, bool]], dataset_statistic
    ):
        """
        The BaseNetwork wraps the input preparation (including pairlist calculation, d_ij and r_ij calculation), the actual model as well as the output preparation in a wrapper class.

        Learned parameters are present only in the core model, the input preparation and output preparation are not learned.

        Parameters
        ----------
        postprocessing_parameter : Dict[str, Dict[str, bool]] # TODO: update
        """

        super().__init__()
        self.postprocessing = PostProcessing(
            postprocessing_parameter, dataset_statistic
        )

    def load_state_dict(
        self, state_dict: Mapping[str, Any], strict: bool = True, assign: bool = False
    ):
        """
        Load the state dictionary into the model, with optional prefix removal and key exclusions.

        Parameters
        ----------
        state_dict : Mapping[str, Any]
            The state dictionary to load.
        strict : bool, optional
            Whether to strictly enforce that the keys in `state_dict` match the keys returned by this module's `state_dict()` function (default is True).
        assign : bool, optional
            Whether to assign the state dictionary to the model directly (default is False).

        Notes
        -----
        - This function can remove a specific prefix from the keys in the state dictionary.
        - It can also exclude certain keys from being loaded into the model.
        """

        # Prefix to remove
        prefix = "model."
        excluded_keys = ["loss.per_molecule_energy", "loss.per_atom_force"]

        # Create a new dictionary without the prefix in the keys if prefix exists
        if any(key.startswith(prefix) for key in state_dict.keys()):
            filtered_state_dict = {
                key[len(prefix) :] if key.startswith(prefix) else key: value
                for key, value in state_dict.items()
                if key not in excluded_keys
            }
            log.debug(f"Removed prefix: {prefix}")
        else:
            # Create a filtered dictionary without excluded keys if no prefix exists
            filtered_state_dict = {
                k: v for k, v in state_dict.items() if k not in excluded_keys
            }
            log.debug("No prefix found. No modifications to keys in state loading.")

        super().load_state_dict(filtered_state_dict, strict=strict, assign=assign)

    def prepare_input(self, data):
        self.input_preparation._input_checks(data)
        return self.input_preparation.prepare_inputs(data)

    def compute(self, data, core_input):
        return self.core_module(data, core_input)

    def forward(self, data: NNPInput):
        """
        Executes the forward pass of the model.
        This method performs input checks, prepares the inputs,
        and computes the outputs using the core network.

        Parameters
        ----------
        data : NNPInput
            The input data provided by the dataset, containing atomic numbers, positions, and other necessary information.

        Returns
        -------
        Any
            The outputs computed by the core network.
        """

        # perform input checks
        core_input = self.prepare_input(data)
        # prepare the input for the forward pass
        output = self.compute(data, core_input)
        # perform postprocessing operations
        processed_output = self.postprocessing(output)
        return processed_output


class CoreNetwork(Module, ABC):

    def __init__(
        self,
    ):
        """
        The CoreNetwork implements methods that are used by all neural network potentials. Every network inherits from CoreNetwork.
        Networks are taking in a NNPInput and pairlist and returning a dictionary of **atomic** properties.

        Operations that are performed outside the network (e.g. pairlist calculation and operations that reduce atomic properties to molecule properties) are not part of the network and implemented in the BaseNetwork, which is a wrapper around the CoreNetwork.
        """

        super().__init__()
        self._dtype: Optional[bool] = None  # set at runtime

    @abstractmethod
    def _model_specific_input_preparation(
        self, data: NNPInput, pairlist: PairListOutputs
    ) -> Union[
        "PhysNetNeuralNetworkData",
        "PaiNNNeuralNetworkData",
        "SchnetNeuralNetworkData",
        "AniNeuralNetworkData",
        "SAKENeuralNetworkInput",
    ]:
        """
        Prepares model-specific inputs before the forward pass.

        This abstract method should be implemented by subclasses to accommodate any
        model-specific preprocessing of inputs.

        Parameters
        ----------
        data : NNPInput
            The initial inputs to the neural network model, including atomic numbers, positions, and other relevant data.
        pairlist : PairListOutputs
            The outputs of a pairlist calculation, including pair indices, distances, and displacement vectors.

        Returns
        -------
        NeuralNetworkData
            The processed inputs, ready for the model's forward pass.
        """
        pass

    @abstractmethod
    def compute_properties(
        self,
        data: Union[
            "PhysNetNeuralNetworkData",
            "PaiNNNeuralNetworkData",
            "SchnetNeuralNetworkData",
            "AniNeuralNetworkData",
            "SAKENeuralNetworkInput",
        ],
    ):
        """
        Defines the forward pass of the model.

        This abstract method should be implemented by subclasses to specify the model's computation from inputs (processed input data) to outputs (per atom properties).

        Parameters
        ----------
        data : The processed input data, specific to the model's requirements.

        Returns
        -------
        Any
            The model's output as computed from the inputs.
        """
        pass

    def load_pretrained_weights(self, path: str):
        """
        Loads pretrained weights into the model from the specified path.

        Parameters
        ----------
        path : str
            The path to the file containing the pretrained weights.

        Returns
        -------
        None
        """
        self.load_state_dict(torch.load(path, map_location=self.device))
        self.eval()  # Set the model to evaluation mode

    def forward(
        self, data: NNPInput, pairlist_output: PairListOutputs
    ) -> Dict[str, torch.Tensor]:
        """
        Implements the forward pass through the network.

        Parameters
        ----------
        data : NNPInput
            Contains input data for the batch obtained directly from the dataset, including atomic numbers, positions,
            and other relevant fields.
        pairlist_output : PairListOutputs
            Contains the indices for the selected pairs and their associated distances and displacement vectors.

        Returns
        -------
        Dict[str, torch.Tensor]
            The calculated per-atom properties and other properties from the forward pass.
        """
        # perform model specific modifications
        nnp_input = self._model_specific_input_preparation(data, pairlist_output)
        # perform the forward pass implemented in the subclass
        outputs = self.compute_properties(nnp_input)
        # add atomic numbers to the output
        outputs["atomic_numbers"] = data.atomic_numbers

        return outputs<|MERGE_RESOLUTION|>--- conflicted
+++ resolved
@@ -535,13 +535,9 @@
         Parameters
         ----------
         use : str
-<<<<<<< HEAD
             The use case for the model instance, either 'training' or 'inference'.
         model_name : str
             The type of model to instantiate, currently supported are 'ANI2x', 'SchNet', 'PaiNN', 'SAKE', and 'PhysNet'.
-=======
-            The use case for the NNP instance.
->>>>>>> a66f08dd
         simulation_environment : str
             The ML framework to use, either 'PyTorch' or 'JAX'.
         nnp_parameters : dict, optional
@@ -694,32 +690,6 @@
 
 from torch.nn import ModuleDict
 
-_POSTPROCESSING_OPERATIONS = {
-    "normalize": lambda x: x / x.norm(dim=-1, keepdim=True),
-    "self_energy": lambda x: x - x.mean(dim=-1, keepdim=True),
-    "sum": lambda x: x.sum(dim=-1),
-    "sum_and_normalize": lambda x: x.sum(dim=-1)
-    / x.sum(dim=-1).norm(dim=-1, keepdim=True),
-    "mean": lambda x: x.mean(dim=-1),
-    "mean_and_normalize": lambda x: x.mean(dim=-1)
-    / x.mean(dim=-1).norm(dim=-1, keepdim=True),
-    "max": lambda x: x.max(dim=-1)[0],
-    "max_and_normalize": lambda x: x.max(dim=-1)[0]
-    / x.max(dim=-1)[0].norm(dim=-1, keepdim=True),
-}
-from modelforge.potential.processing import (
-    ScaleValues,
-    CalculateAtomicSelfEnergy,
-    FromAtomToMoleculeReduction,
-)
-
-_REGISTER_PROCESSING_OPERATIONS = {
-    "normalization": ScaleValues,
-    "calculate_ase": CalculateAtomicSelfEnergy,
-}
-
-_REGISTER_READOUT_OPERATIONS = {"from_atom_to_molecule": FromAtomToMoleculeReduction}
-
 
 class PostProcessing(torch.nn.Module):
 
@@ -736,29 +706,18 @@
 
         Parameters
         ----------
-<<<<<<< HEAD
-        processing_operation : List[Dict[str, str]]
-            A list of dictionaries containing the processing steps to be applied to the model output *in the order these are provided*.
-        readout_operation : List[Dict[str, str]]
-            A list of dictionaries containing the readout operations to be applied to the model output *in the order these are provided*.
-=======
         postprocessing_parameter: Dict[str, Dict[str, bool]] # TODO: update
->>>>>>> a66f08dd
         dataset_statistic : Dict[str, float]
             A dictionary containing the dataset statistics for normalization and other calculations.
         """
         super().__init__()
 
-<<<<<<< HEAD
-        # TODO: validate input parameters
-=======
         self._registered_properties: List[str] = []
 
         # operations that use nn.Sequence to pass the output of the model to the next
         self.registered_chained_operations = ModuleDict()
 
         self.dataset_statistic = dataset_statistic
->>>>>>> a66f08dd
 
         self._initialize_postprocessing(
             postprocessing_parameter,
@@ -786,39 +745,16 @@
 
     def _initialize_postprocessing(
         self,
-        postprocessing_parameter: Dict[str, Dict[str, bool]],
+        processing_operation: List[Dict[str, str]],
+        readout_operation: List[Dict[str, str]],
+        dataset_statistic,
     ):
-        """
-        Initializes post-processing operations based on the provided configuration.
-
-        Parameters
-        ----------
-        processing_operation : List[Dict[str, str]]
-            A list of dictionaries containing the processing steps to be applied to the model output.
-        readout_operation : List[Dict[str, str]]
-            A list of dictionaries containing the readout operations to be applied to the model output.
-        dataset_statistic : Dict[str, float]
-            A dictionary containing the dataset statistics for normalization and other calculations.
-        """
-
-<<<<<<< HEAD
-        # initialize per atom processing
-        work_to_be_done_per_property = []
-        props = []
-        for proc in processing_operation:
-            if proc["function"] == "normalization":
-                if dataset_statistic is None:
-                    mean = 0.0
-                    stddev = 1.0
-
-                    log.warning(
-                        f"No mean and stddev provided for function {proc['function']}. Setting to default mean={mean} and stddev={stddev}!"
-                    )
-                else:
-                    atomic_energies_stats = dataset_statistic["atomic_energies_stats"]
-                    mean = unit.Quantity(atomic_energies_stats[proc["mean"]]).m_as(
-                        unit.kilojoule_per_mole
-=======
+        from .processing import (
+            FromAtomToMoleculeReduction,
+            ScaleValues,
+            CalculateAtomicSelfEnergy,
+        )
+
         # register properties
         for property in postprocessing_parameter:
             if property.lower() in self._SUPPORTED_PROPERTIES:
@@ -844,7 +780,6 @@
                             property="per_atom_energy",
                             output_name="per_atom_energy",
                         )
->>>>>>> a66f08dd
                     )
                     prostprocessing_sequence_names.append("normalize")
                 # check if also reduction is requested
@@ -859,48 +794,12 @@
                             ),
                         )
                     )
-<<<<<<< HEAD
-                operation = _REGISTER_PROCESSING_OPERATIONS[proc["function"]](
-                    mean=mean, stddev=stddev
-                )
-                work_to_be_done_per_property.append(operation)
-                props.append(proc)
-
-            elif proc["function"] == "calculate_ase":
-                if dataset_statistic is None:
-                    raise RuntimeError(
-                        "No dataset statistics provided for ASE calculation. Skipping!"
-                    )
-                else:
-                    atomic_self_energies = dataset_statistic["atomic_self_energies"]
-                    operation = _REGISTER_PROCESSING_OPERATIONS[proc["function"]](
-                        atomic_self_energies
-                    )
-                    work_to_be_done_per_property.append(operation)
-
-                props.append(proc)
-
-        self.per_atom_operations = ModuleList(work_to_be_done_per_property)
-        self.per_atom_operations_prop = props
-
-        # initialize per molecule reduction
-        work_to_be_done_per_property = []
-        props = []
-        for proc in readout_operation:
-            if proc["function"] == "from_atom_to_molecule":
-                operation = _REGISTER_READOUT_OPERATIONS[proc["function"]](
-                    reduction_mode=proc["mode"],
-                )
-            work_to_be_done_per_property.append(operation)
-            props.append(proc)
-=======
                     prostprocessing_sequence_names.append(
                         "from_atom_to_molecule_reduction"
                     )
             elif property == "general_postprocessing_operation":
                 # check if also self-energies are requested
                 if operations.get("calculate_molecular_self_energy", False):
->>>>>>> a66f08dd
 
                     if self.dataset_statistic is None:
                         log.warning(
@@ -950,28 +849,8 @@
 
     def forward(self, data: Dict[str, torch.Tensor]):
         """
-<<<<<<< HEAD
-        Perform post-processing operations on per-atom properties and reduction operations to calculate per-molecule properties.
-
-        Parameters
-        ----------
-        outputs : Dict[str, torch.Tensor]
-            The output properties from the model, containing per-atom properties.
-
-        Returns
-        -------
-        Dict[str, torch.Tensor]
-            The processed outputs after applying the post-processing operations.
-        """
-        for property, processing in zip(
-            self.per_atom_operations_prop, self.per_atom_operations
-        ):
-            inputs = [outputs[in_key] for in_key in property["in"]]
-            outputs[property["out"]] = processing(*inputs)
-=======
         Perform post-processing operations for all registered properties.
         """
->>>>>>> a66f08dd
 
         # NOTE: this is not very elegant, but I am unsure how to do this better
         # I am currently directly writing new keys and values in the data dictionary
