--- conflicted
+++ resolved
@@ -1204,13 +1204,9 @@
 
         # Use provided ase dictionary
         if self.dict_atomic_self_energies:
-<<<<<<< HEAD
             log.info(
                 "Using provided atomic self energies from the provided dictionary."
             )
-=======
-            log.info("Using atomic self energies from the provided dictionary.")
->>>>>>> a66f08dd
             return self.dict_atomic_self_energies
 
         # Use regression to calculate ase
