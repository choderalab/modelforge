--- conflicted
+++ resolved
@@ -365,11 +365,7 @@
         return {"f_ij": f_ij, "f_cutoff": f_cutoff}
 
 
-<<<<<<< HEAD
-from .models import InputPreparation, NNPInput, NetworkWrapper
-=======
 from typing import List
->>>>>>> e0e28124
 
 
 class SchNet(NetworkWrapper):
