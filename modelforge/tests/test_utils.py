import numpy as np
import torch
import pytest

from modelforge.potential.utils import _CosineCutoff, _cosine_cutoff, _GaussianRBF


def test_cosine_cutoff():
    """
    Test the cosine cutoff implementation.
    """
    # Define inputs
    x = torch.Tensor([1, 2, 3])
    y = torch.Tensor([4, 5, 6])
    cutoff = 6

    # Calculate expected output
    d_ij = torch.linalg.norm(x - y)
    expected_output = 0.5 * (torch.cos(d_ij * np.pi / cutoff) + 1.0)

    # Calculate actual output
    actual_output = _cosine_cutoff(d_ij / 10, cutoff / 10)

    # Check if the results are equal
    # NOTE: Cutoff function doesn't care about the units as long as they are the same
    assert np.isclose(actual_output, expected_output)


def test_cosine_cutoff_module():
    # Test CosineCutoff module
<<<<<<< HEAD
    from openmm import unit
=======
    from openff.units import unit
>>>>>>> 1c8eee94

    # test the cutoff on this distance vector (NOTE: it is in angstrom)
    d_ij_angstrom = torch.tensor([1.0, 2.0, 3.0])
    # the expected outcome is that entry 1 and 2 become zero
    # and entry 0 becomes 0.5 (since the cutoff is 2.0 angstrom)

    cutoff = unit.Quantity(2.0, unit.angstrom)
    expected_output = torch.tensor([0.5, 0.0, 0.0])
    cosine_cutoff_module = _CosineCutoff(cutoff)

    output = cosine_cutoff_module(d_ij_angstrom / 10)  # input is in nanometer

    assert torch.allclose(output, expected_output, rtol=1e-3)


@pytest.mark.parametrize("RBF", [_GaussianRBF])
def test_rbf(RBF):
    """
    Test the Gaussian Radial Basis Function (RBF) implementation.
    """
    from modelforge.dataset import QM9Dataset

    from .helper_functions import prepare_pairlist_for_single_batch, return_single_batch

    batch = return_single_batch(QM9Dataset, mode="fit")
    pairlist = prepare_pairlist_for_single_batch(batch)
<<<<<<< HEAD
    from openmm import unit
=======
    from openff.units import unit
>>>>>>> 1c8eee94

    radial_basis = RBF(n_rbf=20, cutoff=unit.Quantity(5.0, unit.angstrom))
    output = radial_basis(pairlist["d_ij"])  # Shape: [n_pairs, n_rbf]
    # Add assertion to check the shape of the output
    assert output.shape[2] == 20  # n_rbf dimension


@pytest.mark.parametrize("RBF", [_GaussianRBF])
def test_gaussian_rbf(RBF):
    # Check dimensions of output and output
<<<<<<< HEAD
    from openmm import unit
=======
    from openff.units import unit
>>>>>>> 1c8eee94

    n_rbf = 5
    cutoff = unit.Quantity(10.0, unit.angstrom)
    start = 0.0
    trainable = False

    gaussian_rbf = RBF(n_rbf=n_rbf, cutoff=cutoff, start=start, trainable=trainable)

    # Test that the number of radial basis functions is correct
    assert gaussian_rbf.n_rbf == n_rbf

    # Test that the cutoff distance is correct
<<<<<<< HEAD
    assert gaussian_rbf.cutoff == cutoff.value_in_unit_system(unit.md_unit_system)

    # Test that the widths and offsets are correct
    expected_offsets = torch.linspace(
        start, cutoff.value_in_unit(unit.nanometer), n_rbf
=======
    assert gaussian_rbf.cutoff == cutoff.to(unit.nanometer).m

    # Test that the widths and offsets are correct
    expected_offsets = torch.linspace(
        start, cutoff.to(unit.nanometer).m, n_rbf
>>>>>>> 1c8eee94
    )
    expected_widths = torch.abs(
        expected_offsets[1] - expected_offsets[0]
    ) * torch.ones_like(expected_offsets)
    assert torch.allclose(gaussian_rbf.offsets, expected_offsets)
    assert torch.allclose(gaussian_rbf.widths, expected_widths)

    # Test that the forward pass returns the expected output
    d_ij = torch.tensor([1.0, 2.0, 3.0])
    expected_output = gaussian_rbf(d_ij)
    assert expected_output.shape == (3, n_rbf)


@pytest.mark.parametrize("RBF", [_GaussianRBF])
def test_rbf_invariance(RBF):
    # Define a set of coordinates
<<<<<<< HEAD
    from openmm import unit
=======
    from openff.units import unit
>>>>>>> 1c8eee94

    coordinates = torch.tensor([[1.0, 2.0, 3.0], [4.0, 5.0, 6.0], [7.0, 8.0, 9.0]]) / 10

    # Initialize RBF
    rbf = RBF(n_rbf=10, cutoff=unit.Quantity(5.0, unit.angstrom))

    # Calculate pairwise distances for the original coordinates
    original_d_ij = torch.cdist(coordinates, coordinates)

    # Apply RBF
    original_output = rbf(original_d_ij)

    # Apply a rotation and reflection to the coordinates
    rotation_matrix = torch.tensor(
        [[0, -1, 0], [1, 0, 0], [0, 0, 1]], dtype=torch.float32
    )  # 90-degree rotation
    reflected_coordinates = torch.mm(coordinates, rotation_matrix)
    reflected_coordinates[:, 0] *= -1  # Reflect across the x-axis

    # Recalculate pairwise distances
    transformed_d_ij = torch.cdist(reflected_coordinates, reflected_coordinates)

    # Apply Gaussian RBF to transformed coordinates
    transformed_output = rbf(transformed_d_ij)

    # Assert that the outputs are the same
    assert torch.allclose(original_output, transformed_output, atol=1e-6)


def test_scatter_add():
    """
    Test the scatter_add utility function.
    """

    dim_size = 3
    dim = 0
    x = torch.tensor([1, 4, 3, 2], dtype=torch.float32)
    idx_i = torch.tensor([0, 2, 2, 1], dtype=torch.int64)
    # Using PyTorch's native scatter_add function
    shape = list(x.shape)
    shape[dim] = dim_size
    native_result = torch.zeros(shape, dtype=x.dtype)
    native_result.scatter_add_(dim, idx_i, x)


def test_GaussianRBF():
    """
    Test the GaussianRBF layer.
    """

    from modelforge.potential import _GaussianRBF
<<<<<<< HEAD
    from openmm import unit
=======
    from openff.units import unit
>>>>>>> 1c8eee94

    n_rbf = 10
    dim_of_x = 3
    cutoff = unit.Quantity(5.0, unit.angstrom)
    layer = _GaussianRBF(10, cutoff)
    x = torch.tensor([1.0, 2.0, 3.0], dtype=torch.float32)
    y = layer(x)  # Shape: [dim_of_x, n_rbf]

    # Add assertion to check the shape of the output
    assert y.shape == (dim_of_x, n_rbf)


def test_sliced_embedding():
    """
    Test the SlicedEmbedding module.
    """
    from modelforge.potential.utils import SlicedEmbedding
    from torch.nn import Embedding

    max_Z = 100
    embedding_dim = 7
    sliced_dim = 0

    # Create SlicedEmbedding instance
    sliced_embedding = SlicedEmbedding(max_Z, embedding_dim, sliced_dim)
    normal_embedding = Embedding(max_Z, embedding_dim)

    # Test embedding_dim property
    assert sliced_embedding.embedding_dim == embedding_dim

    # Test forward pass
    input_tensor = torch.randint(0, 99, (5, 1))

    sliced_output = sliced_embedding(input_tensor)
    normal_output = normal_embedding(input_tensor)

    assert sliced_output.shape == (5, embedding_dim)
    assert normal_output.shape == (5, 1, embedding_dim)<|MERGE_RESOLUTION|>--- conflicted
+++ resolved
@@ -28,11 +28,7 @@
 
 def test_cosine_cutoff_module():
     # Test CosineCutoff module
-<<<<<<< HEAD
-    from openmm import unit
-=======
     from openff.units import unit
->>>>>>> 1c8eee94
 
     # test the cutoff on this distance vector (NOTE: it is in angstrom)
     d_ij_angstrom = torch.tensor([1.0, 2.0, 3.0])
@@ -59,11 +55,7 @@
 
     batch = return_single_batch(QM9Dataset, mode="fit")
     pairlist = prepare_pairlist_for_single_batch(batch)
-<<<<<<< HEAD
-    from openmm import unit
-=======
     from openff.units import unit
->>>>>>> 1c8eee94
 
     radial_basis = RBF(n_rbf=20, cutoff=unit.Quantity(5.0, unit.angstrom))
     output = radial_basis(pairlist["d_ij"])  # Shape: [n_pairs, n_rbf]
@@ -74,11 +66,7 @@
 @pytest.mark.parametrize("RBF", [_GaussianRBF])
 def test_gaussian_rbf(RBF):
     # Check dimensions of output and output
-<<<<<<< HEAD
-    from openmm import unit
-=======
     from openff.units import unit
->>>>>>> 1c8eee94
 
     n_rbf = 5
     cutoff = unit.Quantity(10.0, unit.angstrom)
@@ -91,19 +79,11 @@
     assert gaussian_rbf.n_rbf == n_rbf
 
     # Test that the cutoff distance is correct
-<<<<<<< HEAD
-    assert gaussian_rbf.cutoff == cutoff.value_in_unit_system(unit.md_unit_system)
-
-    # Test that the widths and offsets are correct
-    expected_offsets = torch.linspace(
-        start, cutoff.value_in_unit(unit.nanometer), n_rbf
-=======
     assert gaussian_rbf.cutoff == cutoff.to(unit.nanometer).m
 
     # Test that the widths and offsets are correct
     expected_offsets = torch.linspace(
         start, cutoff.to(unit.nanometer).m, n_rbf
->>>>>>> 1c8eee94
     )
     expected_widths = torch.abs(
         expected_offsets[1] - expected_offsets[0]
@@ -120,11 +100,7 @@
 @pytest.mark.parametrize("RBF", [_GaussianRBF])
 def test_rbf_invariance(RBF):
     # Define a set of coordinates
-<<<<<<< HEAD
-    from openmm import unit
-=======
     from openff.units import unit
->>>>>>> 1c8eee94
 
     coordinates = torch.tensor([[1.0, 2.0, 3.0], [4.0, 5.0, 6.0], [7.0, 8.0, 9.0]]) / 10
 
@@ -176,11 +152,7 @@
     """
 
     from modelforge.potential import _GaussianRBF
-<<<<<<< HEAD
-    from openmm import unit
-=======
     from openff.units import unit
->>>>>>> 1c8eee94
 
     n_rbf = 10
     dim_of_x = 3
