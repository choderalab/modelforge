import torch.nn as nn
from loguru import logger
from typing import Dict, Tuple, List, Type

from .models import BaseNNP, LighningModuleMixin
from .utils import (
    EnergyReadout,
    GaussianRBF,
    ShiftedSoftplus,
    CosineCutoff,
    scatter_add,
    sequential_block,
    _distance_to_radial_basis,
)
import torch


class Schnet(BaseNNP):
    def __init__(
        self,
        nr_atom_basis: int,
        nr_interactions: int,
        nr_filters: int = 0,
        cutoff: float = 5.0,
        nr_of_embeddings: int = 100,
    ) -> None:
        """
        Initialize the Schnet class.

        Parameters
        ----------
        n_atom_basis : int
            Number of atom basis; defines the dimensionality of the output features.
        n_interactions : int
            Number of interaction blocks in the architecture.
        n_filters : int, optional
            Number of filters; defines the dimensionality of the intermediate features (default is 0).
        cutoff : float, optional
            Cutoff value for the pairlist (default is 5.0).
        nr_of_embeddings: int, optional
            Number of embeddings (default is 100).
        """
        from .models import PairList  # Local import to avoid circular dependencies

        super().__init__()

        self.calculate_distances_and_pairlist = PairList(cutoff)
<<<<<<< HEAD
        self.representation = SchNetRepresentation(
            nr_atom_basis, nr_filters, nr_interactions
        )
        self.readout = EnergyReadout(nr_atom_basis)
        self.embedding = nn.Embedding(nr_of_embeddings, nr_atom_basis, padding_idx=0)

    def forward(
=======

        self.representation = SchNetRepresentation()
        self.readout = EnergyReadout(n_atom_basis)
        self.embedding = nn.Embedding(100, n_atom_basis, padding_idx=-1)

        self.interactions = nn.ModuleList(
            [
                SchNetInteractionBlock(n_atom_basis, n_filters)
                for _ in range(n_interactions)
            ]
        )

    def calculate_energy(
>>>>>>> 4758bbd7
        self, inputs: Dict[str, torch.Tensor], cached_pairlist: bool = False
    ) -> torch.Tensor:
        """
        Calculate the energy for a given input batch.

        Parameters
        ----------
        inputs : Dict[str, torch.Tensor]
            Inputs containing atomic numbers ('Z') and coordinates ('R').
            - 'Z': shape (batch_size, n_atoms)
            - 'R': shape (batch_size, n_atoms, 3)
        cached_pairlist : bool, optional
            Whether to use a cached pairlist (default is False).

        Returns
        -------
        torch.Tensor
            Calculated energies; shape (batch_size,).
        """
        # initializing x^{l}_{0} as x^l)0 = aZ_i
        Z = inputs["Z"]
        x = self.embedding(Z)  # shape (batch_size, n_atoms, n_atom_basis)
        mask = Z == 0
        pairlist = self.calculate_distances_and_pairlist(mask, inputs["R"])

<<<<<<< HEAD
        x = self.representation(
            x, pairlist
        )  # shape (batch_size, n_atoms, n_atom_basis)
        # pool average over atoms
        return self.readout(x)  # shape (batch_size,)
=======
        representation = self.representation(pairlist)
        for interaction in self.interactions:
            v = interaction(
                x,
                representation["f_ij"],
                representation["idx_i"],
                representation["idx_j"],
                representation["rcut_ij"],
            )
            x = x + v

        # x with shape torch.Tensor, shape [batch_size, n_atoms, n_atom_basis]

        # pool average over atoms # TODO: check if is this correct?
        return self.readout(x)


def sequential_block(in_features: int, out_features: int):
    """
    Create a sequential block for the neural network.

    Parameters
    ----------
    in_features : int
        Number of input features.
    out_features : int
        Number of output features.

    Returns
    -------
    nn.Sequential
        Sequential layer block.
    """
    return nn.Sequential(
        nn.Linear(in_features, out_features),
        ShiftedSoftplus(),
        nn.Linear(out_features, out_features),
    )
>>>>>>> 4758bbd7


class SchNetInteractionBlock(nn.Module):
    def __init__(self, nr_atom_basis: int, nr_filters: int, nr_rbf: int = 20):
        """
        Initialize the SchNet interaction block.

        Parameters
        ----------
        n_atom_basis : int
            Number of atom basis, defines the dimensionality of the output features.
        n_filters : int
            Number of filters, defines the dimensionality of the intermediate features.
        n_rbf : int, optional
            Number of radial basis functions. Default is 20.
        """
        super().__init__()
        nr_rbf = 20
        self.intput_to_feature = nn.Linear(nr_atom_basis, nr_filters)
        self.feature_to_output = sequential_block(
            nr_filters, nr_atom_basis, ShiftedSoftplus
        )
        self.filter_network = sequential_block(nr_rbf, nr_filters, ShiftedSoftplus)

    def forward(
        self,
        x: torch.Tensor,
        f_ij: torch.Tensor,
        idx_i: torch.Tensor,
        idx_j: torch.Tensor,
        rcut_ij: torch.Tensor,
    ) -> torch.Tensor:
        """
        Forward pass for the interaction block.

        Parameters
        ----------
        x : torch.Tensor, shape [batch_size, n_atoms, n_atom_basis]
            Input feature tensor for atoms.
        f_ij : torch.Tensor, shape [n_pairs, n_rbf]
            Radial basis functions for pairs of atoms.
        idx_i : torch.Tensor, shape [n_pairs]
            Indices for the first atom in each pair.
        idx_j : torch.Tensor, shape [n_pairs]
            Indices for the second atom in each pair.
        rcut_ij : torch.Tensor, shape [n_pairs]
            Cutoff values for each pair.

        Returns
        -------
        torch.Tensor, shape [batch_size, n_atoms, n_atom_basis]
            Updated feature tensor after interaction block.
        """
        batch_size, nr_of_atoms = x.shape[0], x.shape[1]

        x = self.intput_to_feature(x)
        x = x.flatten(0, 1)

        # Filter generation networks
        Wij = self.filter_network(f_ij)
        Wij = Wij * rcut_ij[:, None]
        Wij = Wij.to(dtype=x.dtype)

        # continuous-ﬁlter convolutional layers
        x_j = x[idx_j]
        x_ij = x_j * Wij

        # Using custom scatter_add
        x_custom = scatter_add(x_ij, idx_i, dim_size=x.shape[0])

        # Using native scatter_add
        shape = list(x.shape)  # note that we're using x.shape, not x_ij.shape
        x_native = torch.zeros(shape, dtype=x.dtype)

        # Extend the dimensionality of idx_i to match that of x_native
        idx_i_expanded = idx_i.unsqueeze(1).expand_as(x_ij)

        # Perform the scatter_add operation
        x_native.scatter_add_(0, idx_i_expanded, x_ij)

        assert torch.equal(x_native, x_custom)

        # Update features
        x = self.feature_to_output(x_native)
        x = x.reshape(batch_size, nr_of_atoms, 128)
        return x


class SchNetRepresentation(nn.Module):
    def __init__(
        self,
<<<<<<< HEAD
        n_atom_basis: int,
        n_filters: int,
        n_interactions: int,
        cutoff: float = 5.0,
    ):
        """
        Initialize the SchNet representation layer.

        Parameters
        ----------
        n_atom_basis : int
            Number of atom basis.
        n_filters : int
            Number of filters.
        n_interactions : int
            Number of interaction layers.
        cutoff: float, optional
            Cutoff value for the pairlist. Default is 5.0.
        """
        super().__init__()

        self.interactions = nn.ModuleList(
            [
                SchNetInteractionBlock(n_atom_basis, n_filters)
                for _ in range(n_interactions)
            ]
        )
        self.radial_basis = GaussianRBF(n_rbf=20, cutoff=cutoff)
=======
    ):
        """
        Initialize the SchNet representation layer.
        """
        super().__init__()

        self.cutoff = 5.0
        self.radial_basis = GaussianRBF(n_rbf=20, cutoff=self.cutoff)

    def _distance_to_radial_basis(
        self, d_ij: torch.Tensor
    ) -> Tuple[torch.Tensor, torch.Tensor]:
        """
        Convert distances to radial basis functions.

        Parameters
        ----------
        d_ij : torch.Tensor, shape [n_pairs]
            Pairwise distances between atoms.

        Returns
        -------
        Tuple[torch.Tensor, torch.Tensor]
            - Radial basis functions, shape [n_pairs, n_rbf]
            - cutoff values, shape [n_pairs]
        """
        f_ij = self.radial_basis(d_ij)
        rcut_ij = cosine_cutoff(d_ij, self.cutoff)
        return f_ij, rcut_ij
>>>>>>> 4758bbd7

    def forward(self, pairlist: Dict[str, torch.Tensor]) -> Dict[str, torch.Tensor]:
        """
        Forward pass for the representation layer.

        Parameters
        ----------
        x : torch.Tensor, shape [batch_size, n_atoms, n_atom_basis]
            Input feature tensor for atoms.
        pairlist: Dict[str, torch.Tensor]
            Pairlist dictionary containing the following keys:
            - 'atom_index12': torch.Tensor, shape [n_pairs, 2]
                Atom indices for pairs of atoms
            - 'd_ij': torch.Tensor, shape [n_pairs]
                Pairwise distances between atoms.
        Returns
        -------
        Dict[str, torch.Tensor]
            Dictionary containing the following keys:
            - 'f_ij': torch.Tensor, shape [n_pairs, n_rbf]
                Radial basis functions for pairs of atoms.
            - 'idx_i': torch.Tensor, shape [n_pairs]
                Indices for the first atom in each pair.
            - 'idx_j': torch.Tensor, shape [n_pairs]
                Indices for the second atom in each pair.
            - 'rcut_ij': torch.Tensor, shape [n_pairs]
                Cutoff values for each pair.
        """

        atom_index12 = pairlist["atom_index12"]
        d_ij = pairlist["d_ij"]

        f_ij, rcut_ij = _distance_to_radial_basis(d_ij, self.radial_basis)

        idx_i, idx_j = atom_index12[0], atom_index12[1]

<<<<<<< HEAD
        return x


class LighningSchnet(Schnet, LighningModuleMixin):
    def __init__(
        self,
        n_atom_basis: int,
        n_interactions: int,
        n_filters: int = 0,
        cutoff: float = 5.0,
        loss: Type[nn.Module] = nn.MSELoss(),
        optimizer: Type[torch.optim.Optimizer] = torch.optim.Adam,
        lr: float = 1e-3,
    ) -> None:
        """PyTorch Lightning version of the SchNet model.

        Parameters
        ----------
        n_atom_basis : int
            Number of atom basis, defines the dimensionality of the output features.
        n_interactions : int
            Number of interaction blocks in the architecture.
        n_filters : int, optional
            Number of filters, defines the dimensionality of the intermediate features.
            Default is 0.
        cutoff : float, optional
            Cutoff value for the pairlist. Default is 5.0.
        loss : nn.Module, optional
            Loss function to use. Default is nn.MSELoss.
        optimizer : torch.optim.Optimizer, optional
            Optimizer to use. Default is torch.optim.Adam.
        lr : float, optional
            Learning rate. Default is 1e-3.
        """

        super().__init__(n_atom_basis, n_interactions, n_filters, cutoff)
        self.loss_function = loss
        self.optimizer = optimizer
        self.learning_rate = lr
=======
        return {"f_ij": f_ij, "idx_i": idx_i, "idx_j": idx_j, "rcut_ij": rcut_ij}
>>>>>>> 4758bbd7
<|MERGE_RESOLUTION|>--- conflicted
+++ resolved
@@ -45,7 +45,6 @@
         super().__init__()
 
         self.calculate_distances_and_pairlist = PairList(cutoff)
-<<<<<<< HEAD
         self.representation = SchNetRepresentation(
             nr_atom_basis, nr_filters, nr_interactions
         )
@@ -53,21 +52,6 @@
         self.embedding = nn.Embedding(nr_of_embeddings, nr_atom_basis, padding_idx=0)
 
     def forward(
-=======
-
-        self.representation = SchNetRepresentation()
-        self.readout = EnergyReadout(n_atom_basis)
-        self.embedding = nn.Embedding(100, n_atom_basis, padding_idx=-1)
-
-        self.interactions = nn.ModuleList(
-            [
-                SchNetInteractionBlock(n_atom_basis, n_filters)
-                for _ in range(n_interactions)
-            ]
-        )
-
-    def calculate_energy(
->>>>>>> 4758bbd7
         self, inputs: Dict[str, torch.Tensor], cached_pairlist: bool = False
     ) -> torch.Tensor:
         """
@@ -93,52 +77,11 @@
         mask = Z == 0
         pairlist = self.calculate_distances_and_pairlist(mask, inputs["R"])
 
-<<<<<<< HEAD
         x = self.representation(
             x, pairlist
         )  # shape (batch_size, n_atoms, n_atom_basis)
         # pool average over atoms
         return self.readout(x)  # shape (batch_size,)
-=======
-        representation = self.representation(pairlist)
-        for interaction in self.interactions:
-            v = interaction(
-                x,
-                representation["f_ij"],
-                representation["idx_i"],
-                representation["idx_j"],
-                representation["rcut_ij"],
-            )
-            x = x + v
-
-        # x with shape torch.Tensor, shape [batch_size, n_atoms, n_atom_basis]
-
-        # pool average over atoms # TODO: check if is this correct?
-        return self.readout(x)
-
-
-def sequential_block(in_features: int, out_features: int):
-    """
-    Create a sequential block for the neural network.
-
-    Parameters
-    ----------
-    in_features : int
-        Number of input features.
-    out_features : int
-        Number of output features.
-
-    Returns
-    -------
-    nn.Sequential
-        Sequential layer block.
-    """
-    return nn.Sequential(
-        nn.Linear(in_features, out_features),
-        ShiftedSoftplus(),
-        nn.Linear(out_features, out_features),
-    )
->>>>>>> 4758bbd7
 
 
 class SchNetInteractionBlock(nn.Module):
@@ -230,7 +173,6 @@
 class SchNetRepresentation(nn.Module):
     def __init__(
         self,
-<<<<<<< HEAD
         n_atom_basis: int,
         n_filters: int,
         n_interactions: int,
@@ -259,37 +201,6 @@
             ]
         )
         self.radial_basis = GaussianRBF(n_rbf=20, cutoff=cutoff)
-=======
-    ):
-        """
-        Initialize the SchNet representation layer.
-        """
-        super().__init__()
-
-        self.cutoff = 5.0
-        self.radial_basis = GaussianRBF(n_rbf=20, cutoff=self.cutoff)
-
-    def _distance_to_radial_basis(
-        self, d_ij: torch.Tensor
-    ) -> Tuple[torch.Tensor, torch.Tensor]:
-        """
-        Convert distances to radial basis functions.
-
-        Parameters
-        ----------
-        d_ij : torch.Tensor, shape [n_pairs]
-            Pairwise distances between atoms.
-
-        Returns
-        -------
-        Tuple[torch.Tensor, torch.Tensor]
-            - Radial basis functions, shape [n_pairs, n_rbf]
-            - cutoff values, shape [n_pairs]
-        """
-        f_ij = self.radial_basis(d_ij)
-        rcut_ij = cosine_cutoff(d_ij, self.cutoff)
-        return f_ij, rcut_ij
->>>>>>> 4758bbd7
 
     def forward(self, pairlist: Dict[str, torch.Tensor]) -> Dict[str, torch.Tensor]:
         """
@@ -326,7 +237,6 @@
 
         idx_i, idx_j = atom_index12[0], atom_index12[1]
 
-<<<<<<< HEAD
         return x
 
 
@@ -365,7 +275,4 @@
         super().__init__(n_atom_basis, n_interactions, n_filters, cutoff)
         self.loss_function = loss
         self.optimizer = optimizer
-        self.learning_rate = lr
-=======
-        return {"f_ij": f_ij, "idx_i": idx_i, "idx_j": idx_j, "rcut_ij": rcut_ij}
->>>>>>> 4758bbd7
+        self.learning_rate = lr