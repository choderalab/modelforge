--- conflicted
+++ resolved
@@ -7,11 +7,7 @@
 from openff.units import unit
 
 from modelforge.potential.utils import NeuralNetworkData
-<<<<<<< HEAD
 from .models import ComputeInteractingAtomPairs, NNPInput, BaseNetwork, CoreNetwork
-=======
-from .models import InputPreparation, NNPInput, BaseNetwork, CoreNetwork, PairListOutputs
->>>>>>> acdd2c05
 
 
 @dataclass
@@ -303,12 +299,7 @@
 
         # Perform continuous-filter convolution
         x_j = x[idx_j]
-<<<<<<< HEAD
-        x_ij = x_j * W_ij
-
-=======
         x_ij = x_j * W_ij # (nr_of_atom_pairs, nr_atom_basis)
->>>>>>> acdd2c05
         out = torch.zeros_like(x)
         out.scatter_add_(0, idx_i.unsqueeze(-1).expand_as(x_ij), x_ij) # from per_atom_pair to _per_atom
 
@@ -425,11 +416,8 @@
             number_of_interaction_modules=number_of_interaction_modules,
             number_of_filters=number_of_filters,
             shared_interactions=shared_interactions,
-<<<<<<< HEAD
             cutoff=cutoff,
             properties_to_embed=properties_to_embed,
-=======
->>>>>>> acdd2c05
         )
 
     def _config_prior(self):
