import os
from dataclasses import dataclass
from typing import TYPE_CHECKING, Dict, List, Literal, Optional, Union, NamedTuple

import numpy as np
import pytorch_lightning as pl
import torch
from loguru import logger as log
from openff.units import Quantity
from torch.utils.data import DataLoader

from modelforge.dataset.utils import RandomRecordSplittingStrategy, SplittingStrategy
from modelforge.utils.prop import PropertyNames

if TYPE_CHECKING:
    from modelforge.potential.processing import AtomicSelfEnergies


@dataclass(frozen=False)
class Metadata:
    """
    A NamedTuple to structure the inputs for neural network potentials.

    Parameters
    ----------
    """

    E: torch.Tensor
    atomic_subsystem_counts: torch.Tensor
    atomic_subsystem_indices_referencing_dataset: torch.Tensor
    number_of_atoms: int
    F: torch.Tensor = torch.tensor([], dtype=torch.float32)

    def to(
        self, device: Optional[torch.device] = None, dtype: Optional[torch.dtype] = None
    ):
        """Move all tensors in this instance to the specified device."""
        if device:
            self.E = self.E.to(device)
            self.F = self.F.to(device)
            self.atomic_subsystem_counts = self.atomic_subsystem_counts.to(device)
            self.atomic_subsystem_indices_referencing_dataset = (
                self.atomic_subsystem_indices_referencing_dataset.to(device)
            )
        if dtype:
            self.E = self.E.to(dtype)
            self.F = self.F.to(dtype)
        return self


@dataclass
class NNPInput:
    """
    A dataclass to structure the inputs for neural network potentials.

    Attributes
    ----------
    atomic_numbers : torch.Tensor
        A 1D tensor containing atomic numbers for each atom in the system(s).
        Shape: [num_atoms], where `num_atoms` is the total number of atoms across all systems.
    positions : torch.Tensor
        A 2D tensor of shape [num_atoms, 3], representing the XYZ coordinates of each atom.
    atomic_subsystem_indices : torch.Tensor
        A 1D tensor mapping each atom to its respective subsystem or molecule.
        This allows for calculations involving multiple molecules or subsystems within the same batch.
        Shape: [num_atoms].
    total_charge : torch.Tensor
        A tensor with the total charge of molecule.
        Shape: [num_systems], where `num_systems` is the number of molecules.
    """

    atomic_numbers: torch.Tensor
    positions: Union[torch.Tensor, Quantity]
    atomic_subsystem_indices: torch.Tensor
    total_charge: torch.Tensor
    pair_list: Optional[torch.Tensor] = None

    def to(
        self,
        *,
        device: Optional[torch.device] = None,
        dtype: Optional[torch.dtype] = None,
    ):
        """Move all tensors in this instance to the specified device/dtype."""

        if device:
            self.atomic_numbers = self.atomic_numbers.to(device)
            self.positions = self.positions.to(device)
            self.atomic_subsystem_indices = self.atomic_subsystem_indices.to(device)
            self.total_charge = self.total_charge.to(device)
            if self.pair_list is not None:
                self.pair_list = self.pair_list.to(device)
        if dtype:
            self.positions = self.positions.to(dtype)
        return self

    def __post_init__(self):
        # Set dtype and convert units if necessary
        self.atomic_numbers = self.atomic_numbers.to(torch.int32)
        self.atomic_subsystem_indices = self.atomic_subsystem_indices.to(torch.int32)
        self.total_charge = self.total_charge.to(torch.int32)

        # Unit conversion for positions
        if isinstance(self.positions, Quantity):
            positions = self.positions.to(unit.nanometer).m
            self.positions = torch.tensor(
                positions, dtype=torch.float32, requires_grad=True
            )

        # Validate inputs
        self._validate_inputs()

    def _validate_inputs(self):
        if self.atomic_numbers.dim() != 1:
            raise ValueError("atomic_numbers must be a 1D tensor")
        if self.positions.dim() != 2 or self.positions.size(1) != 3:
            raise ValueError("positions must be a 2D tensor with shape [num_atoms, 3]")
        if self.atomic_subsystem_indices.dim() != 1:
            raise ValueError("atomic_subsystem_indices must be a 1D tensor")
        if self.total_charge.dim() != 1:
            raise ValueError("total_charge must be a 1D tensor")

        # Optionally, check that the lengths match if required
        if len(self.positions) != len(self.atomic_numbers):
            raise ValueError(
                "The size of atomic_numbers and the first dimension of positions must match"
            )
        if len(self.positions) != len(self.atomic_subsystem_indices):
            raise ValueError(
                "The size of atomic_subsystem_indices and the first dimension of positions must match"
            )

    def as_namedtuple(self) -> NamedTuple:
        """Export the dataclass fields and values as a named tuple."""

        import collections
        from dataclasses import dataclass, fields

        NNPInputTuple = collections.namedtuple(
            "NNPInputTuple", [field.name for field in fields(self)]
        )
        return NNPInputTuple(*[getattr(self, field.name) for field in fields(self)])

    def as_jax_namedtuple(self) -> NamedTuple:
        """Export the dataclass fields and values as a named tuple.
        Convert pytorch tensors to jax arrays."""

        from dataclasses import dataclass, fields
        import collections
        from pytorch2jax.pytorch2jax import convert_to_jax

        NNPInputTuple = collections.namedtuple(
            "NNPInputTuple", [field.name for field in fields(self)]
        )
        return NNPInputTuple(
            *[convert_to_jax(getattr(self, field.name)) for field in fields(self)]
        )


@dataclass
class BatchData:
    nnp_input: NNPInput
    metadata: Metadata

    def to(
        self,
        device: Optional[torch.device] = None,
        dtype: Optional[torch.dtype] = None,
    ):
        self.nnp_input = self.nnp_input.to(device=device, dtype=dtype)
        self.metadata = self.metadata.to(device=device, dtype=dtype)
        return self


class TorchDataset(torch.utils.data.Dataset[Dict[str, torch.Tensor]]):
    """
    Wraps a numpy dataset to make it compatible with PyTorch DataLoader.

    Parameters
    ----------
    dataset : np.lib.npyio.NpzFile
        The underlying numpy dataset.
    property_name : PropertyNames
        Names of the properties to extract from the dataset.
    preloaded : bool, optional
        If True, converts properties to PyTorch tensors ahead of time. Default is False.

    """

    def __init__(
        self,
        dataset: np.lib.npyio.NpzFile,
        property_name: PropertyNames,
        preloaded: bool = False,
    ):
        """
        Initializes the TorchDataset with a numpy dataset and property names.

        Parameters
        ----------
        dataset : np.lib.npyio.NpzFile
            The numpy dataset to wrap.
        property_name : PropertyNames
            The property names to extract from the dataset for use in PyTorch.
        preloaded : bool, optional
            If set to True, properties are preloaded as PyTorch tensors. Default is False.
        """

        self.properties_of_interest = {}

        self.properties_of_interest["atomic_numbers"] = torch.from_numpy(
            dataset[property_name.Z].flatten()
        ).to(torch.int32)
        self.properties_of_interest["positions"] = torch.from_numpy(
            dataset[property_name.R]
        ).to(torch.float32)
        self.properties_of_interest["E"] = torch.from_numpy(
            dataset[property_name.E]
        ).to(torch.float64)

        if property_name.Q is not None:
            self.properties_of_interest["Q"] = torch.from_numpy(
                dataset[property_name.Q]
            ).to(torch.int32)
        else:
            # this is a per atom property, so it will match the first dimension of the geometry
            self.properties_of_interest["Q"] = torch.zeros(
                (dataset[property_name.R].shape[0], 1)
            ).to(torch.int32)

        if property_name.F is not None:
            self.properties_of_interest["F"] = torch.from_numpy(
                dataset[property_name.F]
            )
        else:
            # a per atom property in each direction, so it will match geometry
            self.properties_of_interest["F"] = torch.zeros(
                dataset[property_name.R].shape
            )

        self.number_of_records = len(dataset["atomic_subsystem_counts"])
        self.properties_of_interest["pair_list"] = None
        self.number_of_atoms = len(dataset["atomic_numbers"])

        single_atom_start_idxs_by_rec = np.concatenate(
            [np.array([0]), np.cumsum(dataset["atomic_subsystem_counts"])]
        )
        # length: n_records + 1

        self.series_mol_start_idxs_by_rec = np.concatenate(
            [np.array([0]), np.cumsum(dataset["n_confs"])]
        )
        # length: n_records + 1

        if len(single_atom_start_idxs_by_rec) != len(self.series_mol_start_idxs_by_rec):
            raise ValueError(
                "Number of records in `atomic_subsystem_counts` and `n_confs` do not match."
            )

        self.single_atom_start_idxs_by_conf = np.repeat(
            single_atom_start_idxs_by_rec[: self.number_of_records], dataset["n_confs"]
        )
        self.single_atom_end_idxs_by_conf = np.repeat(
            single_atom_start_idxs_by_rec[1 : self.number_of_records + 1],
            dataset["n_confs"],
        )
        # length: n_conformers

        self.series_atom_start_idxs_by_conf = np.concatenate(
            [
                np.array([0]),
                np.cumsum(
                    np.repeat(dataset["atomic_subsystem_counts"], dataset["n_confs"])
                ),
            ]
        )
        # length: n_conformers + 1

        self.length = len(self.properties_of_interest["E"])
        self.preloaded = preloaded

    def __len__(self) -> int:
        """
        Return the number of data points in the dataset.

        Returns:
        --------
        int
            Total number of data points available in the dataset.
        """
        return self.length

    def record_len(self) -> int:
        """
        Return the number of records in the TorchDataset.
        """
        return self.number_of_records

    def get_series_mol_idxs(self, record_idx: int) -> List[int]:
        """
        Return the indices of the conformers for a given record.
        """
        return list(
            range(
                self.series_mol_start_idxs_by_rec[record_idx],
                self.series_mol_start_idxs_by_rec[record_idx + 1],
            )
        )

    def __setitem__(self, idx: int, value: Dict[str, torch.Tensor]) -> None:
        """
        Set the value of a property for a given conformer index.

        Parameters
        ----------
        idx : int
            Index of the conformer to set the value for.
        value : Dict[str, torch.Tensor]
            Dictionary containing the property name and value to set.

        """
        for key, val in value.items():
            self.properties_of_interest[key][idx] = val

    def __getitem__(self, idx: int) -> BatchData:
        """
        Fetch a dictionary of the values for the properties of interest for a given conformer index.

        Parameters
        ----------
        idx : int
            Index of the molecule to fetch data for.

        Returns
        -------
        BatchData instance representing the data for one conformer.
        """
        series_atom_start_idx = self.series_atom_start_idxs_by_conf[idx]
        series_atom_end_idx = self.series_atom_start_idxs_by_conf[idx + 1]
        single_atom_start_idx = self.single_atom_start_idxs_by_conf[idx]
        single_atom_end_idx = self.single_atom_end_idxs_by_conf[idx]
        atomic_numbers = self.properties_of_interest["atomic_numbers"][
            single_atom_start_idx:single_atom_end_idx
        ]
        positions = self.properties_of_interest["positions"][
            series_atom_start_idx:series_atom_end_idx
        ]
        E = self.properties_of_interest["E"][idx]
        F = self.properties_of_interest["F"][series_atom_start_idx:series_atom_end_idx]
        total_charge = self.properties_of_interest["Q"][idx]
        number_of_atoms = len(atomic_numbers)
        if self.properties_of_interest["pair_list"] is None:
            pair_list = None
        else:
            pair_list_indices_start = self.properties_of_interest["number_of_pairs"][
                idx
            ]
            pair_list_indices_end = self.properties_of_interest["number_of_pairs"][
                idx + 1
            ]
            pair_list = self.properties_of_interest["pair_list"][
                :, pair_list_indices_start:pair_list_indices_end
            ]

        nnp_input = NNPInput(
            atomic_numbers=atomic_numbers,
            positions=positions,
            pair_list=pair_list,
            total_charge=total_charge,
            atomic_subsystem_indices=torch.zeros(number_of_atoms, dtype=torch.int32),
        )

        metadata = Metadata(
            E=E,
            F=F,
            atomic_subsystem_counts=torch.tensor([number_of_atoms], dtype=torch.int32),
            atomic_subsystem_indices_referencing_dataset=torch.repeat_interleave(
                torch.tensor([idx], dtype=torch.int32), number_of_atoms
            ),
            number_of_atoms=number_of_atoms,
        )

        return BatchData(nnp_input, metadata)


class HDF5Dataset:
    """
    Manages data stored in HDF5 format, supporting processing and interaction.

    Attributes
    ----------
    raw_data_file : str
        Path to the raw HDF5 data file.
    processed_data_file : str
        Path to the processed data file, typically a .npz file for efficiency.
    """

    def __init__(
        self,
        url: str,
        gz_data_file: Dict[str, str],
        hdf5_data_file: Dict[str, str],
        processed_data_file: Dict[str, str],
        local_cache_dir: str,
        force_download: bool = False,
        regenerate_cache: bool = False,
    ):
        """
        Initializes the HDF5Dataset with paths to raw and processed data files.

        Parameters
        ----------
        url : str
            URL of the hdf5.gz data file.
        gz_data_file : Dict[str, str]
            Name of the gzipped data file (name) and checksum (md5).
        hdf5_data_file : Dict[str, str]
            Name of the hdf5 data file (name) and checksum (md5).
        processed_data_file : Dict[str, str]
            Name of the processed npz data file (name) and checksum (md5).
        local_cache_dir : str
            Directory to store the files.
        force_download : bool, optional
            If set to True, the data will be downloaded even if it already exists. Default is False.
        """
        self.url = url
        self.gz_data_file = gz_data_file
        self.hdf5_data_file = hdf5_data_file
        self.processed_data_file = processed_data_file
        import os

        # make sure we can handle a path with a ~ in it
        self.local_cache_dir = os.path.expanduser(local_cache_dir)
        self.force_download = force_download
        self.regenerate_cache = regenerate_cache

        self.hdf5data: Optional[Dict[str, List[np.ndarray]]] = None
        self.numpy_data: Optional[np.ndarray] = None

    def _ungzip_hdf5(self) -> None:
        """
        Unzips an HDF5.gz file.

        Examples
        -------
        """
        import gzip
        import shutil

        with gzip.open(
            f"{self.local_cache_dir}/{self.gz_data_file['name']}", "rb"
        ) as gz_file:
            with open(
                f"{self.local_cache_dir}/{self.hdf5_data_file['name']}", "wb"
            ) as out_file:
                shutil.copyfileobj(gz_file, out_file)

    def _check_lists(self, list_1: List, list_2: List) -> bool:
        """
        Check to see if all elements in the lists match and the length is the same.

        Note the order of the lists do not matter.

        Parameters
        ----------
        list_1 : List
            First list to compare
        list_2 : List
            Second list to compare

        Returns
        -------
        bool
            True if all elements of sub_list are in containing_list, False otherwise
        """
        if len(list_1) != len(list_2):
            return False
        for a in list_1:
            if a not in list_2:
                return False
        return True

    def _metadata_validation(self, file_name: str, file_path: str) -> bool:
        """
        Validates the metadata file for the npz file.

        Parameters
        ----------
        file_name : str
            Name of the metadata file.
        file_path : str
            Path to the metadata file.

        Returns
        -------
        bool
            True if the metadata file exists, False otherwise.
        """
        if not os.path.exists(f"{file_path}/{file_name}"):
            log.debug(f"Metadata file {file_path}/{file_name} does not exist.")
            return False
        else:
            import json

            with open(f"{file_path}/{file_name}", "r") as f:
                self._npz_metadata = json.load(f)

                if not self._check_lists(
                    self._npz_metadata["data_keys"], self.properties_of_interest
                ):
                    log.warning(
                        f"Data keys used to generate {file_path}/{file_name} ({self._npz_metadata['data_keys']}) do not match data loader ({self.properties_of_interest}) ."
                    )
                    return False

                if self._npz_metadata["hdf5_checksum"] != self.hdf5_data_file["md5"]:
                    log.warning(
                        f"Checksum for hdf5 file used to generate npz file does not match current file in dataloader."
                    )
                    return False

        return True

    def _file_validation(
        self, file_name: str, file_path: str, checksum: str = None
    ) -> bool:
        """
        Validates if the file exists, and if the calculated checksum matches the expected checksum.

        Parameters
        ----------
        file_name : str
            Name of the file to validate.
        file_path : str
            Path to the file.
        checksum : str
            Expected checksum of the file. Default=None
            If None, checksum will not be validated.

        Returns
        -------
        bool
            True if the file exists and the checksum matches, False otherwise.
        """
        full_file_path = f"{file_path}/{file_name}"
        if not os.path.exists(full_file_path):
            log.debug(f"File {full_file_path} does not exist.")
            return False
        elif checksum is not None:
            from modelforge.utils.remote import calculate_md5_checksum

            calculated_checksum = calculate_md5_checksum(file_name, file_path)
            if calculated_checksum != checksum:
                log.warning(
                    f"Checksum mismatch for file {file_path}/{file_name}. Expected {calculated_checksum}, found {checksum}."
                )
                return False
            return True
        else:
            return True

    def _from_hdf5(self) -> None:
        """
        Processes and extracts data from an hdf5 file.

        Examples
        --------
        >>> hdf5_data = HDF5Dataset("raw_data.hdf5", "processed_data.npz")
        >>> processed_data = hdf5_data._from_hdf5()

        """
        from collections import OrderedDict

        import h5py
        import tqdm

        # this will create an unzipped file which we can then load in
        # this is substantially faster than passing gz_file directly to h5py.File()
        # by avoiding data chunking issues.

        temp_hdf5_file = f"{self.local_cache_dir}/{self.hdf5_data_file['name']}"

        if self._file_validation(
            self.hdf5_data_file["name"],
            self.local_cache_dir,
            self.hdf5_data_file["md5"],
        ):
            log.debug(f"Loading unzipped hdf5 file from {temp_hdf5_file}")
        else:
            from modelforge.utils.remote import calculate_md5_checksum

            checksum = calculate_md5_checksum(
                self.hdf5_data_file["name"], self.local_cache_dir
            )
            raise ValueError(
                f"Checksum mismatch for unzipped data file {temp_hdf5_file}. Found {checksum}, Expected {self.hdf5_data_file['md5']}"
            )

        with h5py.File(temp_hdf5_file, "r") as hf:
            # create dicts to store data for each format type
            single_rec_data: Dict[str, List[np.ndarray]] = OrderedDict()
            # value shapes: (*)
            single_atom_data: Dict[str, List[np.ndarray]] = OrderedDict()
            # value shapes: (n_atoms, *)
            series_mol_data: Dict[str, List[np.ndarray]] = OrderedDict()
            # value shapes: (n_confs, *)
            series_atom_data: Dict[str, List[np.ndarray]] = OrderedDict()
            # value shapes: (n_confs, n_atoms, *)

            # initialize each relevant value in data dicts to empty list
            for value in self.properties_of_interest:
                value_format = hf[next(iter(hf.keys()))][value].attrs["format"]
                if value_format == "single_rec":
                    single_rec_data[value] = []
                elif value_format == "single_atom":
                    single_atom_data[value] = []
                elif value_format == "series_mol":
                    series_mol_data[value] = []
                elif value_format == "series_atom":
                    series_atom_data[value] = []
                else:
                    raise ValueError(
                        f"Unknown format type {value_format} for property {value}"
                    )

            self.atomic_subsystem_counts = []  # number of atoms in each record
            self.n_confs = []  # number of conformers in each record

            # loop over all records in the hdf5 file and add property arrays to the appropriate dict

            log.debug(f"n_entries: {len(hf.keys())}")

            for record in tqdm.tqdm(list(hf.keys())):
                # if we have a record with no conformers, we'll skip it to avoid failures
                if hf[record]["n_configs"][()] != 0:
                    # There may be cases where a specific property of interest
                    # has not been computed for a given record
                    # in that case, we'll want to just skip over that entry
                    property_found = [
                        value in hf[record].keys()
                        for value in self.properties_of_interest
                    ]

                    if all(property_found):
                        # we want to exclude conformers with NaN values for any property of interest
                        configs_nan_by_prop: Dict[str, np.ndarray] = (
                            OrderedDict()
                        )  # ndarray.size (n_configs, )
                        for value in list(series_mol_data.keys()) + list(
                            series_atom_data.keys()
                        ):
                            record_array = hf[record][value][()]
                            configs_nan_by_prop[value] = np.isnan(record_array).any(
                                axis=tuple(range(1, record_array.ndim))
                            )
                        # check that all values have the same number of conformers

                        if (
                            len(
                                set(
                                    [
                                        value.shape
                                        for value in configs_nan_by_prop.values()
                                    ]
                                )
                            )
                            != 1
                        ):
                            raise ValueError(
                                f"Number of conformers is inconsistent across properties for record {record}"
                            )

                        configs_nan = np.logical_or.reduce(
                            list(configs_nan_by_prop.values())
                        )  # boolean array of size (n_configs, )
                        n_confs_rec = sum(~configs_nan)

                        atomic_subsystem_counts_rec = hf[record][
                            next(iter(single_atom_data.keys()))
                        ].shape[0]
                        # all single and series atom properties should have the same number of atoms as the first property

                        self.n_confs.append(n_confs_rec)
                        self.atomic_subsystem_counts.append(atomic_subsystem_counts_rec)

                        for value in single_atom_data.keys():
                            record_array = hf[record][value][()]
                            if record_array.shape[0] != atomic_subsystem_counts_rec:
                                raise ValueError(
                                    f"Number of atoms for property {value} is inconsistent with other properties for record {record}"
                                )
                            else:
                                single_atom_data[value].append(record_array)

                        for value in series_atom_data.keys():
                            record_array = hf[record][value][()][~configs_nan]
                            try:
                                if record_array.shape[1] != atomic_subsystem_counts_rec:
                                    raise ValueError(
                                        f"Number of atoms for property {value} is inconsistent with other properties for record {record}"
                                    )
                                else:
                                    series_atom_data[value].append(
                                        record_array.reshape(
                                            n_confs_rec * atomic_subsystem_counts_rec,
                                            -1,
                                        )
                                    )
                            except IndexError:
                                log.warning(
                                    f"Property {value} has an index error for record {record}."
                                )
                                log.warning(
                                    record_array.shape, atomic_subsystem_counts_rec
                                )

                        for value in series_mol_data.keys():
                            record_array = hf[record][value][()][~configs_nan]
                            series_mol_data[value].append(record_array)

                        for value in single_rec_data.keys():
                            record_array = hf[record][value][()]
                            single_rec_data[value].append(record_array)

            # convert lists of arrays to single arrays

            data = OrderedDict()
            for value in single_atom_data.keys():
                data[value] = np.concatenate(single_atom_data[value], axis=0)
            for value in series_mol_data.keys():
                data[value] = np.concatenate(series_mol_data[value], axis=0)
            for value in series_atom_data.keys():
                data[value] = np.concatenate(series_atom_data[value], axis=0)
            for value in single_rec_data.keys():
                data[value] = np.stack(single_rec_data[value], axis=0)

        self.hdf5data = data

    def _from_file_cache(self) -> None:
        """
        Loads the processed data from cache.

        Examples
        --------
        """
        # skip validating the checksum, as the npz file checksum of otherwise identical data differs between python 3.11 and 3.9/10
        # we have a metadatafile we validate separately instead
        if self._file_validation(
            self.processed_data_file["name"], self.local_cache_dir, checksum=None
        ):
            if self._metadata_validation(
                self.processed_data_file["name"].replace(".npz", ".json"),
                self.local_cache_dir,
            ):
                log.debug(
                    f"Loading processed data from {self.local_cache_dir}/{self.processed_data_file['name']} generated on {self._npz_metadata['date_generated']}"
                )
                log.debug(
                    f"Properties of Interest in .npz file: {self._npz_metadata['data_keys']}"
                )
                self.numpy_data = np.load(
                    f"{self.local_cache_dir}/{self.processed_data_file['name']}"
                )
        else:
            raise ValueError(
                f"Processed data file {self.local_cache_dir}/{self.processed_data_file['name']} not found."
            )

    def _to_file_cache(
        self,
    ) -> None:
        """
                Save processed data to a numpy (.npz) file.
                Parameters
                ----------
        )
                Examples
                --------
                >>> hdf5_data = HDF5Dataset("raw_data.hdf5", "processed_data.npz")
                >>> hdf5_data._to_file_cache()
        """
        log.debug(
            f"Writing npz file to {self.local_cache_dir}/{self.processed_data_file['name']}"
        )

        np.savez(
            f"{self.local_cache_dir}/{self.processed_data_file['name']}",
            atomic_subsystem_counts=self.atomic_subsystem_counts,
            n_confs=self.n_confs,
            **self.hdf5data,
        )
        import datetime

        # we will generate a simple metadata file to list which data keys were used to generate the npz file
        # and the checksum of the hdf5 file used to create the npz
        # we can also add in the date of generation so we can report on when the datafile was generated when we load the npz
        metadata = {
            "data_keys": list(self.hdf5data.keys()),
            "hdf5_checksum": self.hdf5_data_file["md5"],
            "hdf5_gz_checkusm": self.gz_data_file["md5"],
            "date_generated": str(datetime.datetime.now()),
        }
        import json

        with open(
            f"{self.local_cache_dir}/{self.processed_data_file['name'].replace('.npz', '.json')}",
            "w",
        ) as f:
            json.dump(metadata, f)

        del self.hdf5data


class DatasetFactory:
    """
    Factory for creating TorchDataset instances from HDF5 data.

    Methods are provided to load or process data as needed, handling caching to improve efficiency.

    Examples
    --------
    >>> factory = DatasetFactory()
    >>> qm9_data = QM9Data()
    >>> torch_dataset = factory.create_dataset(qm9_data)
    """

    def __init__(
        self,
    ) -> None:
        pass

    @staticmethod
    def _load_or_process_data(
        data: HDF5Dataset,
    ) -> None:
        """
        Loads the dataset from cache if available, otherwise processes and caches the data.

        Parameters
        ----------
        data : HDF5Dataset
            The HDF5 dataset instance to use.
        """

        # For efficiency purposes, we first want to see if there is an npz file available before reprocessing the hdf5
        # file, expanding the gzziped archive or download the file.
        # Saving to cache will create an npz file and metadata file.
        # The metadata file will contain the keys used to generate the npz file, the checksum of the hdf5 and gz
        # file used to generate the npz file.  We will look at the metadata file and compare this to the
        # variables saved in the HDF5Dataset class to determine if the npz file is valid.
        # It is important to check the keys used to generate the npz file, as these are allowed to be changed by the user.

        if data._file_validation(
            data.processed_data_file["name"],
            data.local_cache_dir,
        ) and (
            data._metadata_validation(
                data.processed_data_file["name"].replace(".npz", ".json"),
                data.local_cache_dir,
            )
            and not data.force_download
            and not data.regenerate_cache
        ):

            data._from_file_cache()
        # check to see if the hdf5 file exists and the checksum matches
        elif (
            data._file_validation(
                data.hdf5_data_file["name"],
                data.local_cache_dir,
                data.hdf5_data_file["md5"],
            )
            and not data.force_download
        ):
            data._from_hdf5()
            data._to_file_cache()
            data._from_file_cache()
        # if the npz or hdf5 files don't exist/match checksums, call download
        # download will check if the gz file exists and matches the checksum
        # or will use force_download.
        else:
            data._download()
            data._ungzip_hdf5()
            data._from_hdf5()
            data._to_file_cache()
            data._from_file_cache()

    @staticmethod
    def create_dataset(
        data: HDF5Dataset,
    ) -> TorchDataset:
        """
        Creates a TorchDataset from an HDF5Dataset, applying optional transformations.

        Parameters
        ----------
        data : HDF5Dataset
            The HDF5 dataset to convert.

        Returns
        -------
        TorchDataset
            The resulting PyTorch-compatible dataset.
        """

        log.info(f"Creating {data.dataset_name} dataset")
        DatasetFactory._load_or_process_data(data)
        return TorchDataset(data.numpy_data, data._property_names)


from torch import nn
from openff.units import unit


class DataModule(pl.LightningDataModule):

    def __init__(
        self,
<<<<<<< HEAD
        name: Literal["QM9", "ANI1X", "ANI2X", "SPICE114", "SPICE2", "SPICE114_OPENFF", 'PhAlkEthOH'],
=======
        name: Literal[
            "QM9",
            "ANI1X",
            "ANI2X",
            "SPICE114",
            "SPICE2",
            "SPICE114_OPENFF",
            "PhAlkEthOH",
        ],
>>>>>>> e0e28124
        splitting_strategy: SplittingStrategy = RandomRecordSplittingStrategy(),
        batch_size: int = 64,
        remove_self_energies: bool = True,
        atomic_self_energies: Optional[Dict[str, float]] = None,
        regression_ase: bool = False,
        force_download: bool = False,
        version_select: str = "latest",
        local_cache_dir: str = "./",
        regenerate_cache: bool = False,
        regenerate_dataset_statistic: bool = False,
    ):
        """
        Initializes a PyTorch Lightning DataModule handling data preparation and loading with the specified configuration.
        If `remove_self_energies` is `True` and:
        - `self_energies` are passed as a dictionary, these will be used
        - `self_energies` are `None`, `self._ase` will be used
        - `regression_ase` is `True`, self_energies will be calculated

        Parameters
        ---------
            name: Literal["PhAlkEthOH", "QM9", "ANI1X", "ANI2X", "SPICE114", "SPICE2", "SPICE114_OPENFF"]
                The name of the dataset to use.
            splitting_strategy : SplittingStrategy, defaults to RandomRecordSplittingStrategy
                The strategy to use for splitting the dataset into train, test, and validation sets.
            batch_size : int, defaults to 64.
                The batch size to use for the dataset.
            remove_self_energies : bool, defaults to True
                Whether to remove the self energies from the dataset.
            atomic_self_energies : Optional[Dict[str, float]]
                A dictionary mapping element names to their self energies. If not provided, the self energies will be calculated.
            regression_ase: bool, defaults to False
                Whether to use regression to calculate the self energies.
            force_download : bool,  defaults to False
                Whether to force the dataset to be downloaded, even if it is already cached.
            version_select : str, defaults to "latest"
                Select the version of the dataset to use. If "latest", the latest version will be used.
                Specific versions can be selected by passing the version name
                as defined in the yaml files associated with each dataset.
            local_cache_dir : str, defaults to "./"
                Directory to store the files.
            regenerate_cache : bool, defaults to False
                Whether to regenerate the cache.
        """
        super().__init__()

        self.name = name
        self.batch_size = batch_size
        self.splitting_strategy = splitting_strategy
        self.remove_self_energies = remove_self_energies
        self.dict_atomic_self_energies = (
            atomic_self_energies  # element name (e.g., 'H') maps to self energies
        )
        self.regression_ase = regression_ase
        self.force_download = force_download
        self.version_select = version_select
        self.regenerate_dataset_statistic = regenerate_dataset_statistic
        self.train_dataset = None
        self.test_dataset = None
        self.val_dataset = None
        import os

        # make sure we can handle a path with a ~ in it
        self.local_cache_dir = os.path.expanduser(local_cache_dir)
        self.regenerate_cache = regenerate_cache
        from modelforge.potential.models import Pairlist

        self.pairlist = Pairlist()
        self.dataset_statistic_filename = (
            f"{self.local_cache_dir}/{self.name}_dataset_statistic.toml"
        )

    def prepare_data(
        self,
    ) -> None:
        """
        Prepares the dataset for use. This method is responsible for the initial processing of the data such as calculating self energies, atomic energy statistics, and splitting. It is executed only once per node.
        """
        from modelforge.dataset import _ImplementedDatasets
        import toml

        dataset_class = _ImplementedDatasets.get_dataset_class(self.name)
        dataset = dataset_class(
            force_download=self.force_download,
            version_select=self.version_select,
            local_cache_dir=self.local_cache_dir,
            regenerate_cache=self.regenerate_cache,
        )
        torch_dataset = self._create_torch_dataset(dataset)

        # if dataset statistics is present load it from disk
        if (
            os.path.exists(self.dataset_statistic_filename)
            and self.regenerate_dataset_statistic is False
        ):
            log.info(
                f"Loading dataset statistics from disk: {self.dataset_statistic_filename}"
            )
            atomic_self_energies = self._read_atomic_self_energies()
            atomic_energies_stats = self._read_atomic_energies_stats()
        else:
            atomic_self_energies = None
            atomic_energies_stats = None
            # obtain the atomic self energies from the dataset
            dataset_ase = dataset.atomic_self_energies.energies

            # depending on the control flow that is set in the __init__,
            # either use the atomic self energies of the dataset, recalculate
            # it on the fly  or use the provided dictionary
            atomic_self_energies = self._calculate_atomic_self_energies(
                torch_dataset, dataset_ase
            )

        # wrap them in the AtomicSelfEnergy class for processing the dataset
        from modelforge.potential.processing import AtomicSelfEnergies

        log.debug("Process dataset ...")
        self._process_dataset(torch_dataset, AtomicSelfEnergies(atomic_self_energies))

        # calculate the dataset statistic of the dataset
        # This is done __after__ self energies are removed (if requested)
        if atomic_energies_stats is None:
            from modelforge.dataset.utils import calculate_mean_and_variance

            atomic_energies_stats = calculate_mean_and_variance(torch_dataset)
            # wrap everything in a dictionary and save it to disk
            dataset_statistic = {
                "atomic_self_energies": atomic_self_energies,
                "atomic_energies_stats": atomic_energies_stats,
            }

            if atomic_self_energies and atomic_energies_stats:
                log.info(dataset_statistic)
                # save dataset_statistic dictionary to disk as yaml files
                self._log_dataset_statistic(dataset_statistic)
            else:
                raise RuntimeError(
                    "Atomic self energies or atomic energies statistics are missing."
                )

        # Save processed dataset and statistics for later use in setup
        self._cache_dataset(torch_dataset)

    def _log_dataset_statistic(self, dataset_statistic):
        """Save the dataset statistics to a file with units"""
        import toml
        

        # cast units to string
        atomic_self_energies = {
            key: str(value) if isinstance(value, unit.Quantity) else value
            for key, value in dataset_statistic["atomic_self_energies"].items()
        }
        # cast float and kJ/mol on pytorch tensors and then convert to string
        atomic_energies_stats = {
            key: str(unit.Quantity(value.item(), unit.kilojoule_per_mole)) if isinstance(value, torch.Tensor) else value
            for key, value in dataset_statistic["atomic_energies_stats"].items()
        }

        dataset_statistic = {
            "atomic_self_energies": atomic_self_energies,
            "atomic_energies_stats": atomic_energies_stats,
        }
        toml.dump(
            dataset_statistic,
            open(
                self.dataset_statistic_filename,
                "w",
            ),
        )
        log.info(
            f"Saving dataset statistics to disk: {self.dataset_statistic_filename}"
        )

    def _read_atomic_self_energies(self) -> Dict[str, Quantity]:
        """Read the atomic self energies from a file."""
        from modelforge.potential.processing import load_atomic_self_energies

        return load_atomic_self_energies(
            self.dataset_statistic_filename
        )

    def _read_atomic_energies_stats(self) -> Dict[str, torch.Tensor]:
        """Read the atomic energies statistics from a file."""
        from modelforge.potential.processing import load_atomic_energies_stats

        return load_atomic_energies_stats(
            self.dataset_statistic_filename
        )

    def _create_torch_dataset(self, dataset):
        """Create a PyTorch dataset from the provided dataset instance."""
        return DatasetFactory().create_dataset(dataset)

    def _process_dataset(
        self, torch_dataset: TorchDataset, atomic_self_energies: "AtomicSelfEnergies"
    ) -> None:
        """Calculate and subtract self energies from the dataset."""
        from modelforge.potential.processing import AtomicSelfEnergies

        if self.regression_ase and not self.dict_atomic_self_energies:
            atomic_self_energies = AtomicSelfEnergies(
                self.calculate_self_energies(torch_dataset)
            )
        self._per_datapoint_operations(torch_dataset, atomic_self_energies)

    def _calculate_atomic_self_energies(
        self, torch_dataset, dataset_ase
    ) -> Dict[str, float]:

        # Use provided ase dictionary
        if self.dict_atomic_self_energies:
            log.info(
                "Using provided atomic self energies from the provided dictionary."
            )
            return self.dict_atomic_self_energies

        # Use regression to calculate ase
        elif self.dict_atomic_self_energies is None and self.regression_ase is True:
            log.info("Calculating atomic self energies using regression.")
            return self.calculate_self_energies(torch_dataset)

        # use self energies provided by the dataset (this should be the DEFAULT option)
        elif self.dict_atomic_self_energies is None and self.regression_ase is False:
            log.info("Using atomic self energies provided by the dataset.")
            return dataset_ase
        else:
            raise RuntimeError()

    def _cache_dataset(self, torch_dataset):
        """Cache the dataset and its statistics using PyTorch's serialization."""
        torch.save(torch_dataset, "torch_dataset.pt")
        # sleep for 1 second to make sure that the dataset was written to disk
        import time

        time.sleep(1)

    def setup(self, stage: Optional[str] = None) -> None:
        """Sets up datasets for the train, validation, and test stages based on the stage argument."""

        self.torch_dataset = torch.load("torch_dataset.pt")
        self.train_dataset, self.val_dataset, self.test_dataset = (
            self.splitting_strategy.split(self.torch_dataset)
        )

    def calculate_self_energies(
        self, torch_dataset: TorchDataset, collate: bool = True
    ) -> Dict[str, float]:
        """
        Calculates the self energies for each atomic number in the dataset by performing a least squares regression.

        Parameters
        ----------
        dataset : TorchDataset
            The dataset from which to calculate self energies.
        collate : bool, optional
            If True, uses a custom collate function to gather batch data. Defaults to True.

        Returns
        -------
        Dict[int, float]
            A dictionary mapping atomic numbers to their calculated self energies.
        """
        log.info("Computing self energies for elements in the dataset.")
        from modelforge.dataset.utils import _calculate_self_energies

        # Define the collate function based on the `collate` parameter
        collate_fn = collate_conformers if collate else None
        return _calculate_self_energies(
            torch_dataset=torch_dataset, collate_fn=collate_fn
        )

    def _per_datapoint_operations(
        self, dataset, self_energies: "AtomicSelfEnergies"
    ) -> None:
        """
        Removes the self energies from the total energies for each molecule in the dataset .

        Parameters
        ----------
        dataset: torch.Dataset
            The dataset from which to remove the self energies.
        self_energies : AtomicSelfEnergies
        """

        from tqdm import tqdm

        # remove the self energies if requested
        log.info("Precalculating pairlist for dataset")
        if self.remove_self_energies:
            log.info("Removing self energies from the dataset")

            for i in tqdm(range(len(dataset)), desc="Process dataset"):
                start_idx = dataset.single_atom_start_idxs_by_conf[i]
                end_idx = dataset.single_atom_end_idxs_by_conf[i]
                energy = torch.sum(
                    self_energies.ase_tensor_for_indexing[
                        dataset.properties_of_interest["atomic_numbers"][
                            start_idx:end_idx
                        ]
                    ]
                )

                dataset[i] = {"E": dataset.properties_of_interest["E"][i] - energy}

        from torch.utils.data import DataLoader

        all_pairs = []
        n_pairs_per_molecule_list = [torch.tensor([0], dtype=torch.int16)]

        for batch in tqdm(
            DataLoader(
                dataset,
                batch_size=500,
                collate_fn=collate_conformers,
                num_workers=4,
                shuffle=False,
                pin_memory=False,
                persistent_workers=False,
            ),
            desc="Calculating pairlist for dataset",
        ):
            pairs_batch, n_pairs_batch = (
                self.pairlist.construct_initial_pairlist_using_numpy(
                    batch.nnp_input.atomic_subsystem_indices.to("cpu")
                )
            )
            all_pairs.append(torch.from_numpy(pairs_batch))
            n_pairs_per_molecule_list.append(torch.from_numpy(n_pairs_batch))

        nr_of_pairs = torch.cat(n_pairs_per_molecule_list, dim=0)
        nr_of_pairs_in_dataset = torch.cumsum(nr_of_pairs, dim=0, dtype=torch.int64)

        # Determine N (number of tensors) and K (maximum M)
        dataset.properties_of_interest["pair_list"] = torch.cat(all_pairs, dim=1)
        dataset.properties_of_interest["number_of_pairs"] = nr_of_pairs_in_dataset

    def train_dataloader(
        self, num_workers: int = 4, shuffle: bool = True, pin_memory: bool = False
    ) -> DataLoader:
        """
        Create a DataLoader for the training dataset.

        Returns
        -------
        DataLoader
            DataLoader containing the training dataset.
        """
        return DataLoader(
            self.train_dataset,
            batch_size=self.batch_size,
            collate_fn=collate_conformers,
            num_workers=num_workers,
            shuffle=shuffle,
            pin_memory=pin_memory,
        )

    def val_dataloader(self, num_workers: int = 4) -> DataLoader:
        """
        Create a DataLoader for the validation dataset.

        Returns
        -------
        DataLoader
            DataLoader containing the validation dataset.
        """
        return DataLoader(
            self.val_dataset,
            batch_size=self.batch_size,
            collate_fn=collate_conformers,
            num_workers=num_workers,
        )

    def test_dataloader(self) -> DataLoader:
        """
        Create a DataLoader for the test dataset.

        Returns
        -------
        DataLoader
            DataLoader containing the test dataset.
        """
        return DataLoader(
            self.test_dataset, batch_size=self.batch_size, collate_fn=collate_conformers
        )


from typing import Tuple


def collate_conformers(conf_list: List[BatchData]) -> BatchData:
    """Collate a list of BatchData instances with one conformer each into a single BatchData instance."""
    atomic_numbers_list = []
    positions_list = []
    total_charge_list = []
    E_list = []  # total energy
    F_list = []  # forces
    ij_list = []
    atomic_subsystem_counts_list = []
    atomic_subsystem_indices_referencing_dataset_list = []

    offset = torch.tensor([0], dtype=torch.int32)
    pair_list_present = (
        True
        if hasattr(conf_list[0].nnp_input, "pair_list")
        and isinstance(conf_list[0].nnp_input.pair_list, torch.Tensor)
        else False
    )

    for idx, conf in enumerate(conf_list):
        if pair_list_present:
            ## pairlist
            # generate pairlist without padded values
            pair_list = conf.nnp_input.pair_list.to(dtype=torch.int32) + offset
            # update offset (for making sure the pair_list indices are pointing to the correct molecule)
            offset += conf.nnp_input.atomic_numbers.shape[0]
            ij_list.append(pair_list)

        atomic_numbers_list.append(conf.nnp_input.atomic_numbers)
        positions_list.append(conf.nnp_input.positions)
        total_charge_list.append(conf.nnp_input.total_charge)
        E_list.append(conf.metadata.E)
        F_list.append(conf.metadata.F)
        atomic_subsystem_counts_list.append(conf.metadata.atomic_subsystem_counts)
        atomic_subsystem_indices_referencing_dataset_list.append(
            conf.metadata.atomic_subsystem_indices_referencing_dataset
        )

    atomic_subsystem_counts = torch.cat(atomic_subsystem_counts_list)
    atomic_subsystem_indices = torch.repeat_interleave(
        torch.arange(len(conf_list), dtype=torch.int32), atomic_subsystem_counts
    )
    atomic_subsystem_indices_referencing_dataset = torch.cat(
        atomic_subsystem_indices_referencing_dataset_list
    )
    atomic_numbers = torch.cat(atomic_numbers_list)
    total_charge = torch.cat(total_charge_list)
    positions = torch.cat(positions_list).requires_grad_(True)
    F = torch.cat(F_list).to(torch.float64)
    E = torch.stack(E_list)
    if pair_list_present:
        IJ_cat = torch.cat(ij_list, dim=1).to(torch.int64)
    else:
        IJ_cat = None

    nnp_input = NNPInput(
        atomic_numbers=atomic_numbers,
        positions=positions,
        total_charge=total_charge,
        atomic_subsystem_indices=atomic_subsystem_indices,
        pair_list=IJ_cat,
    )
    metadata = Metadata(
        E=E,
        F=F,
        atomic_subsystem_counts=atomic_subsystem_counts,
        atomic_subsystem_indices_referencing_dataset=atomic_subsystem_indices_referencing_dataset,
        number_of_atoms=atomic_numbers.numel(),
    )
    return BatchData(nnp_input, metadata)<|MERGE_RESOLUTION|>--- conflicted
+++ resolved
@@ -916,9 +916,6 @@
 
     def __init__(
         self,
-<<<<<<< HEAD
-        name: Literal["QM9", "ANI1X", "ANI2X", "SPICE114", "SPICE2", "SPICE114_OPENFF", 'PhAlkEthOH'],
-=======
         name: Literal[
             "QM9",
             "ANI1X",
@@ -928,7 +925,6 @@
             "SPICE114_OPENFF",
             "PhAlkEthOH",
         ],
->>>>>>> e0e28124
         splitting_strategy: SplittingStrategy = RandomRecordSplittingStrategy(),
         batch_size: int = 64,
         remove_self_energies: bool = True,
@@ -1074,7 +1070,6 @@
     def _log_dataset_statistic(self, dataset_statistic):
         """Save the dataset statistics to a file with units"""
         import toml
-        
 
         # cast units to string
         atomic_self_energies = {
@@ -1083,7 +1078,11 @@
         }
         # cast float and kJ/mol on pytorch tensors and then convert to string
         atomic_energies_stats = {
-            key: str(unit.Quantity(value.item(), unit.kilojoule_per_mole)) if isinstance(value, torch.Tensor) else value
+            key: (
+                str(unit.Quantity(value.item(), unit.kilojoule_per_mole))
+                if isinstance(value, torch.Tensor)
+                else value
+            )
             for key, value in dataset_statistic["atomic_energies_stats"].items()
         }
 
@@ -1106,17 +1105,13 @@
         """Read the atomic self energies from a file."""
         from modelforge.potential.processing import load_atomic_self_energies
 
-        return load_atomic_self_energies(
-            self.dataset_statistic_filename
-        )
+        return load_atomic_self_energies(self.dataset_statistic_filename)
 
     def _read_atomic_energies_stats(self) -> Dict[str, torch.Tensor]:
         """Read the atomic energies statistics from a file."""
         from modelforge.potential.processing import load_atomic_energies_stats
 
-        return load_atomic_energies_stats(
-            self.dataset_statistic_filename
-        )
+        return load_atomic_energies_stats(self.dataset_statistic_filename)
 
     def _create_torch_dataset(self, dataset):
         """Create a PyTorch dataset from the provided dataset instance."""
