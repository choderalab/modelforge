from pydantic import BaseModel, field_validator, ConfigDict
from openff.units import unit
from typing import Union, List
from modelforge.utils.units import _convert_str_to_unit
from enum import Enum

"""
This module contains pydantic models for storing the parameters of 
"""


class ActivationFunction(str, Enum):
    ReLU = "ReLU"
    CeLU = "CeLU"
    Sigmoid = "Sigmoid"
    Softmax = "Softmax"
    ShiftedSoftplus = "ShiftedSoftplus"
    SiLU = "SiLU"
    Tanh = "Tanh"
    LeakyReLU = "LeakyReLU"
    ELU = "ELU"



# To avoid having to set config parameters for each class,
# we will just create a parent class for all the parameters classes.
class ParametersBase(BaseModel):
    model_config = ConfigDict(
        use_enum_values=True, arbitrary_types_allowed=True, validate_assignment=True
    )


# these will all be set by default to false
# such that we do not need to define unused post processing operations in the datafile
class GeneralPostProcessingOperation(ParametersBase):
    calculate_molecular_self_energy: bool = False
    calculate_atomic_self_energy: bool = False


class PerAtomEnergy(ParametersBase):
    normalize: bool = False
    from_atom_to_molecule_reduction: bool = False
    keep_per_atom_property: bool = False


class ANI2xParameters(ParametersBase):
    class CoreParameter(ParametersBase):
        angle_sections: int
        maximum_interaction_radius: Union[str, unit.Quantity]
        minimum_interaction_radius: Union[str, unit.Quantity]
        number_of_radial_basis_functions: int
        maximum_interaction_radius_for_angular_features: Union[str, unit.Quantity]
        minimum_interaction_radius_for_angular_features: Union[str, unit.Quantity]
        angular_dist_divisions: int
<<<<<<< HEAD
        activation_function: str
=======
        activation_function: ActivationFunction
>>>>>>> 38037dc3

        converted_units = field_validator(
            "maximum_interaction_radius",
            "minimum_interaction_radius",
            "maximum_interaction_radius_for_angular_features",
            "minimum_interaction_radius_for_angular_features",
        )(_convert_str_to_unit)

    class PostProcessingParameter(ParametersBase):
        per_atom_energy: PerAtomEnergy = PerAtomEnergy()
        general_postprocessing_operation: GeneralPostProcessingOperation = (
            GeneralPostProcessingOperation()
        )

    potential_name: str = "ANI2x"
    core_parameter: CoreParameter
    postprocessing_parameter: PostProcessingParameter


class SchNetParameters(ParametersBase):
    class CoreParameter(ParametersBase):
        class Featurization(ParametersBase):
            properties_to_featurize: List[str]
<<<<<<< HEAD
            highest_atomic_number: int
=======
            maximum_atomic_number: int
>>>>>>> 38037dc3
            number_of_per_atom_features: int

        number_of_radial_basis_functions: int
        maximum_interaction_radius: Union[str, unit.Quantity]
        number_of_interaction_modules: int
        number_of_filters: int
        shared_interactions: bool
<<<<<<< HEAD
        activation_function: str
=======
        activation_function: ActivationFunction
>>>>>>> 38037dc3
        featurization: Featurization

        converted_units = field_validator("maximum_interaction_radius")(
            _convert_str_to_unit
        )

    class PostProcessingParameter(ParametersBase):
        per_atom_energy: PerAtomEnergy = PerAtomEnergy()
        general_postprocessing_operation: GeneralPostProcessingOperation = (
            GeneralPostProcessingOperation()
        )

    potential_name: str = "SchNet"
    core_parameter: CoreParameter
    postprocessing_parameter: PostProcessingParameter


class TensorNetParameters(ParametersBase):
    class CoreParameter(ParametersBase):
        # class Featurization(ParametersBase):
        #     properties_to_featurize: List[str]
        #     max_Z: int
        #     number_of_per_atom_features: int

        number_of_per_atom_features: int
        number_of_interaction_layers: int
        number_of_radial_basis_functions: int
        maximum_interaction_radius: Union[str, unit.Quantity]
        minimum_interaction_radius: Union[str, unit.Quantity]
        highest_atomic_number: int
        equivariance_invariance_group: str
        activation_function: str

        converted_units = field_validator("maximum_interaction_radius")(_convert_str_to_unit)
        converted_units = field_validator("minimum_interaction_radius")(_convert_str_to_unit)

    class PostProcessingParameter(ParametersBase):
        per_atom_energy: PerAtomEnergy = PerAtomEnergy()
        general_postprocessing_operation: GeneralPostProcessingOperation = (
            GeneralPostProcessingOperation()
        )

    potential_name: str = "TensorNet"
    core_parameter: CoreParameter
    postprocessing_parameter: PostProcessingParameter


class PaiNNParameters(ParametersBase):
    class CoreParameter(ParametersBase):
        class Featurization(ParametersBase):
            properties_to_featurize: List[str]
<<<<<<< HEAD
            highest_atomic_number: int
=======
            maximum_atomic_number: int
>>>>>>> 38037dc3
            number_of_per_atom_features: int

        number_of_radial_basis_functions: int
        maximum_interaction_radius: Union[str, unit.Quantity]
        number_of_interaction_modules: int
        shared_interactions: bool
        shared_filters: bool
        featurization: Featurization
<<<<<<< HEAD
        activation_function: str
=======
        activation_function: ActivationFunction
>>>>>>> 38037dc3

        converted_units = field_validator("maximum_interaction_radius")(
            _convert_str_to_unit
        )

    class PostProcessingParameter(ParametersBase):
        per_atom_energy: PerAtomEnergy = PerAtomEnergy()
        general_postprocessing_operation: GeneralPostProcessingOperation = (
            GeneralPostProcessingOperation()
        )

    potential_name: str = "PaiNN"
    core_parameter: CoreParameter
    postprocessing_parameter: PostProcessingParameter


class PhysNetParameters(ParametersBase):
    class CoreParameter(ParametersBase):
        class Featurization(ParametersBase):
            properties_to_featurize: List[str]
<<<<<<< HEAD
            highest_atomic_number: int
=======
            maximum_atomic_number: int
>>>>>>> 38037dc3
            number_of_per_atom_features: int

        number_of_radial_basis_functions: int
        maximum_interaction_radius: Union[str, unit.Quantity]
        number_of_interaction_residual: int
        number_of_modules: int
        featurization: Featurization
<<<<<<< HEAD
        activation_function: str
=======
        activation_function: ActivationFunction
>>>>>>> 38037dc3

        converted_units = field_validator("maximum_interaction_radius")(
            _convert_str_to_unit
        )

    class PostProcessingParameter(ParametersBase):
        per_atom_energy: PerAtomEnergy = PerAtomEnergy()
        general_postprocessing_operation: GeneralPostProcessingOperation = (
            GeneralPostProcessingOperation()
        )

    potential_name: str = "PhysNet"
    core_parameter: CoreParameter
    postprocessing_parameter: PostProcessingParameter


class SAKEParameters(ParametersBase):
    class CoreParameter(ParametersBase):
        class Featurization(ParametersBase):
            properties_to_featurize: List[str]
<<<<<<< HEAD
            highest_atomic_number: int
=======
            maximum_atomic_number: int
>>>>>>> 38037dc3
            number_of_per_atom_features: int

        number_of_radial_basis_functions: int
        maximum_interaction_radius: Union[str, unit.Quantity]
        number_of_interaction_modules: int
        number_of_spatial_attention_heads: int
        featurization: Featurization
<<<<<<< HEAD
        activation_function: str
=======
        activation_function: ActivationFunction
>>>>>>> 38037dc3

        converted_units = field_validator("maximum_interaction_radius")(
            _convert_str_to_unit
        )

    class PostProcessingParameter(ParametersBase):
        per_atom_energy: PerAtomEnergy = PerAtomEnergy()
        general_postprocessing_operation: GeneralPostProcessingOperation = (
            GeneralPostProcessingOperation()
        )

    potential_name: str = "SAKE"
    core_parameter: CoreParameter
    postprocessing_parameter: PostProcessingParameter<|MERGE_RESOLUTION|>--- conflicted
+++ resolved
@@ -52,11 +52,7 @@
         maximum_interaction_radius_for_angular_features: Union[str, unit.Quantity]
         minimum_interaction_radius_for_angular_features: Union[str, unit.Quantity]
         angular_dist_divisions: int
-<<<<<<< HEAD
-        activation_function: str
-=======
-        activation_function: ActivationFunction
->>>>>>> 38037dc3
+        activation_function: ActivationFunction
 
         converted_units = field_validator(
             "maximum_interaction_radius",
@@ -80,11 +76,7 @@
     class CoreParameter(ParametersBase):
         class Featurization(ParametersBase):
             properties_to_featurize: List[str]
-<<<<<<< HEAD
-            highest_atomic_number: int
-=======
-            maximum_atomic_number: int
->>>>>>> 38037dc3
+            maximum_atomic_number: int
             number_of_per_atom_features: int
 
         number_of_radial_basis_functions: int
@@ -92,11 +84,7 @@
         number_of_interaction_modules: int
         number_of_filters: int
         shared_interactions: bool
-<<<<<<< HEAD
-        activation_function: str
-=======
-        activation_function: ActivationFunction
->>>>>>> 38037dc3
+        activation_function: ActivationFunction
         featurization: Featurization
 
         converted_units = field_validator("maximum_interaction_radius")(
@@ -148,11 +136,7 @@
     class CoreParameter(ParametersBase):
         class Featurization(ParametersBase):
             properties_to_featurize: List[str]
-<<<<<<< HEAD
-            highest_atomic_number: int
-=======
-            maximum_atomic_number: int
->>>>>>> 38037dc3
+            maximum_atomic_number: int
             number_of_per_atom_features: int
 
         number_of_radial_basis_functions: int
@@ -161,11 +145,7 @@
         shared_interactions: bool
         shared_filters: bool
         featurization: Featurization
-<<<<<<< HEAD
-        activation_function: str
-=======
-        activation_function: ActivationFunction
->>>>>>> 38037dc3
+        activation_function: ActivationFunction
 
         converted_units = field_validator("maximum_interaction_radius")(
             _convert_str_to_unit
@@ -186,11 +166,7 @@
     class CoreParameter(ParametersBase):
         class Featurization(ParametersBase):
             properties_to_featurize: List[str]
-<<<<<<< HEAD
-            highest_atomic_number: int
-=======
-            maximum_atomic_number: int
->>>>>>> 38037dc3
+            maximum_atomic_number: int
             number_of_per_atom_features: int
 
         number_of_radial_basis_functions: int
@@ -198,11 +174,7 @@
         number_of_interaction_residual: int
         number_of_modules: int
         featurization: Featurization
-<<<<<<< HEAD
-        activation_function: str
-=======
-        activation_function: ActivationFunction
->>>>>>> 38037dc3
+        activation_function: ActivationFunction
 
         converted_units = field_validator("maximum_interaction_radius")(
             _convert_str_to_unit
@@ -223,11 +195,7 @@
     class CoreParameter(ParametersBase):
         class Featurization(ParametersBase):
             properties_to_featurize: List[str]
-<<<<<<< HEAD
-            highest_atomic_number: int
-=======
-            maximum_atomic_number: int
->>>>>>> 38037dc3
+            maximum_atomic_number: int
             number_of_per_atom_features: int
 
         number_of_radial_basis_functions: int
@@ -235,11 +203,7 @@
         number_of_interaction_modules: int
         number_of_spatial_attention_heads: int
         featurization: Featurization
-<<<<<<< HEAD
-        activation_function: str
-=======
-        activation_function: ActivationFunction
->>>>>>> 38037dc3
+        activation_function: ActivationFunction
 
         converted_units = field_validator("maximum_interaction_radius")(
             _convert_str_to_unit
