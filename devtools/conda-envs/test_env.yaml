--- conflicted
+++ resolved
@@ -40,8 +40,4 @@
       - pytorch2jax
       - git+https://github.com/ArnNag/sake.git@nanometer
       - flax
-<<<<<<< HEAD
-=======
-      - torch
       - pytest-xdist
->>>>>>> 318f01b0
